--- conflicted
+++ resolved
@@ -737,14 +737,8 @@
 		b->mtu = b->media->mtu;
 #if IS_ENABLED(CONFIG_IPV6)
 	} else if (local.proto == htons(ETH_P_IPV6)) {
-<<<<<<< HEAD
-		struct net_device *dev;
-
-		dev = ipv6_dev_find(net, &local.ipv6);
-=======
 		dev = ub->ifindex ? __dev_get_by_index(net, ub->ifindex) : NULL;
 		dev = ipv6_dev_find(net, &local.ipv6, dev);
->>>>>>> d012a719
 		if (!dev) {
 			err = -ENODEV;
 			goto err;
