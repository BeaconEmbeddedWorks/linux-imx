/*
 * net/sched/sch_api.c	Packet scheduler API.
 *
 *		This program is free software; you can redistribute it and/or
 *		modify it under the terms of the GNU General Public License
 *		as published by the Free Software Foundation; either version
 *		2 of the License, or (at your option) any later version.
 *
 * Authors:	Alexey Kuznetsov, <kuznet@ms2.inr.ac.ru>
 *
 * Fixes:
 *
 * Rani Assaf <rani@magic.metawire.com> :980802: JIFFIES and CPU clock sources are repaired.
 * Eduardo J. Blanco <ejbs@netlabs.com.uy> :990222: kmod support
 * Jamal Hadi Salim <hadi@nortelnetworks.com>: 990601: ingress support
 */

#include <linux/module.h>
#include <linux/types.h>
#include <linux/kernel.h>
#include <linux/string.h>
#include <linux/errno.h>
#include <linux/skbuff.h>
#include <linux/init.h>
#include <linux/proc_fs.h>
#include <linux/seq_file.h>
#include <linux/kmod.h>
#include <linux/list.h>
#include <linux/hrtimer.h>
#include <linux/lockdep.h>
#include <linux/slab.h>

#include <net/net_namespace.h>
#include <net/sock.h>
#include <net/netlink.h>
#include <net/pkt_sched.h>

static int qdisc_notify(struct net *net, struct sk_buff *oskb,
			struct nlmsghdr *n, u32 clid,
			struct Qdisc *old, struct Qdisc *new);
static int tclass_notify(struct net *net, struct sk_buff *oskb,
			 struct nlmsghdr *n, struct Qdisc *q,
			 unsigned long cl, int event);

/*

   Short review.
   -------------

   This file consists of two interrelated parts:

   1. queueing disciplines manager frontend.
   2. traffic classes manager frontend.

   Generally, queueing discipline ("qdisc") is a black box,
   which is able to enqueue packets and to dequeue them (when
   device is ready to send something) in order and at times
   determined by algorithm hidden in it.

   qdisc's are divided to two categories:
   - "queues", which have no internal structure visible from outside.
   - "schedulers", which split all the packets to "traffic classes",
     using "packet classifiers" (look at cls_api.c)

   In turn, classes may have child qdiscs (as rule, queues)
   attached to them etc. etc. etc.

   The goal of the routines in this file is to translate
   information supplied by user in the form of handles
   to more intelligible for kernel form, to make some sanity
   checks and part of work, which is common to all qdiscs
   and to provide rtnetlink notifications.

   All real intelligent work is done inside qdisc modules.



   Every discipline has two major routines: enqueue and dequeue.

   ---dequeue

   dequeue usually returns a skb to send. It is allowed to return NULL,
   but it does not mean that queue is empty, it just means that
   discipline does not want to send anything this time.
   Queue is really empty if q->q.qlen == 0.
   For complicated disciplines with multiple queues q->q is not
   real packet queue, but however q->q.qlen must be valid.

   ---enqueue

   enqueue returns 0, if packet was enqueued successfully.
   If packet (this one or another one) was dropped, it returns
   not zero error code.
   NET_XMIT_DROP 	- this packet dropped
     Expected action: do not backoff, but wait until queue will clear.
   NET_XMIT_CN	 	- probably this packet enqueued, but another one dropped.
     Expected action: backoff or ignore
   NET_XMIT_POLICED	- dropped by police.
     Expected action: backoff or error to real-time apps.

   Auxiliary routines:

   ---peek

   like dequeue but without removing a packet from the queue

   ---reset

   returns qdisc to initial state: purge all buffers, clear all
   timers, counters (except for statistics) etc.

   ---init

   initializes newly created qdisc.

   ---destroy

   destroys resources allocated by init and during lifetime of qdisc.

   ---change

   changes qdisc parameters.
 */

/* Protects list of registered TC modules. It is pure SMP lock. */
static DEFINE_RWLOCK(qdisc_mod_lock);


/************************************************
 *	Queueing disciplines manipulation.	*
 ************************************************/


/* The list of all installed queueing disciplines. */

static struct Qdisc_ops *qdisc_base;

/* Register/uregister queueing discipline */

int register_qdisc(struct Qdisc_ops *qops)
{
	struct Qdisc_ops *q, **qp;
	int rc = -EEXIST;

	write_lock(&qdisc_mod_lock);
	for (qp = &qdisc_base; (q = *qp) != NULL; qp = &q->next)
		if (!strcmp(qops->id, q->id))
			goto out;

	if (qops->enqueue == NULL)
		qops->enqueue = noop_qdisc_ops.enqueue;
	if (qops->peek == NULL) {
		if (qops->dequeue == NULL)
			qops->peek = noop_qdisc_ops.peek;
		else
			goto out_einval;
	}
	if (qops->dequeue == NULL)
		qops->dequeue = noop_qdisc_ops.dequeue;

	if (qops->cl_ops) {
		const struct Qdisc_class_ops *cops = qops->cl_ops;

		if (!(cops->get && cops->put && cops->walk && cops->leaf))
			goto out_einval;

		if (cops->tcf_chain && !(cops->bind_tcf && cops->unbind_tcf))
			goto out_einval;
	}

	qops->next = NULL;
	*qp = qops;
	rc = 0;
out:
	write_unlock(&qdisc_mod_lock);
	return rc;

out_einval:
	rc = -EINVAL;
	goto out;
}
EXPORT_SYMBOL(register_qdisc);

int unregister_qdisc(struct Qdisc_ops *qops)
{
	struct Qdisc_ops *q, **qp;
	int err = -ENOENT;

	write_lock(&qdisc_mod_lock);
	for (qp = &qdisc_base; (q = *qp) != NULL; qp = &q->next)
		if (q == qops)
			break;
	if (q) {
		*qp = q->next;
		q->next = NULL;
		err = 0;
	}
	write_unlock(&qdisc_mod_lock);
	return err;
}
EXPORT_SYMBOL(unregister_qdisc);

/* We know handle. Find qdisc among all qdisc's attached to device
   (root qdisc, all its children, children of children etc.)
 */

static struct Qdisc *qdisc_match_from_root(struct Qdisc *root, u32 handle)
{
	struct Qdisc *q;

	if (!(root->flags & TCQ_F_BUILTIN) &&
	    root->handle == handle)
		return root;

	list_for_each_entry(q, &root->list, list) {
		if (q->handle == handle)
			return q;
	}
	return NULL;
}

static void qdisc_list_add(struct Qdisc *q)
{
	if ((q->parent != TC_H_ROOT) && !(q->flags & TCQ_F_INGRESS))
		list_add_tail(&q->list, &qdisc_dev(q)->qdisc->list);
}

void qdisc_list_del(struct Qdisc *q)
{
	if ((q->parent != TC_H_ROOT) && !(q->flags & TCQ_F_INGRESS))
		list_del(&q->list);
}
EXPORT_SYMBOL(qdisc_list_del);

struct Qdisc *qdisc_lookup(struct net_device *dev, u32 handle)
{
	struct Qdisc *q;

	q = qdisc_match_from_root(dev->qdisc, handle);
	if (q)
		goto out;

	if (dev_ingress_queue(dev))
		q = qdisc_match_from_root(
			dev_ingress_queue(dev)->qdisc_sleeping,
			handle);
out:
	return q;
}

static struct Qdisc *qdisc_leaf(struct Qdisc *p, u32 classid)
{
	unsigned long cl;
	struct Qdisc *leaf;
	const struct Qdisc_class_ops *cops = p->ops->cl_ops;

	if (cops == NULL)
		return NULL;
	cl = cops->get(p, classid);

	if (cl == 0)
		return NULL;
	leaf = cops->leaf(p, cl);
	cops->put(p, cl);
	return leaf;
}

/* Find queueing discipline by name */

static struct Qdisc_ops *qdisc_lookup_ops(struct nlattr *kind)
{
	struct Qdisc_ops *q = NULL;

	if (kind) {
		read_lock(&qdisc_mod_lock);
		for (q = qdisc_base; q; q = q->next) {
			if (nla_strcmp(kind, q->id) == 0) {
				if (!try_module_get(q->owner))
					q = NULL;
				break;
			}
		}
		read_unlock(&qdisc_mod_lock);
	}
	return q;
}

static struct qdisc_rate_table *qdisc_rtab_list;

struct qdisc_rate_table *qdisc_get_rtab(struct tc_ratespec *r, struct nlattr *tab)
{
	struct qdisc_rate_table *rtab;

	for (rtab = qdisc_rtab_list; rtab; rtab = rtab->next) {
		if (memcmp(&rtab->rate, r, sizeof(struct tc_ratespec)) == 0) {
			rtab->refcnt++;
			return rtab;
		}
	}

	if (tab == NULL || r->rate == 0 || r->cell_log == 0 ||
	    nla_len(tab) != TC_RTAB_SIZE)
		return NULL;

	rtab = kmalloc(sizeof(*rtab), GFP_KERNEL);
	if (rtab) {
		rtab->rate = *r;
		rtab->refcnt = 1;
		memcpy(rtab->data, nla_data(tab), 1024);
		rtab->next = qdisc_rtab_list;
		qdisc_rtab_list = rtab;
	}
	return rtab;
}
EXPORT_SYMBOL(qdisc_get_rtab);

void qdisc_put_rtab(struct qdisc_rate_table *tab)
{
	struct qdisc_rate_table *rtab, **rtabp;

	if (!tab || --tab->refcnt)
		return;

	for (rtabp = &qdisc_rtab_list;
	     (rtab = *rtabp) != NULL;
	     rtabp = &rtab->next) {
		if (rtab == tab) {
			*rtabp = rtab->next;
			kfree(rtab);
			return;
		}
	}
}
EXPORT_SYMBOL(qdisc_put_rtab);

static LIST_HEAD(qdisc_stab_list);
static DEFINE_SPINLOCK(qdisc_stab_lock);

static const struct nla_policy stab_policy[TCA_STAB_MAX + 1] = {
	[TCA_STAB_BASE]	= { .len = sizeof(struct tc_sizespec) },
	[TCA_STAB_DATA] = { .type = NLA_BINARY },
};

static struct qdisc_size_table *qdisc_get_stab(struct nlattr *opt)
{
	struct nlattr *tb[TCA_STAB_MAX + 1];
	struct qdisc_size_table *stab;
	struct tc_sizespec *s;
	unsigned int tsize = 0;
	u16 *tab = NULL;
	int err;

	err = nla_parse_nested(tb, TCA_STAB_MAX, opt, stab_policy);
	if (err < 0)
		return ERR_PTR(err);
	if (!tb[TCA_STAB_BASE])
		return ERR_PTR(-EINVAL);

	s = nla_data(tb[TCA_STAB_BASE]);

	if (s->tsize > 0) {
		if (!tb[TCA_STAB_DATA])
			return ERR_PTR(-EINVAL);
		tab = nla_data(tb[TCA_STAB_DATA]);
		tsize = nla_len(tb[TCA_STAB_DATA]) / sizeof(u16);
	}

	if (tsize != s->tsize || (!tab && tsize > 0))
		return ERR_PTR(-EINVAL);

	spin_lock(&qdisc_stab_lock);

	list_for_each_entry(stab, &qdisc_stab_list, list) {
		if (memcmp(&stab->szopts, s, sizeof(*s)))
			continue;
		if (tsize > 0 && memcmp(stab->data, tab, tsize * sizeof(u16)))
			continue;
		stab->refcnt++;
		spin_unlock(&qdisc_stab_lock);
		return stab;
	}

	spin_unlock(&qdisc_stab_lock);

	stab = kmalloc(sizeof(*stab) + tsize * sizeof(u16), GFP_KERNEL);
	if (!stab)
		return ERR_PTR(-ENOMEM);

	stab->refcnt = 1;
	stab->szopts = *s;
	if (tsize > 0)
		memcpy(stab->data, tab, tsize * sizeof(u16));

	spin_lock(&qdisc_stab_lock);
	list_add_tail(&stab->list, &qdisc_stab_list);
	spin_unlock(&qdisc_stab_lock);

	return stab;
}

static void stab_kfree_rcu(struct rcu_head *head)
{
	kfree(container_of(head, struct qdisc_size_table, rcu));
}

void qdisc_put_stab(struct qdisc_size_table *tab)
{
	if (!tab)
		return;

	spin_lock(&qdisc_stab_lock);

	if (--tab->refcnt == 0) {
		list_del(&tab->list);
		call_rcu_bh(&tab->rcu, stab_kfree_rcu);
	}

	spin_unlock(&qdisc_stab_lock);
}
EXPORT_SYMBOL(qdisc_put_stab);

static int qdisc_dump_stab(struct sk_buff *skb, struct qdisc_size_table *stab)
{
	struct nlattr *nest;

	nest = nla_nest_start(skb, TCA_STAB);
	if (nest == NULL)
		goto nla_put_failure;
	NLA_PUT(skb, TCA_STAB_BASE, sizeof(stab->szopts), &stab->szopts);
	nla_nest_end(skb, nest);

	return skb->len;

nla_put_failure:
	return -1;
}

void __qdisc_calculate_pkt_len(struct sk_buff *skb, const struct qdisc_size_table *stab)
{
	int pkt_len, slot;

	pkt_len = skb->len + stab->szopts.overhead;
	if (unlikely(!stab->szopts.tsize))
		goto out;

	slot = pkt_len + stab->szopts.cell_align;
	if (unlikely(slot < 0))
		slot = 0;

	slot >>= stab->szopts.cell_log;
	if (likely(slot < stab->szopts.tsize))
		pkt_len = stab->data[slot];
	else
		pkt_len = stab->data[stab->szopts.tsize - 1] *
				(slot / stab->szopts.tsize) +
				stab->data[slot % stab->szopts.tsize];

	pkt_len <<= stab->szopts.size_log;
out:
	if (unlikely(pkt_len < 1))
		pkt_len = 1;
	qdisc_skb_cb(skb)->pkt_len = pkt_len;
}
EXPORT_SYMBOL(__qdisc_calculate_pkt_len);

void qdisc_warn_nonwc(char *txt, struct Qdisc *qdisc)
{
	if (!(qdisc->flags & TCQ_F_WARN_NONWC)) {
		pr_warn("%s: %s qdisc %X: is non-work-conserving?\n",
			txt, qdisc->ops->id, qdisc->handle >> 16);
		qdisc->flags |= TCQ_F_WARN_NONWC;
	}
}
EXPORT_SYMBOL(qdisc_warn_nonwc);

static enum hrtimer_restart qdisc_watchdog(struct hrtimer *timer)
{
	struct qdisc_watchdog *wd = container_of(timer, struct qdisc_watchdog,
						 timer);

	qdisc_unthrottled(wd->qdisc);
	__netif_schedule(qdisc_root(wd->qdisc));

	return HRTIMER_NORESTART;
}

void qdisc_watchdog_init(struct qdisc_watchdog *wd, struct Qdisc *qdisc)
{
	hrtimer_init(&wd->timer, CLOCK_MONOTONIC, HRTIMER_MODE_ABS);
	wd->timer.function = qdisc_watchdog;
	wd->qdisc = qdisc;
}
EXPORT_SYMBOL(qdisc_watchdog_init);

void qdisc_watchdog_schedule(struct qdisc_watchdog *wd, psched_time_t expires)
{
	ktime_t time;

	if (test_bit(__QDISC_STATE_DEACTIVATED,
		     &qdisc_root_sleeping(wd->qdisc)->state))
		return;

	qdisc_throttled(wd->qdisc);
	time = ktime_set(0, 0);
	time = ktime_add_ns(time, PSCHED_TICKS2NS(expires));
	hrtimer_start(&wd->timer, time, HRTIMER_MODE_ABS);
}
EXPORT_SYMBOL(qdisc_watchdog_schedule);

void qdisc_watchdog_cancel(struct qdisc_watchdog *wd)
{
	hrtimer_cancel(&wd->timer);
	qdisc_unthrottled(wd->qdisc);
}
EXPORT_SYMBOL(qdisc_watchdog_cancel);

static struct hlist_head *qdisc_class_hash_alloc(unsigned int n)
{
	unsigned int size = n * sizeof(struct hlist_head), i;
	struct hlist_head *h;

	if (size <= PAGE_SIZE)
		h = kmalloc(size, GFP_KERNEL);
	else
		h = (struct hlist_head *)
			__get_free_pages(GFP_KERNEL, get_order(size));

	if (h != NULL) {
		for (i = 0; i < n; i++)
			INIT_HLIST_HEAD(&h[i]);
	}
	return h;
}

static void qdisc_class_hash_free(struct hlist_head *h, unsigned int n)
{
	unsigned int size = n * sizeof(struct hlist_head);

	if (size <= PAGE_SIZE)
		kfree(h);
	else
		free_pages((unsigned long)h, get_order(size));
}

void qdisc_class_hash_grow(struct Qdisc *sch, struct Qdisc_class_hash *clhash)
{
	struct Qdisc_class_common *cl;
	struct hlist_node *n, *next;
	struct hlist_head *nhash, *ohash;
	unsigned int nsize, nmask, osize;
	unsigned int i, h;

	/* Rehash when load factor exceeds 0.75 */
	if (clhash->hashelems * 4 <= clhash->hashsize * 3)
		return;
	nsize = clhash->hashsize * 2;
	nmask = nsize - 1;
	nhash = qdisc_class_hash_alloc(nsize);
	if (nhash == NULL)
		return;

	ohash = clhash->hash;
	osize = clhash->hashsize;

	sch_tree_lock(sch);
	for (i = 0; i < osize; i++) {
		hlist_for_each_entry_safe(cl, n, next, &ohash[i], hnode) {
			h = qdisc_class_hash(cl->classid, nmask);
			hlist_add_head(&cl->hnode, &nhash[h]);
		}
	}
	clhash->hash     = nhash;
	clhash->hashsize = nsize;
	clhash->hashmask = nmask;
	sch_tree_unlock(sch);

	qdisc_class_hash_free(ohash, osize);
}
EXPORT_SYMBOL(qdisc_class_hash_grow);

int qdisc_class_hash_init(struct Qdisc_class_hash *clhash)
{
	unsigned int size = 4;

	clhash->hash = qdisc_class_hash_alloc(size);
	if (clhash->hash == NULL)
		return -ENOMEM;
	clhash->hashsize  = size;
	clhash->hashmask  = size - 1;
	clhash->hashelems = 0;
	return 0;
}
EXPORT_SYMBOL(qdisc_class_hash_init);

void qdisc_class_hash_destroy(struct Qdisc_class_hash *clhash)
{
	qdisc_class_hash_free(clhash->hash, clhash->hashsize);
}
EXPORT_SYMBOL(qdisc_class_hash_destroy);

void qdisc_class_hash_insert(struct Qdisc_class_hash *clhash,
			     struct Qdisc_class_common *cl)
{
	unsigned int h;

	INIT_HLIST_NODE(&cl->hnode);
	h = qdisc_class_hash(cl->classid, clhash->hashmask);
	hlist_add_head(&cl->hnode, &clhash->hash[h]);
	clhash->hashelems++;
}
EXPORT_SYMBOL(qdisc_class_hash_insert);

void qdisc_class_hash_remove(struct Qdisc_class_hash *clhash,
			     struct Qdisc_class_common *cl)
{
	hlist_del(&cl->hnode);
	clhash->hashelems--;
}
EXPORT_SYMBOL(qdisc_class_hash_remove);

/* Allocate an unique handle from space managed by kernel */

static u32 qdisc_alloc_handle(struct net_device *dev)
{
	int i = 0x10000;
	static u32 autohandle = TC_H_MAKE(0x80000000U, 0);

	do {
		autohandle += TC_H_MAKE(0x10000U, 0);
		if (autohandle == TC_H_MAKE(TC_H_ROOT, 0))
			autohandle = TC_H_MAKE(0x80000000U, 0);
	} while	(qdisc_lookup(dev, autohandle) && --i > 0);

	return i > 0 ? autohandle : 0;
}

void qdisc_tree_decrease_qlen(struct Qdisc *sch, unsigned int n)
{
	const struct Qdisc_class_ops *cops;
	unsigned long cl;
	u32 parentid;

	if (n == 0)
		return;
	while ((parentid = sch->parent)) {
		if (TC_H_MAJ(parentid) == TC_H_MAJ(TC_H_INGRESS))
			return;

		sch = qdisc_lookup(qdisc_dev(sch), TC_H_MAJ(parentid));
		if (sch == NULL) {
			WARN_ON(parentid != TC_H_ROOT);
			return;
		}
		cops = sch->ops->cl_ops;
		if (cops->qlen_notify) {
			cl = cops->get(sch, parentid);
			cops->qlen_notify(sch, cl);
			cops->put(sch, cl);
		}
		sch->q.qlen -= n;
	}
}
EXPORT_SYMBOL(qdisc_tree_decrease_qlen);

static void notify_and_destroy(struct net *net, struct sk_buff *skb,
			       struct nlmsghdr *n, u32 clid,
			       struct Qdisc *old, struct Qdisc *new)
{
	if (new || old)
		qdisc_notify(net, skb, n, clid, old, new);

	if (old)
		qdisc_destroy(old);
}

/* Graft qdisc "new" to class "classid" of qdisc "parent" or
 * to device "dev".
 *
 * When appropriate send a netlink notification using 'skb'
 * and "n".
 *
 * On success, destroy old qdisc.
 */

static int qdisc_graft(struct net_device *dev, struct Qdisc *parent,
		       struct sk_buff *skb, struct nlmsghdr *n, u32 classid,
		       struct Qdisc *new, struct Qdisc *old)
{
	struct Qdisc *q = old;
	struct net *net = dev_net(dev);
	int err = 0;

	if (parent == NULL) {
		unsigned int i, num_q, ingress;

		ingress = 0;
		num_q = dev->num_tx_queues;
		if ((q && q->flags & TCQ_F_INGRESS) ||
		    (new && new->flags & TCQ_F_INGRESS)) {
			num_q = 1;
			ingress = 1;
			if (!dev_ingress_queue(dev))
				return -ENOENT;
		}

		if (dev->flags & IFF_UP)
			dev_deactivate(dev);

		if (new && new->ops->attach) {
			new->ops->attach(new);
			num_q = 0;
		}

		for (i = 0; i < num_q; i++) {
			struct netdev_queue *dev_queue = dev_ingress_queue(dev);

			if (!ingress)
				dev_queue = netdev_get_tx_queue(dev, i);

			old = dev_graft_qdisc(dev_queue, new);
			if (new && i > 0)
				atomic_inc(&new->refcnt);

			if (!ingress)
				qdisc_destroy(old);
		}

		if (!ingress) {
			notify_and_destroy(net, skb, n, classid,
					   dev->qdisc, new);
			if (new && !new->ops->attach)
				atomic_inc(&new->refcnt);
			dev->qdisc = new ? : &noop_qdisc;
		} else {
			notify_and_destroy(net, skb, n, classid, old, new);
		}

		if (dev->flags & IFF_UP)
			dev_activate(dev);
	} else {
		const struct Qdisc_class_ops *cops = parent->ops->cl_ops;

		err = -EOPNOTSUPP;
		if (cops && cops->graft) {
			unsigned long cl = cops->get(parent, classid);
			if (cl) {
				err = cops->graft(parent, cl, new, &old);
				cops->put(parent, cl);
			} else
				err = -ENOENT;
		}
		if (!err)
			notify_and_destroy(net, skb, n, classid, old, new);
	}
	return err;
}

/* lockdep annotation is needed for ingress; egress gets it only for name */
static struct lock_class_key qdisc_tx_lock;
static struct lock_class_key qdisc_rx_lock;

/*
   Allocate and initialize new qdisc.

   Parameters are passed via opt.
 */

static struct Qdisc *
qdisc_create(struct net_device *dev, struct netdev_queue *dev_queue,
	     struct Qdisc *p, u32 parent, u32 handle,
	     struct nlattr **tca, int *errp)
{
	int err;
	struct nlattr *kind = tca[TCA_KIND];
	struct Qdisc *sch;
	struct Qdisc_ops *ops;
	struct qdisc_size_table *stab;

	ops = qdisc_lookup_ops(kind);
#ifdef CONFIG_MODULES
	if (ops == NULL && kind != NULL) {
		char name[IFNAMSIZ];
		if (nla_strlcpy(name, kind, IFNAMSIZ) < IFNAMSIZ) {
			/* We dropped the RTNL semaphore in order to
			 * perform the module load.  So, even if we
			 * succeeded in loading the module we have to
			 * tell the caller to replay the request.  We
			 * indicate this using -EAGAIN.
			 * We replay the request because the device may
			 * go away in the mean time.
			 */
			rtnl_unlock();
			request_module("sch_%s", name);
			rtnl_lock();
			ops = qdisc_lookup_ops(kind);
			if (ops != NULL) {
				/* We will try again qdisc_lookup_ops,
				 * so don't keep a reference.
				 */
				module_put(ops->owner);
				err = -EAGAIN;
				goto err_out;
			}
		}
	}
#endif

	err = -ENOENT;
	if (ops == NULL)
		goto err_out;

	sch = qdisc_alloc(dev_queue, ops);
	if (IS_ERR(sch)) {
		err = PTR_ERR(sch);
		goto err_out2;
	}

	sch->parent = parent;

	if (handle == TC_H_INGRESS) {
		sch->flags |= TCQ_F_INGRESS;
		handle = TC_H_MAKE(TC_H_INGRESS, 0);
		lockdep_set_class(qdisc_lock(sch), &qdisc_rx_lock);
	} else {
		if (handle == 0) {
			handle = qdisc_alloc_handle(dev);
			err = -ENOMEM;
			if (handle == 0)
				goto err_out3;
		}
		lockdep_set_class(qdisc_lock(sch), &qdisc_tx_lock);
	}

	sch->handle = handle;

	if (!ops->init || (err = ops->init(sch, tca[TCA_OPTIONS])) == 0) {
		if (tca[TCA_STAB]) {
			stab = qdisc_get_stab(tca[TCA_STAB]);
			if (IS_ERR(stab)) {
				err = PTR_ERR(stab);
				goto err_out4;
			}
			rcu_assign_pointer(sch->stab, stab);
		}
		if (tca[TCA_RATE]) {
			spinlock_t *root_lock;

			err = -EOPNOTSUPP;
			if (sch->flags & TCQ_F_MQROOT)
				goto err_out4;

			if ((sch->parent != TC_H_ROOT) &&
			    !(sch->flags & TCQ_F_INGRESS) &&
			    (!p || !(p->flags & TCQ_F_MQROOT)))
				root_lock = qdisc_root_sleeping_lock(sch);
			else
				root_lock = qdisc_lock(sch);

			err = gen_new_estimator(&sch->bstats, &sch->rate_est,
						root_lock, tca[TCA_RATE]);
			if (err)
				goto err_out4;
		}

		qdisc_list_add(sch);

		return sch;
	}
err_out3:
	dev_put(dev);
	kfree((char *) sch - sch->padded);
err_out2:
	module_put(ops->owner);
err_out:
	*errp = err;
	return NULL;

err_out4:
	/*
	 * Any broken qdiscs that would require a ops->reset() here?
	 * The qdisc was never in action so it shouldn't be necessary.
	 */
	qdisc_put_stab(rtnl_dereference(sch->stab));
	if (ops->destroy)
		ops->destroy(sch);
	goto err_out3;
}

static int qdisc_change(struct Qdisc *sch, struct nlattr **tca)
{
	struct qdisc_size_table *ostab, *stab = NULL;
	int err = 0;

	if (tca[TCA_OPTIONS]) {
		if (sch->ops->change == NULL)
			return -EINVAL;
		err = sch->ops->change(sch, tca[TCA_OPTIONS]);
		if (err)
			return err;
	}

	if (tca[TCA_STAB]) {
		stab = qdisc_get_stab(tca[TCA_STAB]);
		if (IS_ERR(stab))
			return PTR_ERR(stab);
	}

	ostab = rtnl_dereference(sch->stab);
	rcu_assign_pointer(sch->stab, stab);
	qdisc_put_stab(ostab);

	if (tca[TCA_RATE]) {
		/* NB: ignores errors from replace_estimator
		   because change can't be undone. */
		if (sch->flags & TCQ_F_MQROOT)
			goto out;
		gen_replace_estimator(&sch->bstats, &sch->rate_est,
					    qdisc_root_sleeping_lock(sch),
					    tca[TCA_RATE]);
	}
out:
	return 0;
}

struct check_loop_arg {
	struct qdisc_walker	w;
	struct Qdisc		*p;
	int			depth;
};

static int check_loop_fn(struct Qdisc *q, unsigned long cl, struct qdisc_walker *w);

static int check_loop(struct Qdisc *q, struct Qdisc *p, int depth)
{
	struct check_loop_arg	arg;

	if (q->ops->cl_ops == NULL)
		return 0;

	arg.w.stop = arg.w.skip = arg.w.count = 0;
	arg.w.fn = check_loop_fn;
	arg.depth = depth;
	arg.p = p;
	q->ops->cl_ops->walk(q, &arg.w);
	return arg.w.stop ? -ELOOP : 0;
}

static int
check_loop_fn(struct Qdisc *q, unsigned long cl, struct qdisc_walker *w)
{
	struct Qdisc *leaf;
	const struct Qdisc_class_ops *cops = q->ops->cl_ops;
	struct check_loop_arg *arg = (struct check_loop_arg *)w;

	leaf = cops->leaf(q, cl);
	if (leaf) {
		if (leaf == arg->p || arg->depth > 7)
			return -ELOOP;
		return check_loop(leaf, arg->p, arg->depth + 1);
	}
	return 0;
}

/*
 * Delete/get qdisc.
 */

static int tc_get_qdisc(struct sk_buff *skb, struct nlmsghdr *n, void *arg)
{
	struct net *net = sock_net(skb->sk);
	struct tcmsg *tcm = NLMSG_DATA(n);
	struct nlattr *tca[TCA_MAX + 1];
	struct net_device *dev;
	u32 clid = tcm->tcm_parent;
	struct Qdisc *q = NULL;
	struct Qdisc *p = NULL;
	int err;

	dev = __dev_get_by_index(net, tcm->tcm_ifindex);
	if (!dev)
		return -ENODEV;

	err = nlmsg_parse(n, sizeof(*tcm), tca, TCA_MAX, NULL);
	if (err < 0)
		return err;

	if (clid) {
		if (clid != TC_H_ROOT) {
			if (TC_H_MAJ(clid) != TC_H_MAJ(TC_H_INGRESS)) {
				p = qdisc_lookup(dev, TC_H_MAJ(clid));
				if (!p)
					return -ENOENT;
				q = qdisc_leaf(p, clid);
			} else if (dev_ingress_queue(dev)) {
				q = dev_ingress_queue(dev)->qdisc_sleeping;
			}
		} else {
			q = dev->qdisc;
		}
		if (!q)
			return -ENOENT;

		if (tcm->tcm_handle && q->handle != tcm->tcm_handle)
			return -EINVAL;
	} else {
		q = qdisc_lookup(dev, tcm->tcm_handle);
		if (!q)
			return -ENOENT;
	}

	if (tca[TCA_KIND] && nla_strcmp(tca[TCA_KIND], q->ops->id))
		return -EINVAL;

	if (n->nlmsg_type == RTM_DELQDISC) {
		if (!clid)
			return -EINVAL;
		if (q->handle == 0)
			return -ENOENT;
		err = qdisc_graft(dev, p, skb, n, clid, NULL, q);
		if (err != 0)
			return err;
	} else {
		qdisc_notify(net, skb, n, clid, NULL, q);
	}
	return 0;
}

/*
 * Create/change qdisc.
 */

static int tc_modify_qdisc(struct sk_buff *skb, struct nlmsghdr *n, void *arg)
{
	struct net *net = sock_net(skb->sk);
	struct tcmsg *tcm;
	struct nlattr *tca[TCA_MAX + 1];
	struct net_device *dev;
	u32 clid;
	struct Qdisc *q, *p;
	int err;

replay:
	/* Reinit, just in case something touches this. */
	tcm = NLMSG_DATA(n);
	clid = tcm->tcm_parent;
	q = p = NULL;

	dev = __dev_get_by_index(net, tcm->tcm_ifindex);
	if (!dev)
		return -ENODEV;

	err = nlmsg_parse(n, sizeof(*tcm), tca, TCA_MAX, NULL);
	if (err < 0)
		return err;

	if (clid) {
		if (clid != TC_H_ROOT) {
			if (clid != TC_H_INGRESS) {
				p = qdisc_lookup(dev, TC_H_MAJ(clid));
				if (!p)
					return -ENOENT;
				q = qdisc_leaf(p, clid);
			} else if (dev_ingress_queue_create(dev)) {
				q = dev_ingress_queue(dev)->qdisc_sleeping;
			}
		} else {
			q = dev->qdisc;
		}

		/* It may be default qdisc, ignore it */
		if (q && q->handle == 0)
			q = NULL;

		if (!q || !tcm->tcm_handle || q->handle != tcm->tcm_handle) {
			if (tcm->tcm_handle) {
				if (q && !(n->nlmsg_flags & NLM_F_REPLACE))
					return -EEXIST;
				if (TC_H_MIN(tcm->tcm_handle))
					return -EINVAL;
				q = qdisc_lookup(dev, tcm->tcm_handle);
				if (!q)
					goto create_n_graft;
				if (n->nlmsg_flags & NLM_F_EXCL)
					return -EEXIST;
				if (tca[TCA_KIND] && nla_strcmp(tca[TCA_KIND], q->ops->id))
					return -EINVAL;
				if (q == p ||
				    (p && check_loop(q, p, 0)))
					return -ELOOP;
				atomic_inc(&q->refcnt);
				goto graft;
			} else {
				if (!q)
					goto create_n_graft;

				/* This magic test requires explanation.
				 *
				 *   We know, that some child q is already
				 *   attached to this parent and have choice:
				 *   either to change it or to create/graft new one.
				 *
				 *   1. We are allowed to create/graft only
				 *   if CREATE and REPLACE flags are set.
				 *
				 *   2. If EXCL is set, requestor wanted to say,
				 *   that qdisc tcm_handle is not expected
				 *   to exist, so that we choose create/graft too.
				 *
				 *   3. The last case is when no flags are set.
				 *   Alas, it is sort of hole in API, we
				 *   cannot decide what to do unambiguously.
				 *   For now we select create/graft, if
				 *   user gave KIND, which does not match existing.
				 */
				if ((n->nlmsg_flags & NLM_F_CREATE) &&
				    (n->nlmsg_flags & NLM_F_REPLACE) &&
				    ((n->nlmsg_flags & NLM_F_EXCL) ||
				     (tca[TCA_KIND] &&
				      nla_strcmp(tca[TCA_KIND], q->ops->id))))
					goto create_n_graft;
			}
		}
	} else {
		if (!tcm->tcm_handle)
			return -EINVAL;
		q = qdisc_lookup(dev, tcm->tcm_handle);
	}

	/* Change qdisc parameters */
	if (q == NULL)
		return -ENOENT;
	if (n->nlmsg_flags & NLM_F_EXCL)
		return -EEXIST;
	if (tca[TCA_KIND] && nla_strcmp(tca[TCA_KIND], q->ops->id))
		return -EINVAL;
	err = qdisc_change(q, tca);
	if (err == 0)
		qdisc_notify(net, skb, n, clid, NULL, q);
	return err;

create_n_graft:
	if (!(n->nlmsg_flags & NLM_F_CREATE))
		return -ENOENT;
	if (clid == TC_H_INGRESS) {
		if (dev_ingress_queue(dev))
			q = qdisc_create(dev, dev_ingress_queue(dev), p,
					 tcm->tcm_parent, tcm->tcm_parent,
					 tca, &err);
		else
			err = -ENOENT;
	} else {
		struct netdev_queue *dev_queue;

		if (p && p->ops->cl_ops && p->ops->cl_ops->select_queue)
			dev_queue = p->ops->cl_ops->select_queue(p, tcm);
		else if (p)
			dev_queue = p->dev_queue;
		else
			dev_queue = netdev_get_tx_queue(dev, 0);

		q = qdisc_create(dev, dev_queue, p,
				 tcm->tcm_parent, tcm->tcm_handle,
				 tca, &err);
	}
	if (q == NULL) {
		if (err == -EAGAIN)
			goto replay;
		return err;
	}

graft:
	err = qdisc_graft(dev, p, skb, n, clid, q, NULL);
	if (err) {
		if (q)
			qdisc_destroy(q);
		return err;
	}

	return 0;
}

static int tc_fill_qdisc(struct sk_buff *skb, struct Qdisc *q, u32 clid,
			 u32 pid, u32 seq, u16 flags, int event)
{
	struct tcmsg *tcm;
	struct nlmsghdr  *nlh;
	unsigned char *b = skb_tail_pointer(skb);
	struct gnet_dump d;
	struct qdisc_size_table *stab;

	nlh = NLMSG_NEW(skb, pid, seq, event, sizeof(*tcm), flags);
	tcm = NLMSG_DATA(nlh);
	tcm->tcm_family = AF_UNSPEC;
	tcm->tcm__pad1 = 0;
	tcm->tcm__pad2 = 0;
	tcm->tcm_ifindex = qdisc_dev(q)->ifindex;
	tcm->tcm_parent = clid;
	tcm->tcm_handle = q->handle;
	tcm->tcm_info = atomic_read(&q->refcnt);
	NLA_PUT_STRING(skb, TCA_KIND, q->ops->id);
	if (q->ops->dump && q->ops->dump(q, skb) < 0)
		goto nla_put_failure;
	q->qstats.qlen = q->q.qlen;

	stab = rtnl_dereference(q->stab);
	if (stab && qdisc_dump_stab(skb, stab) < 0)
		goto nla_put_failure;

	if (gnet_stats_start_copy_compat(skb, TCA_STATS2, TCA_STATS, TCA_XSTATS,
					 qdisc_root_sleeping_lock(q), &d) < 0)
		goto nla_put_failure;

	if (q->ops->dump_stats && q->ops->dump_stats(q, &d) < 0)
		goto nla_put_failure;

	if (gnet_stats_copy_basic(&d, &q->bstats) < 0 ||
	    gnet_stats_copy_rate_est(&d, &q->bstats, &q->rate_est) < 0 ||
	    gnet_stats_copy_queue(&d, &q->qstats) < 0)
		goto nla_put_failure;

	if (gnet_stats_finish_copy(&d) < 0)
		goto nla_put_failure;

	nlh->nlmsg_len = skb_tail_pointer(skb) - b;
	return skb->len;

nlmsg_failure:
nla_put_failure:
	nlmsg_trim(skb, b);
	return -1;
}

static bool tc_qdisc_dump_ignore(struct Qdisc *q)
{
	return (q->flags & TCQ_F_BUILTIN) ? true : false;
}

static int qdisc_notify(struct net *net, struct sk_buff *oskb,
			struct nlmsghdr *n, u32 clid,
			struct Qdisc *old, struct Qdisc *new)
{
	struct sk_buff *skb;
	u32 pid = oskb ? NETLINK_CB(oskb).pid : 0;

	skb = alloc_skb(NLMSG_GOODSIZE, GFP_KERNEL);
	if (!skb)
		return -ENOBUFS;

	if (old && !tc_qdisc_dump_ignore(old)) {
		if (tc_fill_qdisc(skb, old, clid, pid, n->nlmsg_seq,
				  0, RTM_DELQDISC) < 0)
			goto err_out;
	}
	if (new && !tc_qdisc_dump_ignore(new)) {
		if (tc_fill_qdisc(skb, new, clid, pid, n->nlmsg_seq,
				  old ? NLM_F_REPLACE : 0, RTM_NEWQDISC) < 0)
			goto err_out;
	}

	if (skb->len)
		return rtnetlink_send(skb, net, pid, RTNLGRP_TC,
				      n->nlmsg_flags & NLM_F_ECHO);

err_out:
	kfree_skb(skb);
	return -EINVAL;
}

static int tc_dump_qdisc_root(struct Qdisc *root, struct sk_buff *skb,
			      struct netlink_callback *cb,
			      int *q_idx_p, int s_q_idx)
{
	int ret = 0, q_idx = *q_idx_p;
	struct Qdisc *q;

	if (!root)
		return 0;

	q = root;
	if (q_idx < s_q_idx) {
		q_idx++;
	} else {
		if (!tc_qdisc_dump_ignore(q) &&
		    tc_fill_qdisc(skb, q, q->parent, NETLINK_CB(cb->skb).pid,
				  cb->nlh->nlmsg_seq, NLM_F_MULTI, RTM_NEWQDISC) <= 0)
			goto done;
		q_idx++;
	}
	list_for_each_entry(q, &root->list, list) {
		if (q_idx < s_q_idx) {
			q_idx++;
			continue;
		}
		if (!tc_qdisc_dump_ignore(q) &&
		    tc_fill_qdisc(skb, q, q->parent, NETLINK_CB(cb->skb).pid,
				  cb->nlh->nlmsg_seq, NLM_F_MULTI, RTM_NEWQDISC) <= 0)
			goto done;
		q_idx++;
	}

out:
	*q_idx_p = q_idx;
	return ret;
done:
	ret = -1;
	goto out;
}

static int tc_dump_qdisc(struct sk_buff *skb, struct netlink_callback *cb)
{
	struct net *net = sock_net(skb->sk);
	int idx, q_idx;
	int s_idx, s_q_idx;
	struct net_device *dev;

	s_idx = cb->args[0];
	s_q_idx = q_idx = cb->args[1];

	rcu_read_lock();
	idx = 0;
	for_each_netdev_rcu(net, dev) {
		struct netdev_queue *dev_queue;

		if (idx < s_idx)
			goto cont;
		if (idx > s_idx)
			s_q_idx = 0;
		q_idx = 0;

		if (tc_dump_qdisc_root(dev->qdisc, skb, cb, &q_idx, s_q_idx) < 0)
			goto done;

		dev_queue = dev_ingress_queue(dev);
		if (dev_queue &&
		    tc_dump_qdisc_root(dev_queue->qdisc_sleeping, skb, cb,
				       &q_idx, s_q_idx) < 0)
			goto done;

cont:
		idx++;
	}

done:
	rcu_read_unlock();

	cb->args[0] = idx;
	cb->args[1] = q_idx;

	return skb->len;
}



/************************************************
 *	Traffic classes manipulation.		*
 ************************************************/



static int tc_ctl_tclass(struct sk_buff *skb, struct nlmsghdr *n, void *arg)
{
	struct net *net = sock_net(skb->sk);
	struct tcmsg *tcm = NLMSG_DATA(n);
	struct nlattr *tca[TCA_MAX + 1];
	struct net_device *dev;
	struct Qdisc *q = NULL;
	const struct Qdisc_class_ops *cops;
	unsigned long cl = 0;
	unsigned long new_cl;
	u32 pid = tcm->tcm_parent;
	u32 clid = tcm->tcm_handle;
	u32 qid = TC_H_MAJ(clid);
	int err;

	dev = __dev_get_by_index(net, tcm->tcm_ifindex);
	if (!dev)
		return -ENODEV;

	err = nlmsg_parse(n, sizeof(*tcm), tca, TCA_MAX, NULL);
	if (err < 0)
		return err;

	/*
	   parent == TC_H_UNSPEC - unspecified parent.
	   parent == TC_H_ROOT   - class is root, which has no parent.
	   parent == X:0	 - parent is root class.
	   parent == X:Y	 - parent is a node in hierarchy.
	   parent == 0:Y	 - parent is X:Y, where X:0 is qdisc.

	   handle == 0:0	 - generate handle from kernel pool.
	   handle == 0:Y	 - class is X:Y, where X:0 is qdisc.
	   handle == X:Y	 - clear.
	   handle == X:0	 - root class.
	 */

	/* Step 1. Determine qdisc handle X:0 */

	if (pid != TC_H_ROOT) {
		u32 qid1 = TC_H_MAJ(pid);

		if (qid && qid1) {
			/* If both majors are known, they must be identical. */
			if (qid != qid1)
				return -EINVAL;
		} else if (qid1) {
			qid = qid1;
		} else if (qid == 0)
			qid = dev->qdisc->handle;

		/* Now qid is genuine qdisc handle consistent
		 * both with parent and child.
		 *
		 * TC_H_MAJ(pid) still may be unspecified, complete it now.
		 */
		if (pid)
			pid = TC_H_MAKE(qid, pid);
	} else {
		if (qid == 0)
			qid = dev->qdisc->handle;
	}

	/* OK. Locate qdisc */
	q = qdisc_lookup(dev, qid);
	if (!q)
		return -ENOENT;

	/* An check that it supports classes */
	cops = q->ops->cl_ops;
	if (cops == NULL)
		return -EINVAL;

	/* Now try to get class */
	if (clid == 0) {
		if (pid == TC_H_ROOT)
			clid = qid;
	} else
		clid = TC_H_MAKE(qid, clid);

	if (clid)
		cl = cops->get(q, clid);

	if (cl == 0) {
		err = -ENOENT;
		if (n->nlmsg_type != RTM_NEWTCLASS ||
		    !(n->nlmsg_flags & NLM_F_CREATE))
			goto out;
	} else {
		switch (n->nlmsg_type) {
		case RTM_NEWTCLASS:
			err = -EEXIST;
			if (n->nlmsg_flags & NLM_F_EXCL)
				goto out;
			break;
		case RTM_DELTCLASS:
			err = -EOPNOTSUPP;
			if (cops->delete)
				err = cops->delete(q, cl);
			if (err == 0)
				tclass_notify(net, skb, n, q, cl, RTM_DELTCLASS);
			goto out;
		case RTM_GETTCLASS:
			err = tclass_notify(net, skb, n, q, cl, RTM_NEWTCLASS);
			goto out;
		default:
			err = -EINVAL;
			goto out;
		}
	}

	new_cl = cl;
	err = -EOPNOTSUPP;
	if (cops->change)
		err = cops->change(q, clid, pid, tca, &new_cl);
	if (err == 0)
		tclass_notify(net, skb, n, q, new_cl, RTM_NEWTCLASS);

out:
	if (cl)
		cops->put(q, cl);

	return err;
}


static int tc_fill_tclass(struct sk_buff *skb, struct Qdisc *q,
			  unsigned long cl,
			  u32 pid, u32 seq, u16 flags, int event)
{
	struct tcmsg *tcm;
	struct nlmsghdr  *nlh;
	unsigned char *b = skb_tail_pointer(skb);
	struct gnet_dump d;
	const struct Qdisc_class_ops *cl_ops = q->ops->cl_ops;

	nlh = NLMSG_NEW(skb, pid, seq, event, sizeof(*tcm), flags);
	tcm = NLMSG_DATA(nlh);
	tcm->tcm_family = AF_UNSPEC;
	tcm->tcm__pad1 = 0;
	tcm->tcm__pad2 = 0;
	tcm->tcm_ifindex = qdisc_dev(q)->ifindex;
	tcm->tcm_parent = q->handle;
	tcm->tcm_handle = q->handle;
	tcm->tcm_info = 0;
	NLA_PUT_STRING(skb, TCA_KIND, q->ops->id);
	if (cl_ops->dump && cl_ops->dump(q, cl, skb, tcm) < 0)
		goto nla_put_failure;

	if (gnet_stats_start_copy_compat(skb, TCA_STATS2, TCA_STATS, TCA_XSTATS,
					 qdisc_root_sleeping_lock(q), &d) < 0)
		goto nla_put_failure;

	if (cl_ops->dump_stats && cl_ops->dump_stats(q, cl, &d) < 0)
		goto nla_put_failure;

	if (gnet_stats_finish_copy(&d) < 0)
		goto nla_put_failure;

	nlh->nlmsg_len = skb_tail_pointer(skb) - b;
	return skb->len;

nlmsg_failure:
nla_put_failure:
	nlmsg_trim(skb, b);
	return -1;
}

static int tclass_notify(struct net *net, struct sk_buff *oskb,
			 struct nlmsghdr *n, struct Qdisc *q,
			 unsigned long cl, int event)
{
	struct sk_buff *skb;
	u32 pid = oskb ? NETLINK_CB(oskb).pid : 0;

	skb = alloc_skb(NLMSG_GOODSIZE, GFP_KERNEL);
	if (!skb)
		return -ENOBUFS;

	if (tc_fill_tclass(skb, q, cl, pid, n->nlmsg_seq, 0, event) < 0) {
		kfree_skb(skb);
		return -EINVAL;
	}

	return rtnetlink_send(skb, net, pid, RTNLGRP_TC,
			      n->nlmsg_flags & NLM_F_ECHO);
}

struct qdisc_dump_args {
	struct qdisc_walker	w;
	struct sk_buff		*skb;
	struct netlink_callback	*cb;
};

static int qdisc_class_dump(struct Qdisc *q, unsigned long cl, struct qdisc_walker *arg)
{
	struct qdisc_dump_args *a = (struct qdisc_dump_args *)arg;

	return tc_fill_tclass(a->skb, q, cl, NETLINK_CB(a->cb->skb).pid,
			      a->cb->nlh->nlmsg_seq, NLM_F_MULTI, RTM_NEWTCLASS);
}

static int tc_dump_tclass_qdisc(struct Qdisc *q, struct sk_buff *skb,
				struct tcmsg *tcm, struct netlink_callback *cb,
				int *t_p, int s_t)
{
	struct qdisc_dump_args arg;

	if (tc_qdisc_dump_ignore(q) ||
	    *t_p < s_t || !q->ops->cl_ops ||
	    (tcm->tcm_parent &&
	     TC_H_MAJ(tcm->tcm_parent) != q->handle)) {
		(*t_p)++;
		return 0;
	}
	if (*t_p > s_t)
		memset(&cb->args[1], 0, sizeof(cb->args)-sizeof(cb->args[0]));
	arg.w.fn = qdisc_class_dump;
	arg.skb = skb;
	arg.cb = cb;
	arg.w.stop  = 0;
	arg.w.skip = cb->args[1];
	arg.w.count = 0;
	q->ops->cl_ops->walk(q, &arg.w);
	cb->args[1] = arg.w.count;
	if (arg.w.stop)
		return -1;
	(*t_p)++;
	return 0;
}

static int tc_dump_tclass_root(struct Qdisc *root, struct sk_buff *skb,
			       struct tcmsg *tcm, struct netlink_callback *cb,
			       int *t_p, int s_t)
{
	struct Qdisc *q;

	if (!root)
		return 0;

	if (tc_dump_tclass_qdisc(root, skb, tcm, cb, t_p, s_t) < 0)
		return -1;

	list_for_each_entry(q, &root->list, list) {
		if (tc_dump_tclass_qdisc(q, skb, tcm, cb, t_p, s_t) < 0)
			return -1;
	}

	return 0;
}

static int tc_dump_tclass(struct sk_buff *skb, struct netlink_callback *cb)
{
	struct tcmsg *tcm = (struct tcmsg *)NLMSG_DATA(cb->nlh);
	struct net *net = sock_net(skb->sk);
	struct netdev_queue *dev_queue;
	struct net_device *dev;
	int t, s_t;

	if (cb->nlh->nlmsg_len < NLMSG_LENGTH(sizeof(*tcm)))
		return 0;
	dev = dev_get_by_index(net, tcm->tcm_ifindex);
	if (!dev)
		return 0;

	s_t = cb->args[0];
	t = 0;

	if (tc_dump_tclass_root(dev->qdisc, skb, tcm, cb, &t, s_t) < 0)
		goto done;

	dev_queue = dev_ingress_queue(dev);
	if (dev_queue &&
	    tc_dump_tclass_root(dev_queue->qdisc_sleeping, skb, tcm, cb,
				&t, s_t) < 0)
		goto done;

done:
	cb->args[0] = t;

	dev_put(dev);
	return skb->len;
}

/* Main classifier routine: scans classifier chain attached
 * to this qdisc, (optionally) tests for protocol and asks
 * specific classifiers.
 */
int tc_classify_compat(struct sk_buff *skb, struct tcf_proto *tp,
		       struct tcf_result *res)
{
	__be16 protocol = skb->protocol;
	int err;

	for (; tp; tp = tp->next) {
		if (tp->protocol != protocol &&
		    tp->protocol != htons(ETH_P_ALL))
			continue;
		err = tp->classify(skb, tp, res);

		if (err >= 0) {
#ifdef CONFIG_NET_CLS_ACT
			if (err != TC_ACT_RECLASSIFY && skb->tc_verd)
				skb->tc_verd = SET_TC_VERD(skb->tc_verd, 0);
#endif
			return err;
		}
	}
	return -1;
}
EXPORT_SYMBOL(tc_classify_compat);

int tc_classify(struct sk_buff *skb, struct tcf_proto *tp,
		struct tcf_result *res)
{
	int err = 0;
#ifdef CONFIG_NET_CLS_ACT
	__be16 protocol;
	struct tcf_proto *otp = tp;
reclassify:
<<<<<<< HEAD
	protocol = skb->protocol;
=======
>>>>>>> d762f438
#endif

	err = tc_classify_compat(skb, tp, res);
#ifdef CONFIG_NET_CLS_ACT
	if (err == TC_ACT_RECLASSIFY) {
		u32 verd = G_TC_VERD(skb->tc_verd);
		tp = otp;

		if (verd++ >= MAX_REC_LOOP) {
			if (net_ratelimit())
				pr_notice("%s: packet reclassify loop"
					  " rule prio %u protocol %02x\n",
					  tp->q->ops->id,
					  tp->prio & 0xffff,
					  ntohs(tp->protocol));
			return TC_ACT_SHOT;
		}
		skb->tc_verd = SET_TC_VERD(skb->tc_verd, verd);
		goto reclassify;
	}
#endif
	return err;
}
EXPORT_SYMBOL(tc_classify);

void tcf_destroy(struct tcf_proto *tp)
{
	tp->ops->destroy(tp);
	module_put(tp->ops->owner);
	kfree(tp);
}

void tcf_destroy_chain(struct tcf_proto **fl)
{
	struct tcf_proto *tp;

	while ((tp = *fl) != NULL) {
		*fl = tp->next;
		tcf_destroy(tp);
	}
}
EXPORT_SYMBOL(tcf_destroy_chain);

#ifdef CONFIG_PROC_FS
static int psched_show(struct seq_file *seq, void *v)
{
	struct timespec ts;

	hrtimer_get_res(CLOCK_MONOTONIC, &ts);
	seq_printf(seq, "%08x %08x %08x %08x\n",
		   (u32)NSEC_PER_USEC, (u32)PSCHED_TICKS2NS(1),
		   1000000,
		   (u32)NSEC_PER_SEC/(u32)ktime_to_ns(timespec_to_ktime(ts)));

	return 0;
}

static int psched_open(struct inode *inode, struct file *file)
{
	return single_open(file, psched_show, NULL);
}

static const struct file_operations psched_fops = {
	.owner = THIS_MODULE,
	.open = psched_open,
	.read  = seq_read,
	.llseek = seq_lseek,
	.release = single_release,
};

static int __net_init psched_net_init(struct net *net)
{
	struct proc_dir_entry *e;

	e = proc_net_fops_create(net, "psched", 0, &psched_fops);
	if (e == NULL)
		return -ENOMEM;

	return 0;
}

static void __net_exit psched_net_exit(struct net *net)
{
	proc_net_remove(net, "psched");
}
#else
static int __net_init psched_net_init(struct net *net)
{
	return 0;
}

static void __net_exit psched_net_exit(struct net *net)
{
}
#endif

static struct pernet_operations psched_net_ops = {
	.init = psched_net_init,
	.exit = psched_net_exit,
};

static int __init pktsched_init(void)
{
	int err;

	err = register_pernet_subsys(&psched_net_ops);
	if (err) {
		pr_err("pktsched_init: "
		       "cannot initialize per netns operations\n");
		return err;
	}

	register_qdisc(&pfifo_qdisc_ops);
	register_qdisc(&bfifo_qdisc_ops);
	register_qdisc(&pfifo_head_drop_qdisc_ops);
	register_qdisc(&mq_qdisc_ops);

	rtnl_register(PF_UNSPEC, RTM_NEWQDISC, tc_modify_qdisc, NULL);
	rtnl_register(PF_UNSPEC, RTM_DELQDISC, tc_get_qdisc, NULL);
	rtnl_register(PF_UNSPEC, RTM_GETQDISC, tc_get_qdisc, tc_dump_qdisc);
	rtnl_register(PF_UNSPEC, RTM_NEWTCLASS, tc_ctl_tclass, NULL);
	rtnl_register(PF_UNSPEC, RTM_DELTCLASS, tc_ctl_tclass, NULL);
	rtnl_register(PF_UNSPEC, RTM_GETTCLASS, tc_ctl_tclass, tc_dump_tclass);

	return 0;
}

subsys_initcall(pktsched_init);<|MERGE_RESOLUTION|>--- conflicted
+++ resolved
@@ -1673,13 +1673,8 @@
 {
 	int err = 0;
 #ifdef CONFIG_NET_CLS_ACT
-	__be16 protocol;
 	struct tcf_proto *otp = tp;
 reclassify:
-<<<<<<< HEAD
-	protocol = skb->protocol;
-=======
->>>>>>> d762f438
 #endif
 
 	err = tc_classify_compat(skb, tp, res);
