--- conflicted
+++ resolved
@@ -52,27 +52,6 @@
 };
 
 static const struct regulator_linear_range tps65217_uv1_ranges[] = {
-<<<<<<< HEAD
-	{ .min_uV = 900000, .max_uV = 1500000, .min_sel =  0, .max_sel = 24,
-	  .uV_step = 25000 },
-	{ .min_uV = 1550000, .max_uV = 1800000, .min_sel = 25, .max_sel = 30,
-	  .uV_step = 50000 },
-	{ .min_uV = 1850000, .max_uV = 2900000, .min_sel = 31, .max_sel = 52,
-	  .uV_step = 50000 },
-	{ .min_uV = 3000000, .max_uV = 3200000, .min_sel = 53, .max_sel = 55,
-	  .uV_step = 100000 },
-	{ .min_uV = 3300000, .max_uV = 3300000, .min_sel = 56, .max_sel = 62,
-	  .uV_step = 0 },
-};
-
-static const struct regulator_linear_range tps65217_uv2_ranges[] = {
-	{ .min_uV = 1500000, .max_uV = 1900000, .min_sel =  0, .max_sel = 8,
-	  .uV_step = 50000 },
-	{ .min_uV = 2000000, .max_uV = 2400000, .min_sel = 9, .max_sel = 13,
-	  .uV_step = 100000 },
-	{ .min_uV = 2450000, .max_uV = 3300000, .min_sel = 14, .max_sel = 31,
-	  .uV_step = 50000 },
-=======
 	REGULATOR_LINEAR_RANGE(900000, 0, 24, 25000),
 	REGULATOR_LINEAR_RANGE(1550000, 25, 30, 50000),
 	REGULATOR_LINEAR_RANGE(1850000, 31, 52, 50000),
@@ -84,7 +63,6 @@
 	REGULATOR_LINEAR_RANGE(1500000, 0, 8, 50000),
 	REGULATOR_LINEAR_RANGE(2000000, 9, 13, 100000),
 	REGULATOR_LINEAR_RANGE(2450000, 14, 31, 50000),
->>>>>>> d8ec26d7
 };
 
 static int tps65217_pmic_enable(struct regulator_dev *dev)
