/*
 * Atmel ADC driver for SAMA5D2 devices and compatible.
 *
 * Copyright (C) 2015 Atmel,
 *               2015 Ludovic Desroches <ludovic.desroches@atmel.com>
 *
 * This software is licensed under the terms of the GNU General Public
 * License version 2, as published by the Free Software Foundation, and
 * may be copied, distributed, and modified under those terms.
 *
 * This program is distributed in the hope that it will be useful,
 * but WITHOUT ANY WARRANTY; without even the implied warranty of
 * MERCHANTABILITY or FITNESS FOR A PARTICULAR PURPOSE. See the
 * GNU General Public License for more details.
 */

#include <linux/bitops.h>
#include <linux/clk.h>
#include <linux/dma-mapping.h>
#include <linux/dmaengine.h>
#include <linux/interrupt.h>
#include <linux/io.h>
#include <linux/module.h>
#include <linux/of_device.h>
#include <linux/platform_device.h>
#include <linux/sched.h>
#include <linux/wait.h>
#include <linux/iio/iio.h>
#include <linux/iio/sysfs.h>
#include <linux/iio/buffer.h>
#include <linux/iio/trigger.h>
#include <linux/iio/trigger_consumer.h>
#include <linux/iio/triggered_buffer.h>
#include <linux/pinctrl/consumer.h>
#include <linux/regulator/consumer.h>

/* Control Register */
#define AT91_SAMA5D2_CR		0x00
/* Software Reset */
#define	AT91_SAMA5D2_CR_SWRST		BIT(0)
/* Start Conversion */
#define	AT91_SAMA5D2_CR_START		BIT(1)
/* Touchscreen Calibration */
#define	AT91_SAMA5D2_CR_TSCALIB		BIT(2)
/* Comparison Restart */
#define	AT91_SAMA5D2_CR_CMPRST		BIT(4)

/* Mode Register */
#define AT91_SAMA5D2_MR		0x04
/* Trigger Selection */
#define	AT91_SAMA5D2_MR_TRGSEL(v)	((v) << 1)
/* ADTRG */
#define	AT91_SAMA5D2_MR_TRGSEL_TRIG0	0
/* TIOA0 */
#define	AT91_SAMA5D2_MR_TRGSEL_TRIG1	1
/* TIOA1 */
#define	AT91_SAMA5D2_MR_TRGSEL_TRIG2	2
/* TIOA2 */
#define	AT91_SAMA5D2_MR_TRGSEL_TRIG3	3
/* PWM event line 0 */
#define	AT91_SAMA5D2_MR_TRGSEL_TRIG4	4
/* PWM event line 1 */
#define	AT91_SAMA5D2_MR_TRGSEL_TRIG5	5
/* TIOA3 */
#define	AT91_SAMA5D2_MR_TRGSEL_TRIG6	6
/* RTCOUT0 */
#define	AT91_SAMA5D2_MR_TRGSEL_TRIG7	7
/* Sleep Mode */
#define	AT91_SAMA5D2_MR_SLEEP		BIT(5)
/* Fast Wake Up */
#define	AT91_SAMA5D2_MR_FWUP		BIT(6)
/* Prescaler Rate Selection */
#define	AT91_SAMA5D2_MR_PRESCAL(v)	((v) << AT91_SAMA5D2_MR_PRESCAL_OFFSET)
#define	AT91_SAMA5D2_MR_PRESCAL_OFFSET	8
#define	AT91_SAMA5D2_MR_PRESCAL_MAX	0xff
#define AT91_SAMA5D2_MR_PRESCAL_MASK	GENMASK(15, 8)
/* Startup Time */
#define	AT91_SAMA5D2_MR_STARTUP(v)	((v) << 16)
#define AT91_SAMA5D2_MR_STARTUP_MASK	GENMASK(19, 16)
/* Analog Change */
#define	AT91_SAMA5D2_MR_ANACH		BIT(23)
/* Tracking Time */
#define	AT91_SAMA5D2_MR_TRACKTIM(v)	((v) << 24)
#define	AT91_SAMA5D2_MR_TRACKTIM_MAX	0xff
/* Transfer Time */
#define	AT91_SAMA5D2_MR_TRANSFER(v)	((v) << 28)
#define	AT91_SAMA5D2_MR_TRANSFER_MAX	0x3
/* Use Sequence Enable */
#define	AT91_SAMA5D2_MR_USEQ		BIT(31)

/* Channel Sequence Register 1 */
#define AT91_SAMA5D2_SEQR1	0x08
/* Channel Sequence Register 2 */
#define AT91_SAMA5D2_SEQR2	0x0c
/* Channel Enable Register */
#define AT91_SAMA5D2_CHER	0x10
/* Channel Disable Register */
#define AT91_SAMA5D2_CHDR	0x14
/* Channel Status Register */
#define AT91_SAMA5D2_CHSR	0x18
/* Last Converted Data Register */
#define AT91_SAMA5D2_LCDR	0x20
/* Interrupt Enable Register */
#define AT91_SAMA5D2_IER	0x24
/* Interrupt Enable Register - general overrun error */
#define AT91_SAMA5D2_IER_GOVRE BIT(25)
/* Interrupt Disable Register */
#define AT91_SAMA5D2_IDR	0x28
/* Interrupt Mask Register */
#define AT91_SAMA5D2_IMR	0x2c
/* Interrupt Status Register */
#define AT91_SAMA5D2_ISR	0x30
/* Last Channel Trigger Mode Register */
#define AT91_SAMA5D2_LCTMR	0x34
/* Last Channel Compare Window Register */
#define AT91_SAMA5D2_LCCWR	0x38
/* Overrun Status Register */
#define AT91_SAMA5D2_OVER	0x3c
/* Extended Mode Register */
#define AT91_SAMA5D2_EMR	0x40
/* Compare Window Register */
#define AT91_SAMA5D2_CWR	0x44
/* Channel Gain Register */
#define AT91_SAMA5D2_CGR	0x48

/* Channel Offset Register */
#define AT91_SAMA5D2_COR	0x4c
#define AT91_SAMA5D2_COR_DIFF_OFFSET	16

/* Channel Data Register 0 */
#define AT91_SAMA5D2_CDR0	0x50
/* Analog Control Register */
#define AT91_SAMA5D2_ACR	0x94
/* Touchscreen Mode Register */
#define AT91_SAMA5D2_TSMR	0xb0
/* Touchscreen X Position Register */
#define AT91_SAMA5D2_XPOSR	0xb4
/* Touchscreen Y Position Register */
#define AT91_SAMA5D2_YPOSR	0xb8
/* Touchscreen Pressure Register */
#define AT91_SAMA5D2_PRESSR	0xbc
/* Trigger Register */
#define AT91_SAMA5D2_TRGR	0xc0
/* Mask for TRGMOD field of TRGR register */
#define AT91_SAMA5D2_TRGR_TRGMOD_MASK GENMASK(2, 0)
/* No trigger, only software trigger can start conversions */
#define AT91_SAMA5D2_TRGR_TRGMOD_NO_TRIGGER 0
/* Trigger Mode external trigger rising edge */
#define AT91_SAMA5D2_TRGR_TRGMOD_EXT_TRIG_RISE 1
/* Trigger Mode external trigger falling edge */
#define AT91_SAMA5D2_TRGR_TRGMOD_EXT_TRIG_FALL 2
/* Trigger Mode external trigger any edge */
#define AT91_SAMA5D2_TRGR_TRGMOD_EXT_TRIG_ANY 3

/* Correction Select Register */
#define AT91_SAMA5D2_COSR	0xd0
/* Correction Value Register */
#define AT91_SAMA5D2_CVR	0xd4
/* Channel Error Correction Register */
#define AT91_SAMA5D2_CECR	0xd8
/* Write Protection Mode Register */
#define AT91_SAMA5D2_WPMR	0xe4
/* Write Protection Status Register */
#define AT91_SAMA5D2_WPSR	0xe8
/* Version Register */
#define AT91_SAMA5D2_VERSION	0xfc

#define AT91_SAMA5D2_HW_TRIG_CNT 3
#define AT91_SAMA5D2_SINGLE_CHAN_CNT 12
#define AT91_SAMA5D2_DIFF_CHAN_CNT 6

/*
 * Maximum number of bytes to hold conversion from all channels
 * without the timestamp.
 */
#define AT91_BUFFER_MAX_CONVERSION_BYTES ((AT91_SAMA5D2_SINGLE_CHAN_CNT + \
					 AT91_SAMA5D2_DIFF_CHAN_CNT) * 2)

/* This total must also include the timestamp */
#define AT91_BUFFER_MAX_BYTES (AT91_BUFFER_MAX_CONVERSION_BYTES + 8)

#define AT91_BUFFER_MAX_HWORDS (AT91_BUFFER_MAX_BYTES / 2)

#define AT91_HWFIFO_MAX_SIZE_STR	"128"
#define AT91_HWFIFO_MAX_SIZE		128

#define AT91_SAMA5D2_CHAN_SINGLE(num, addr)				\
	{								\
		.type = IIO_VOLTAGE,					\
		.channel = num,						\
		.address = addr,					\
		.scan_index = num,					\
		.scan_type = {						\
			.sign = 'u',					\
			.realbits = 12,					\
			.storagebits = 16,				\
		},							\
		.info_mask_separate = BIT(IIO_CHAN_INFO_RAW),		\
		.info_mask_shared_by_type = BIT(IIO_CHAN_INFO_SCALE),	\
		.info_mask_shared_by_all = BIT(IIO_CHAN_INFO_SAMP_FREQ),\
		.datasheet_name = "CH"#num,				\
		.indexed = 1,						\
	}

#define AT91_SAMA5D2_CHAN_DIFF(num, num2, addr)				\
	{								\
		.type = IIO_VOLTAGE,					\
		.differential = 1,					\
		.channel = num,						\
		.channel2 = num2,					\
		.address = addr,					\
		.scan_index = num + AT91_SAMA5D2_SINGLE_CHAN_CNT,	\
		.scan_type = {						\
			.sign = 's',					\
			.realbits = 12,					\
			.storagebits = 16,				\
		},							\
		.info_mask_separate = BIT(IIO_CHAN_INFO_RAW),		\
		.info_mask_shared_by_type = BIT(IIO_CHAN_INFO_SCALE),	\
		.info_mask_shared_by_all = BIT(IIO_CHAN_INFO_SAMP_FREQ),\
		.datasheet_name = "CH"#num"-CH"#num2,			\
		.indexed = 1,						\
	}

#define at91_adc_readl(st, reg)		readl_relaxed(st->base + reg)
#define at91_adc_writel(st, reg, val)	writel_relaxed(val, st->base + reg)

struct at91_adc_soc_info {
	unsigned			startup_time;
	unsigned			min_sample_rate;
	unsigned			max_sample_rate;
};

struct at91_adc_trigger {
	char				*name;
	unsigned int			trgmod_value;
	unsigned int			edge_type;
	bool				hw_trig;
};

/**
 * at91_adc_dma - at91-sama5d2 dma information struct
 * @dma_chan:		the dma channel acquired
 * @rx_buf:		dma coherent allocated area
 * @rx_dma_buf:		dma handler for the buffer
 * @phys_addr:		physical address of the ADC base register
 * @buf_idx:		index inside the dma buffer where reading was last done
 * @rx_buf_sz:		size of buffer used by DMA operation
 * @watermark:		number of conversions to copy before DMA triggers irq
 * @dma_ts:		hold the start timestamp of dma operation
 */
struct at91_adc_dma {
	struct dma_chan			*dma_chan;
	u8				*rx_buf;
	dma_addr_t			rx_dma_buf;
	phys_addr_t			phys_addr;
	int				buf_idx;
	int				rx_buf_sz;
	int				watermark;
	s64				dma_ts;
};

struct at91_adc_state {
	void __iomem			*base;
	int				irq;
	struct clk			*per_clk;
	struct regulator		*reg;
	struct regulator		*vref;
	int				vref_uv;
	struct iio_trigger		*trig;
	const struct at91_adc_trigger	*selected_trig;
	const struct iio_chan_spec	*chan;
	bool				conversion_done;
	u32				conversion_value;
	struct at91_adc_soc_info	soc_info;
	wait_queue_head_t		wq_data_available;
	struct at91_adc_dma		dma_st;
	u16				buffer[AT91_BUFFER_MAX_HWORDS];
	/*
	 * lock to prevent concurrent 'single conversion' requests through
	 * sysfs.
	 */
	struct mutex			lock;
};

static const struct at91_adc_trigger at91_adc_trigger_list[] = {
	{
		.name = "external_rising",
		.trgmod_value = AT91_SAMA5D2_TRGR_TRGMOD_EXT_TRIG_RISE,
		.edge_type = IRQ_TYPE_EDGE_RISING,
		.hw_trig = true,
	},
	{
		.name = "external_falling",
		.trgmod_value = AT91_SAMA5D2_TRGR_TRGMOD_EXT_TRIG_FALL,
		.edge_type = IRQ_TYPE_EDGE_FALLING,
		.hw_trig = true,
	},
	{
		.name = "external_any",
		.trgmod_value = AT91_SAMA5D2_TRGR_TRGMOD_EXT_TRIG_ANY,
		.edge_type = IRQ_TYPE_EDGE_BOTH,
		.hw_trig = true,
	},
	{
		.name = "software",
		.trgmod_value = AT91_SAMA5D2_TRGR_TRGMOD_NO_TRIGGER,
		.edge_type = IRQ_TYPE_NONE,
		.hw_trig = false,
	},
};

static const struct iio_chan_spec at91_adc_channels[] = {
	AT91_SAMA5D2_CHAN_SINGLE(0, 0x50),
	AT91_SAMA5D2_CHAN_SINGLE(1, 0x54),
	AT91_SAMA5D2_CHAN_SINGLE(2, 0x58),
	AT91_SAMA5D2_CHAN_SINGLE(3, 0x5c),
	AT91_SAMA5D2_CHAN_SINGLE(4, 0x60),
	AT91_SAMA5D2_CHAN_SINGLE(5, 0x64),
	AT91_SAMA5D2_CHAN_SINGLE(6, 0x68),
	AT91_SAMA5D2_CHAN_SINGLE(7, 0x6c),
	AT91_SAMA5D2_CHAN_SINGLE(8, 0x70),
	AT91_SAMA5D2_CHAN_SINGLE(9, 0x74),
	AT91_SAMA5D2_CHAN_SINGLE(10, 0x78),
	AT91_SAMA5D2_CHAN_SINGLE(11, 0x7c),
	AT91_SAMA5D2_CHAN_DIFF(0, 1, 0x50),
	AT91_SAMA5D2_CHAN_DIFF(2, 3, 0x58),
	AT91_SAMA5D2_CHAN_DIFF(4, 5, 0x60),
	AT91_SAMA5D2_CHAN_DIFF(6, 7, 0x68),
	AT91_SAMA5D2_CHAN_DIFF(8, 9, 0x70),
	AT91_SAMA5D2_CHAN_DIFF(10, 11, 0x78),
	IIO_CHAN_SOFT_TIMESTAMP(AT91_SAMA5D2_SINGLE_CHAN_CNT
				+ AT91_SAMA5D2_DIFF_CHAN_CNT + 1),
};

static int at91_adc_configure_trigger(struct iio_trigger *trig, bool state)
{
	struct iio_dev *indio = iio_trigger_get_drvdata(trig);
	struct at91_adc_state *st = iio_priv(indio);
	u32 status = at91_adc_readl(st, AT91_SAMA5D2_TRGR);
	u8 bit;

	/* clear TRGMOD */
	status &= ~AT91_SAMA5D2_TRGR_TRGMOD_MASK;

	if (state)
		status |= st->selected_trig->trgmod_value;

	/* set/unset hw trigger */
	at91_adc_writel(st, AT91_SAMA5D2_TRGR, status);

	for_each_set_bit(bit, indio->active_scan_mask, indio->num_channels) {
		struct iio_chan_spec const *chan = indio->channels + bit;

		if (state) {
			at91_adc_writel(st, AT91_SAMA5D2_CHER,
					BIT(chan->channel));
			/* enable irq only if not using DMA */
			if (!st->dma_st.dma_chan) {
				at91_adc_writel(st, AT91_SAMA5D2_IER,
						BIT(chan->channel));
			}
		} else {
			/* disable irq only if not using DMA */
			if (!st->dma_st.dma_chan) {
				at91_adc_writel(st, AT91_SAMA5D2_IDR,
						BIT(chan->channel));
			}
			at91_adc_writel(st, AT91_SAMA5D2_CHDR,
					BIT(chan->channel));
		}
	}

	return 0;
}

static int at91_adc_reenable_trigger(struct iio_trigger *trig)
{
	struct iio_dev *indio = iio_trigger_get_drvdata(trig);
	struct at91_adc_state *st = iio_priv(indio);

	/* if we are using DMA, we must not reenable irq after each trigger */
	if (st->dma_st.dma_chan)
		return 0;

	enable_irq(st->irq);

	/* Needed to ACK the DRDY interruption */
	at91_adc_readl(st, AT91_SAMA5D2_LCDR);
	return 0;
}

static const struct iio_trigger_ops at91_adc_trigger_ops = {
	.set_trigger_state = &at91_adc_configure_trigger,
	.try_reenable = &at91_adc_reenable_trigger,
	.validate_device = iio_trigger_validate_own_device,
};

static int at91_adc_dma_size_done(struct at91_adc_state *st)
{
	struct dma_tx_state state;
	enum dma_status status;
	int i, size;

	status = dmaengine_tx_status(st->dma_st.dma_chan,
				     st->dma_st.dma_chan->cookie,
				     &state);
	if (status != DMA_IN_PROGRESS)
		return 0;

	/* Transferred length is size in bytes from end of buffer */
	i = st->dma_st.rx_buf_sz - state.residue;

	/* Return available bytes */
	if (i >= st->dma_st.buf_idx)
		size = i - st->dma_st.buf_idx;
	else
		size = st->dma_st.rx_buf_sz + i - st->dma_st.buf_idx;
	return size;
}

static void at91_dma_buffer_done(void *data)
{
	struct iio_dev *indio_dev = data;

	iio_trigger_poll_chained(indio_dev->trig);
}

static int at91_adc_dma_start(struct iio_dev *indio_dev)
{
	struct at91_adc_state *st = iio_priv(indio_dev);
	struct dma_async_tx_descriptor *desc;
	dma_cookie_t cookie;
	int ret;
	u8 bit;

	if (!st->dma_st.dma_chan)
		return 0;

	/* we start a new DMA, so set buffer index to start */
	st->dma_st.buf_idx = 0;

	/*
	 * compute buffer size w.r.t. watermark and enabled channels.
	 * scan_bytes is aligned so we need an exact size for DMA
	 */
	st->dma_st.rx_buf_sz = 0;

	for_each_set_bit(bit, indio_dev->active_scan_mask,
			 indio_dev->num_channels) {
		struct iio_chan_spec const *chan = indio_dev->channels + bit;

		st->dma_st.rx_buf_sz += chan->scan_type.storagebits / 8;
	}
	st->dma_st.rx_buf_sz *= st->dma_st.watermark;

	/* Prepare a DMA cyclic transaction */
	desc = dmaengine_prep_dma_cyclic(st->dma_st.dma_chan,
					 st->dma_st.rx_dma_buf,
					 st->dma_st.rx_buf_sz,
					 st->dma_st.rx_buf_sz / 2,
					 DMA_DEV_TO_MEM, DMA_PREP_INTERRUPT);

	if (!desc) {
		dev_err(&indio_dev->dev, "cannot prepare DMA cyclic\n");
		return -EBUSY;
	}

	desc->callback = at91_dma_buffer_done;
	desc->callback_param = indio_dev;

	cookie = dmaengine_submit(desc);
	ret = dma_submit_error(cookie);
	if (ret) {
		dev_err(&indio_dev->dev, "cannot submit DMA cyclic\n");
		dmaengine_terminate_async(st->dma_st.dma_chan);
		return ret;
	}

	/* enable general overrun error signaling */
	at91_adc_writel(st, AT91_SAMA5D2_IER, AT91_SAMA5D2_IER_GOVRE);
	/* Issue pending DMA requests */
	dma_async_issue_pending(st->dma_st.dma_chan);

	/* consider current time as DMA start time for timestamps */
	st->dma_st.dma_ts = iio_get_time_ns(indio_dev);

	dev_dbg(&indio_dev->dev, "DMA cyclic started\n");

	return 0;
}

static int at91_adc_buffer_postenable(struct iio_dev *indio_dev)
{
	int ret;

	ret = at91_adc_dma_start(indio_dev);
	if (ret) {
		dev_err(&indio_dev->dev, "buffer postenable failed\n");
		return ret;
	}

	return iio_triggered_buffer_postenable(indio_dev);
}

static int at91_adc_buffer_predisable(struct iio_dev *indio_dev)
{
	struct at91_adc_state *st = iio_priv(indio_dev);
	int ret;
	u8 bit;

	ret = iio_triggered_buffer_predisable(indio_dev);
	if (ret < 0)
		dev_err(&indio_dev->dev, "buffer predisable failed\n");

	if (!st->dma_st.dma_chan)
		return ret;

	/* if we are using DMA we must clear registers and end DMA */
	dmaengine_terminate_sync(st->dma_st.dma_chan);

	/*
	 * For each enabled channel we must read the last converted value
	 * to clear EOC status and not get a possible interrupt later.
	 * This value is being read by DMA from LCDR anyway
	 */
	for_each_set_bit(bit, indio_dev->active_scan_mask,
			 indio_dev->num_channels) {
		struct iio_chan_spec const *chan = indio_dev->channels + bit;

		if (st->dma_st.dma_chan)
			at91_adc_readl(st, chan->address);
	}

	/* read overflow register to clear possible overflow status */
	at91_adc_readl(st, AT91_SAMA5D2_OVER);
	return ret;
}

static const struct iio_buffer_setup_ops at91_buffer_setup_ops = {
	.postenable = &at91_adc_buffer_postenable,
	.predisable = &at91_adc_buffer_predisable,
};

static struct iio_trigger *at91_adc_allocate_trigger(struct iio_dev *indio,
						     char *trigger_name)
{
	struct iio_trigger *trig;
	int ret;

	trig = devm_iio_trigger_alloc(&indio->dev, "%s-dev%d-%s", indio->name,
				      indio->id, trigger_name);
	if (!trig)
		return NULL;

	trig->dev.parent = indio->dev.parent;
	iio_trigger_set_drvdata(trig, indio);
	trig->ops = &at91_adc_trigger_ops;

	ret = devm_iio_trigger_register(&indio->dev, trig);
	if (ret)
		return ERR_PTR(ret);

	return trig;
}

static int at91_adc_trigger_init(struct iio_dev *indio)
{
	struct at91_adc_state *st = iio_priv(indio);

	st->trig = at91_adc_allocate_trigger(indio, st->selected_trig->name);
	if (IS_ERR(st->trig)) {
		dev_err(&indio->dev,
			"could not allocate trigger\n");
		return PTR_ERR(st->trig);
	}

	return 0;
}

static void at91_adc_trigger_handler_nodma(struct iio_dev *indio_dev,
					   struct iio_poll_func *pf)
{
	struct at91_adc_state *st = iio_priv(indio_dev);
	int i = 0;
	u8 bit;

	for_each_set_bit(bit, indio_dev->active_scan_mask,
			 indio_dev->num_channels) {
		struct iio_chan_spec const *chan = indio_dev->channels + bit;

		st->buffer[i] = at91_adc_readl(st, chan->address);
		i++;
	}
	iio_push_to_buffers_with_timestamp(indio_dev, st->buffer,
					   pf->timestamp);
}

static void at91_adc_trigger_handler_dma(struct iio_dev *indio_dev)
{
	struct at91_adc_state *st = iio_priv(indio_dev);
	int transferred_len = at91_adc_dma_size_done(st);
	s64 ns = iio_get_time_ns(indio_dev);
	s64 interval;
	int sample_index = 0, sample_count, sample_size;

	u32 status = at91_adc_readl(st, AT91_SAMA5D2_ISR);
	/* if we reached this point, we cannot sample faster */
	if (status & AT91_SAMA5D2_IER_GOVRE)
		pr_info_ratelimited("%s: conversion overrun detected\n",
				    indio_dev->name);

	sample_size = div_s64(st->dma_st.rx_buf_sz, st->dma_st.watermark);

	sample_count = div_s64(transferred_len, sample_size);

	/*
	 * interval between samples is total time since last transfer handling
	 * divided by the number of samples (total size divided by sample size)
	 */
	interval = div_s64((ns - st->dma_st.dma_ts), sample_count);

	while (transferred_len >= sample_size) {
		iio_push_to_buffers_with_timestamp(indio_dev,
				(st->dma_st.rx_buf + st->dma_st.buf_idx),
				(st->dma_st.dma_ts + interval * sample_index));
		/* adjust remaining length */
		transferred_len -= sample_size;
		/* adjust buffer index */
		st->dma_st.buf_idx += sample_size;
		/* in case of reaching end of buffer, reset index */
		if (st->dma_st.buf_idx >= st->dma_st.rx_buf_sz)
			st->dma_st.buf_idx = 0;
		sample_index++;
	}
	/* adjust saved time for next transfer handling */
	st->dma_st.dma_ts = iio_get_time_ns(indio_dev);
}

static irqreturn_t at91_adc_trigger_handler(int irq, void *p)
{
	struct iio_poll_func *pf = p;
	struct iio_dev *indio_dev = pf->indio_dev;
	struct at91_adc_state *st = iio_priv(indio_dev);

	if (st->dma_st.dma_chan)
		at91_adc_trigger_handler_dma(indio_dev);
	else
		at91_adc_trigger_handler_nodma(indio_dev, pf);

	iio_trigger_notify_done(indio_dev->trig);

	return IRQ_HANDLED;
}

static int at91_adc_buffer_init(struct iio_dev *indio)
{
	return devm_iio_triggered_buffer_setup(&indio->dev, indio,
			&iio_pollfunc_store_time,
			&at91_adc_trigger_handler, &at91_buffer_setup_ops);
}

static unsigned at91_adc_startup_time(unsigned startup_time_min,
				      unsigned adc_clk_khz)
{
	static const unsigned int startup_lookup[] = {
		  0,   8,  16,  24,
		 64,  80,  96, 112,
		512, 576, 640, 704,
		768, 832, 896, 960
		};
	unsigned ticks_min, i;

	/*
	 * Since the adc frequency is checked before, there is no reason
	 * to not meet the startup time constraint.
	 */

	ticks_min = startup_time_min * adc_clk_khz / 1000;
	for (i = 0; i < ARRAY_SIZE(startup_lookup); i++)
		if (startup_lookup[i] > ticks_min)
			break;

	return i;
}

static void at91_adc_setup_samp_freq(struct at91_adc_state *st, unsigned freq)
{
	struct iio_dev *indio_dev = iio_priv_to_dev(st);
	unsigned f_per, prescal, startup, mr;

	f_per = clk_get_rate(st->per_clk);
	prescal = (f_per / (2 * freq)) - 1;

	startup = at91_adc_startup_time(st->soc_info.startup_time,
					freq / 1000);

	mr = at91_adc_readl(st, AT91_SAMA5D2_MR);
	mr &= ~(AT91_SAMA5D2_MR_STARTUP_MASK | AT91_SAMA5D2_MR_PRESCAL_MASK);
	mr |= AT91_SAMA5D2_MR_STARTUP(startup);
	mr |= AT91_SAMA5D2_MR_PRESCAL(prescal);
	at91_adc_writel(st, AT91_SAMA5D2_MR, mr);

	dev_dbg(&indio_dev->dev, "freq: %u, startup: %u, prescal: %u\n",
		freq, startup, prescal);
}

static unsigned at91_adc_get_sample_freq(struct at91_adc_state *st)
{
	unsigned f_adc, f_per = clk_get_rate(st->per_clk);
	unsigned mr, prescal;

	mr = at91_adc_readl(st, AT91_SAMA5D2_MR);
	prescal = (mr >> AT91_SAMA5D2_MR_PRESCAL_OFFSET)
		  & AT91_SAMA5D2_MR_PRESCAL_MAX;
	f_adc = f_per / (2 * (prescal + 1));

	return f_adc;
}

static irqreturn_t at91_adc_interrupt(int irq, void *private)
{
	struct iio_dev *indio = private;
	struct at91_adc_state *st = iio_priv(indio);
	u32 status = at91_adc_readl(st, AT91_SAMA5D2_ISR);
	u32 imr = at91_adc_readl(st, AT91_SAMA5D2_IMR);

	if (!(status & imr))
		return IRQ_NONE;

	if (iio_buffer_enabled(indio) && !st->dma_st.dma_chan) {
		disable_irq_nosync(irq);
		iio_trigger_poll(indio->trig);
	} else if (iio_buffer_enabled(indio) && st->dma_st.dma_chan) {
		disable_irq_nosync(irq);
		WARN(true, "Unexpected irq occurred\n");
	} else if (!iio_buffer_enabled(indio)) {
		st->conversion_value = at91_adc_readl(st, st->chan->address);
		st->conversion_done = true;
		wake_up_interruptible(&st->wq_data_available);
	}
	return IRQ_HANDLED;
}

static int at91_adc_read_raw(struct iio_dev *indio_dev,
			     struct iio_chan_spec const *chan,
			     int *val, int *val2, long mask)
{
	struct at91_adc_state *st = iio_priv(indio_dev);
	u32 cor = 0;
	int ret;

	switch (mask) {
	case IIO_CHAN_INFO_RAW:
		/* we cannot use software trigger if hw trigger enabled */
		ret = iio_device_claim_direct_mode(indio_dev);
		if (ret)
			return ret;
		mutex_lock(&st->lock);

		st->chan = chan;

		if (chan->differential)
			cor = (BIT(chan->channel) | BIT(chan->channel2)) <<
			      AT91_SAMA5D2_COR_DIFF_OFFSET;

		at91_adc_writel(st, AT91_SAMA5D2_COR, cor);
		at91_adc_writel(st, AT91_SAMA5D2_CHER, BIT(chan->channel));
		at91_adc_writel(st, AT91_SAMA5D2_IER, BIT(chan->channel));
		at91_adc_writel(st, AT91_SAMA5D2_CR, AT91_SAMA5D2_CR_START);

		ret = wait_event_interruptible_timeout(st->wq_data_available,
						       st->conversion_done,
						       msecs_to_jiffies(1000));
		if (ret == 0)
			ret = -ETIMEDOUT;

		if (ret > 0) {
			*val = st->conversion_value;
			if (chan->scan_type.sign == 's')
				*val = sign_extend32(*val, 11);
			ret = IIO_VAL_INT;
			st->conversion_done = false;
		}

		at91_adc_writel(st, AT91_SAMA5D2_IDR, BIT(chan->channel));
		at91_adc_writel(st, AT91_SAMA5D2_CHDR, BIT(chan->channel));

		/* Needed to ACK the DRDY interruption */
		at91_adc_readl(st, AT91_SAMA5D2_LCDR);

		mutex_unlock(&st->lock);

		iio_device_release_direct_mode(indio_dev);
		return ret;

	case IIO_CHAN_INFO_SCALE:
		*val = st->vref_uv / 1000;
		if (chan->differential)
			*val *= 2;
		*val2 = chan->scan_type.realbits;
		return IIO_VAL_FRACTIONAL_LOG2;

	case IIO_CHAN_INFO_SAMP_FREQ:
		*val = at91_adc_get_sample_freq(st);
		return IIO_VAL_INT;

	default:
		return -EINVAL;
	}
}

static int at91_adc_write_raw(struct iio_dev *indio_dev,
			      struct iio_chan_spec const *chan,
			      int val, int val2, long mask)
{
	struct at91_adc_state *st = iio_priv(indio_dev);

	if (mask != IIO_CHAN_INFO_SAMP_FREQ)
		return -EINVAL;

	if (val < st->soc_info.min_sample_rate ||
	    val > st->soc_info.max_sample_rate)
		return -EINVAL;

	at91_adc_setup_samp_freq(st, val);

	return 0;
}

static void at91_adc_dma_init(struct platform_device *pdev)
{
	struct iio_dev *indio_dev = platform_get_drvdata(pdev);
	struct at91_adc_state *st = iio_priv(indio_dev);
	struct dma_slave_config config = {0};
	/*
	 * We make the buffer double the size of the fifo,
	 * such that DMA uses one half of the buffer (full fifo size)
	 * and the software uses the other half to read/write.
	 */
	unsigned int pages = DIV_ROUND_UP(AT91_HWFIFO_MAX_SIZE *
					  AT91_BUFFER_MAX_CONVERSION_BYTES * 2,
					  PAGE_SIZE);

	if (st->dma_st.dma_chan)
		return;

	st->dma_st.dma_chan = dma_request_slave_channel(&pdev->dev, "rx");

	if (!st->dma_st.dma_chan)  {
		dev_info(&pdev->dev, "can't get DMA channel\n");
		goto dma_exit;
	}

	st->dma_st.rx_buf = dma_alloc_coherent(st->dma_st.dma_chan->device->dev,
					       pages * PAGE_SIZE,
					       &st->dma_st.rx_dma_buf,
					       GFP_KERNEL);
	if (!st->dma_st.rx_buf) {
		dev_info(&pdev->dev, "can't allocate coherent DMA area\n");
		goto dma_chan_disable;
	}

	/* Configure DMA channel to read data register */
	config.direction = DMA_DEV_TO_MEM;
	config.src_addr = (phys_addr_t)(st->dma_st.phys_addr
			  + AT91_SAMA5D2_LCDR);
	config.src_addr_width = DMA_SLAVE_BUSWIDTH_2_BYTES;
	config.src_maxburst = 1;
	config.dst_maxburst = 1;

	if (dmaengine_slave_config(st->dma_st.dma_chan, &config)) {
		dev_info(&pdev->dev, "can't configure DMA slave\n");
		goto dma_free_area;
	}

	dev_info(&pdev->dev, "using %s for rx DMA transfers\n",
		 dma_chan_name(st->dma_st.dma_chan));

	return;

dma_free_area:
	dma_free_coherent(st->dma_st.dma_chan->device->dev, pages * PAGE_SIZE,
			  st->dma_st.rx_buf, st->dma_st.rx_dma_buf);
dma_chan_disable:
	dma_release_channel(st->dma_st.dma_chan);
	st->dma_st.dma_chan = 0;
dma_exit:
	dev_info(&pdev->dev, "continuing without DMA support\n");
}

static void at91_adc_dma_disable(struct platform_device *pdev)
{
	struct iio_dev *indio_dev = platform_get_drvdata(pdev);
	struct at91_adc_state *st = iio_priv(indio_dev);
	unsigned int pages = DIV_ROUND_UP(AT91_HWFIFO_MAX_SIZE *
					  AT91_BUFFER_MAX_CONVERSION_BYTES * 2,
					  PAGE_SIZE);

	/* if we are not using DMA, just return */
	if (!st->dma_st.dma_chan)
		return;

	/* wait for all transactions to be terminated first*/
	dmaengine_terminate_sync(st->dma_st.dma_chan);

	dma_free_coherent(st->dma_st.dma_chan->device->dev, pages * PAGE_SIZE,
			  st->dma_st.rx_buf, st->dma_st.rx_dma_buf);
	dma_release_channel(st->dma_st.dma_chan);
	st->dma_st.dma_chan = 0;

	dev_info(&pdev->dev, "continuing without DMA support\n");
}

static int at91_adc_set_watermark(struct iio_dev *indio_dev, unsigned int val)
{
	struct at91_adc_state *st = iio_priv(indio_dev);

	if (val > AT91_HWFIFO_MAX_SIZE)
		return -EINVAL;

	if (!st->selected_trig->hw_trig) {
		dev_dbg(&indio_dev->dev, "we need hw trigger for DMA\n");
		return 0;
	}

	dev_dbg(&indio_dev->dev, "new watermark is %u\n", val);
	st->dma_st.watermark = val;

	/*
	 * The logic here is: if we have watermark 1, it means we do
	 * each conversion with it's own IRQ, thus we don't need DMA.
	 * If the watermark is higher, we do DMA to do all the transfers in bulk
	 */

	if (val == 1)
		at91_adc_dma_disable(to_platform_device(&indio_dev->dev));
	else if (val > 1)
		at91_adc_dma_init(to_platform_device(&indio_dev->dev));

	return 0;
}

static const struct iio_info at91_adc_info = {
	.read_raw = &at91_adc_read_raw,
	.write_raw = &at91_adc_write_raw,
<<<<<<< HEAD
=======
	.hwfifo_set_watermark = &at91_adc_set_watermark,
>>>>>>> 661e50bc
};

static void at91_adc_hw_init(struct at91_adc_state *st)
{
	at91_adc_writel(st, AT91_SAMA5D2_CR, AT91_SAMA5D2_CR_SWRST);
	at91_adc_writel(st, AT91_SAMA5D2_IDR, 0xffffffff);
	/*
	 * Transfer field must be set to 2 according to the datasheet and
	 * allows different analog settings for each channel.
	 */
	at91_adc_writel(st, AT91_SAMA5D2_MR,
			AT91_SAMA5D2_MR_TRANSFER(2) | AT91_SAMA5D2_MR_ANACH);

	at91_adc_setup_samp_freq(st, st->soc_info.min_sample_rate);
}

static ssize_t at91_adc_get_fifo_state(struct device *dev,
				       struct device_attribute *attr, char *buf)
{
	struct iio_dev *indio_dev =
			platform_get_drvdata(to_platform_device(dev));
	struct at91_adc_state *st = iio_priv(indio_dev);

	return scnprintf(buf, PAGE_SIZE, "%d\n", !!st->dma_st.dma_chan);
}

static ssize_t at91_adc_get_watermark(struct device *dev,
				      struct device_attribute *attr, char *buf)
{
	struct iio_dev *indio_dev =
			platform_get_drvdata(to_platform_device(dev));
	struct at91_adc_state *st = iio_priv(indio_dev);

	return scnprintf(buf, PAGE_SIZE, "%d\n", st->dma_st.watermark);
}

static IIO_DEVICE_ATTR(hwfifo_enabled, 0444,
		       at91_adc_get_fifo_state, NULL, 0);
static IIO_DEVICE_ATTR(hwfifo_watermark, 0444,
		       at91_adc_get_watermark, NULL, 0);

static IIO_CONST_ATTR(hwfifo_watermark_min, "2");
static IIO_CONST_ATTR(hwfifo_watermark_max, AT91_HWFIFO_MAX_SIZE_STR);

static const struct attribute *at91_adc_fifo_attributes[] = {
	&iio_const_attr_hwfifo_watermark_min.dev_attr.attr,
	&iio_const_attr_hwfifo_watermark_max.dev_attr.attr,
	&iio_dev_attr_hwfifo_watermark.dev_attr.attr,
	&iio_dev_attr_hwfifo_enabled.dev_attr.attr,
	NULL,
};

static int at91_adc_probe(struct platform_device *pdev)
{
	struct iio_dev *indio_dev;
	struct at91_adc_state *st;
	struct resource	*res;
	int ret, i;
	u32 edge_type = IRQ_TYPE_NONE;

	indio_dev = devm_iio_device_alloc(&pdev->dev, sizeof(*st));
	if (!indio_dev)
		return -ENOMEM;

	indio_dev->dev.parent = &pdev->dev;
	indio_dev->name = dev_name(&pdev->dev);
	indio_dev->modes = INDIO_DIRECT_MODE;
	indio_dev->info = &at91_adc_info;
	indio_dev->channels = at91_adc_channels;
	indio_dev->num_channels = ARRAY_SIZE(at91_adc_channels);

	st = iio_priv(indio_dev);

	ret = of_property_read_u32(pdev->dev.of_node,
				   "atmel,min-sample-rate-hz",
				   &st->soc_info.min_sample_rate);
	if (ret) {
		dev_err(&pdev->dev,
			"invalid or missing value for atmel,min-sample-rate-hz\n");
		return ret;
	}

	ret = of_property_read_u32(pdev->dev.of_node,
				   "atmel,max-sample-rate-hz",
				   &st->soc_info.max_sample_rate);
	if (ret) {
		dev_err(&pdev->dev,
			"invalid or missing value for atmel,max-sample-rate-hz\n");
		return ret;
	}

	ret = of_property_read_u32(pdev->dev.of_node, "atmel,startup-time-ms",
				   &st->soc_info.startup_time);
	if (ret) {
		dev_err(&pdev->dev,
			"invalid or missing value for atmel,startup-time-ms\n");
		return ret;
	}

	ret = of_property_read_u32(pdev->dev.of_node,
				   "atmel,trigger-edge-type", &edge_type);
	if (ret) {
		dev_dbg(&pdev->dev,
			"atmel,trigger-edge-type not specified, only software trigger available\n");
	}

	st->selected_trig = NULL;

	/* find the right trigger, or no trigger at all */
	for (i = 0; i < AT91_SAMA5D2_HW_TRIG_CNT + 1; i++)
		if (at91_adc_trigger_list[i].edge_type == edge_type) {
			st->selected_trig = &at91_adc_trigger_list[i];
			break;
		}

	if (!st->selected_trig) {
		dev_err(&pdev->dev, "invalid external trigger edge value\n");
		return -EINVAL;
	}

	init_waitqueue_head(&st->wq_data_available);
	mutex_init(&st->lock);

	res = platform_get_resource(pdev, IORESOURCE_MEM, 0);
	if (!res)
		return -EINVAL;

	/* if we plan to use DMA, we need the physical address of the regs */
	st->dma_st.phys_addr = res->start;

	st->base = devm_ioremap_resource(&pdev->dev, res);
	if (IS_ERR(st->base))
		return PTR_ERR(st->base);

	st->irq = platform_get_irq(pdev, 0);
	if (st->irq <= 0) {
		if (!st->irq)
			st->irq = -ENXIO;

		return st->irq;
	}

	st->per_clk = devm_clk_get(&pdev->dev, "adc_clk");
	if (IS_ERR(st->per_clk))
		return PTR_ERR(st->per_clk);

	st->reg = devm_regulator_get(&pdev->dev, "vddana");
	if (IS_ERR(st->reg))
		return PTR_ERR(st->reg);

	st->vref = devm_regulator_get(&pdev->dev, "vref");
	if (IS_ERR(st->vref))
		return PTR_ERR(st->vref);

	ret = devm_request_irq(&pdev->dev, st->irq, at91_adc_interrupt, 0,
			       pdev->dev.driver->name, indio_dev);
	if (ret)
		return ret;

	ret = regulator_enable(st->reg);
	if (ret)
		return ret;

	ret = regulator_enable(st->vref);
	if (ret)
		goto reg_disable;

	st->vref_uv = regulator_get_voltage(st->vref);
	if (st->vref_uv <= 0) {
		ret = -EINVAL;
		goto vref_disable;
	}

	at91_adc_hw_init(st);

	ret = clk_prepare_enable(st->per_clk);
	if (ret)
		goto vref_disable;

	platform_set_drvdata(pdev, indio_dev);

	if (st->selected_trig->hw_trig) {
		ret = at91_adc_buffer_init(indio_dev);
		if (ret < 0) {
			dev_err(&pdev->dev, "couldn't initialize the buffer.\n");
			goto per_clk_disable_unprepare;
		}

		ret = at91_adc_trigger_init(indio_dev);
		if (ret < 0) {
			dev_err(&pdev->dev, "couldn't setup the triggers.\n");
			goto per_clk_disable_unprepare;
		}
		/*
		 * Initially the iio buffer has a length of 2 and
		 * a watermark of 1
		 */
		st->dma_st.watermark = 1;

		iio_buffer_set_attrs(indio_dev->buffer,
				     at91_adc_fifo_attributes);
	}

	if (dma_coerce_mask_and_coherent(&indio_dev->dev, DMA_BIT_MASK(32)))
		dev_info(&pdev->dev, "cannot set DMA mask to 32-bit\n");

	ret = iio_device_register(indio_dev);
	if (ret < 0)
		goto dma_disable;

	if (st->selected_trig->hw_trig)
		dev_info(&pdev->dev, "setting up trigger as %s\n",
			 st->selected_trig->name);

	dev_info(&pdev->dev, "version: %x\n",
		 readl_relaxed(st->base + AT91_SAMA5D2_VERSION));

	return 0;

dma_disable:
	at91_adc_dma_disable(pdev);
per_clk_disable_unprepare:
	clk_disable_unprepare(st->per_clk);
vref_disable:
	regulator_disable(st->vref);
reg_disable:
	regulator_disable(st->reg);
	return ret;
}

static int at91_adc_remove(struct platform_device *pdev)
{
	struct iio_dev *indio_dev = platform_get_drvdata(pdev);
	struct at91_adc_state *st = iio_priv(indio_dev);

	iio_device_unregister(indio_dev);

	at91_adc_dma_disable(pdev);

	clk_disable_unprepare(st->per_clk);

	regulator_disable(st->vref);
	regulator_disable(st->reg);

	return 0;
}

static __maybe_unused int at91_adc_suspend(struct device *dev)
{
	struct iio_dev *indio_dev =
			platform_get_drvdata(to_platform_device(dev));
	struct at91_adc_state *st = iio_priv(indio_dev);

	/*
	 * Do a sofware reset of the ADC before we go to suspend.
	 * this will ensure that all pins are free from being muxed by the ADC
	 * and can be used by for other devices.
	 * Otherwise, ADC will hog them and we can't go to suspend mode.
	 */
	at91_adc_writel(st, AT91_SAMA5D2_CR, AT91_SAMA5D2_CR_SWRST);

	clk_disable_unprepare(st->per_clk);
	regulator_disable(st->vref);
	regulator_disable(st->reg);

	return pinctrl_pm_select_sleep_state(dev);
}

static __maybe_unused int at91_adc_resume(struct device *dev)
{
	struct iio_dev *indio_dev =
			platform_get_drvdata(to_platform_device(dev));
	struct at91_adc_state *st = iio_priv(indio_dev);
	int ret;

	ret = pinctrl_pm_select_default_state(dev);
	if (ret)
		goto resume_failed;

	ret = regulator_enable(st->reg);
	if (ret)
		goto resume_failed;

	ret = regulator_enable(st->vref);
	if (ret)
		goto reg_disable_resume;

	ret = clk_prepare_enable(st->per_clk);
	if (ret)
		goto vref_disable_resume;

	at91_adc_hw_init(st);

	/* reconfiguring trigger hardware state */
	if (iio_buffer_enabled(indio_dev))
		at91_adc_configure_trigger(st->trig, true);

	return 0;

vref_disable_resume:
	regulator_disable(st->vref);
reg_disable_resume:
	regulator_disable(st->reg);
resume_failed:
	dev_err(&indio_dev->dev, "failed to resume\n");
	return ret;
}

static SIMPLE_DEV_PM_OPS(at91_adc_pm_ops, at91_adc_suspend, at91_adc_resume);

static const struct of_device_id at91_adc_dt_match[] = {
	{
		.compatible = "atmel,sama5d2-adc",
	}, {
		/* sentinel */
	}
};
MODULE_DEVICE_TABLE(of, at91_adc_dt_match);

static struct platform_driver at91_adc_driver = {
	.probe = at91_adc_probe,
	.remove = at91_adc_remove,
	.driver = {
		.name = "at91-sama5d2_adc",
		.of_match_table = at91_adc_dt_match,
		.pm = &at91_adc_pm_ops,
	},
};
module_platform_driver(at91_adc_driver)

MODULE_AUTHOR("Ludovic Desroches <ludovic.desroches@atmel.com>");
MODULE_DESCRIPTION("Atmel AT91 SAMA5D2 ADC");
MODULE_LICENSE("GPL v2");<|MERGE_RESOLUTION|>--- conflicted
+++ resolved
@@ -944,10 +944,7 @@
 static const struct iio_info at91_adc_info = {
 	.read_raw = &at91_adc_read_raw,
 	.write_raw = &at91_adc_write_raw,
-<<<<<<< HEAD
-=======
 	.hwfifo_set_watermark = &at91_adc_set_watermark,
->>>>>>> 661e50bc
 };
 
 static void at91_adc_hw_init(struct at91_adc_state *st)
