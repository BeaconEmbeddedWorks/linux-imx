// SPDX-License-Identifier: (GPL-2.0+ OR BSD-3-Clause)
/*
 * caam - Freescale FSL CAAM support for Public Key Cryptography
 *
 * Copyright 2016 Freescale Semiconductor, Inc.
 * Copyright 2018-2019 NXP
 *
 * There is no Shared Descriptor for PKC so that the Job Descriptor must carry
 * all the desired key parameters, input and output pointers.
 */
#include "compat.h"
#include "regs.h"
#include "intern.h"
#include "jr.h"
#include "error.h"
#include "desc_constr.h"
#include "sg_sw_sec4.h"
#include "caampkc.h"

#define DESC_RSA_PUB_LEN	(2 * CAAM_CMD_SZ + SIZEOF_RSA_PUB_PDB)
#define DESC_RSA_PRIV_F1_LEN	(2 * CAAM_CMD_SZ + \
				 SIZEOF_RSA_PRIV_F1_PDB)
#define DESC_RSA_PRIV_F2_LEN	(2 * CAAM_CMD_SZ + \
				 SIZEOF_RSA_PRIV_F2_PDB)
#define DESC_RSA_PRIV_F3_LEN	(2 * CAAM_CMD_SZ + \
				 SIZEOF_RSA_PRIV_F3_PDB)
#define CAAM_RSA_MAX_INPUT_SIZE	512 /* for a 4096-bit modulus */

/* buffer filled with zeros, used for padding */
static u8 *zero_buffer;

/*
 * variable used to avoid double free of resources in case
 * algorithm registration was unsuccessful
 */
static bool init_done;

struct caam_akcipher_alg {
	struct akcipher_alg akcipher;
	bool registered;
};

static void rsa_io_unmap(struct device *dev, struct rsa_edesc *edesc,
			 struct akcipher_request *req)
{
	struct caam_rsa_req_ctx *req_ctx = akcipher_request_ctx(req);

	dma_unmap_sg(dev, req->dst, edesc->dst_nents, DMA_FROM_DEVICE);
	dma_unmap_sg(dev, req_ctx->fixup_src, edesc->src_nents, DMA_TO_DEVICE);

	if (edesc->sec4_sg_bytes)
		dma_unmap_single(dev, edesc->sec4_sg_dma, edesc->sec4_sg_bytes,
				 DMA_TO_DEVICE);
}

static void rsa_pub_unmap(struct device *dev, struct rsa_edesc *edesc,
			  struct akcipher_request *req)
{
	struct crypto_akcipher *tfm = crypto_akcipher_reqtfm(req);
	struct caam_rsa_ctx *ctx = akcipher_tfm_ctx(tfm);
	struct caam_rsa_key *key = &ctx->key;
	struct rsa_pub_pdb *pdb = &edesc->pdb.pub;

	dma_unmap_single(dev, pdb->n_dma, key->n_sz, DMA_TO_DEVICE);
	dma_unmap_single(dev, pdb->e_dma, key->e_sz, DMA_TO_DEVICE);
}

static void rsa_priv_f1_unmap(struct device *dev, struct rsa_edesc *edesc,
			      struct akcipher_request *req)
{
	struct crypto_akcipher *tfm = crypto_akcipher_reqtfm(req);
	struct caam_rsa_ctx *ctx = akcipher_tfm_ctx(tfm);
	struct caam_rsa_key *key = &ctx->key;
	struct rsa_priv_f1_pdb *pdb = &edesc->pdb.priv_f1;

	dma_unmap_single(dev, pdb->n_dma, key->n_sz, DMA_TO_DEVICE);
	dma_unmap_single(dev, pdb->d_dma, key->d_sz, DMA_TO_DEVICE);
}

static void rsa_priv_f2_unmap(struct device *dev, struct rsa_edesc *edesc,
			      struct akcipher_request *req)
{
	struct crypto_akcipher *tfm = crypto_akcipher_reqtfm(req);
	struct caam_rsa_ctx *ctx = akcipher_tfm_ctx(tfm);
	struct caam_rsa_key *key = &ctx->key;
	struct rsa_priv_f2_pdb *pdb = &edesc->pdb.priv_f2;
	size_t p_sz = key->p_sz;
	size_t q_sz = key->q_sz;

	dma_unmap_single(dev, pdb->d_dma, key->d_sz, DMA_TO_DEVICE);
	dma_unmap_single(dev, pdb->p_dma, p_sz, DMA_TO_DEVICE);
	dma_unmap_single(dev, pdb->q_dma, q_sz, DMA_TO_DEVICE);
	dma_unmap_single(dev, pdb->tmp1_dma, p_sz, DMA_BIDIRECTIONAL);
	dma_unmap_single(dev, pdb->tmp2_dma, q_sz, DMA_BIDIRECTIONAL);
}

static void rsa_priv_f3_unmap(struct device *dev, struct rsa_edesc *edesc,
			      struct akcipher_request *req)
{
	struct crypto_akcipher *tfm = crypto_akcipher_reqtfm(req);
	struct caam_rsa_ctx *ctx = akcipher_tfm_ctx(tfm);
	struct caam_rsa_key *key = &ctx->key;
	struct rsa_priv_f3_pdb *pdb = &edesc->pdb.priv_f3;
	size_t p_sz = key->p_sz;
	size_t q_sz = key->q_sz;

	dma_unmap_single(dev, pdb->p_dma, p_sz, DMA_TO_DEVICE);
	dma_unmap_single(dev, pdb->q_dma, q_sz, DMA_TO_DEVICE);
	dma_unmap_single(dev, pdb->dp_dma, p_sz, DMA_TO_DEVICE);
	dma_unmap_single(dev, pdb->dq_dma, q_sz, DMA_TO_DEVICE);
	dma_unmap_single(dev, pdb->c_dma, p_sz, DMA_TO_DEVICE);
	dma_unmap_single(dev, pdb->tmp1_dma, p_sz, DMA_BIDIRECTIONAL);
	dma_unmap_single(dev, pdb->tmp2_dma, q_sz, DMA_BIDIRECTIONAL);
}

/* RSA Job Completion handler */
static void rsa_pub_done(struct device *dev, u32 *desc, u32 err, void *context)
{
	struct akcipher_request *req = context;
	struct caam_rsa_req_ctx *req_ctx = akcipher_request_ctx(req);
	struct caam_drv_private_jr *jrp = dev_get_drvdata(dev);
	struct rsa_edesc *edesc;
	int ecode = 0;
	bool has_bklog;

	if (err)
		ecode = caam_jr_strstatus(dev, err);

	edesc = req_ctx->edesc;
	has_bklog = edesc->bklog;

	rsa_pub_unmap(dev, edesc, req);
	rsa_io_unmap(dev, edesc, req);
	kfree(edesc);

	/*
	 * If no backlog flag, the completion of the request is done
	 * by CAAM, not crypto engine.
	 */
	if (!has_bklog)
		akcipher_request_complete(req, ecode);
	else
		crypto_finalize_akcipher_request(jrp->engine, req, ecode);
}

static void rsa_priv_f_done(struct device *dev, u32 *desc, u32 err,
			    void *context)
{
	struct akcipher_request *req = context;
	struct crypto_akcipher *tfm = crypto_akcipher_reqtfm(req);
	struct caam_drv_private_jr *jrp = dev_get_drvdata(dev);
	struct caam_rsa_ctx *ctx = akcipher_tfm_ctx(tfm);
	struct caam_rsa_key *key = &ctx->key;
	struct caam_rsa_req_ctx *req_ctx = akcipher_request_ctx(req);
	struct rsa_edesc *edesc;
	int ecode = 0;
	bool has_bklog;

	if (err)
		ecode = caam_jr_strstatus(dev, err);

	edesc = req_ctx->edesc;
	has_bklog = edesc->bklog;

	switch (key->priv_form) {
	case FORM1:
		rsa_priv_f1_unmap(dev, edesc, req);
		break;
	case FORM2:
		rsa_priv_f2_unmap(dev, edesc, req);
		break;
	case FORM3:
		rsa_priv_f3_unmap(dev, edesc, req);
	}

	rsa_io_unmap(dev, edesc, req);
	kfree(edesc);

	/*
	 * If no backlog flag, the completion of the request is done
	 * by CAAM, not crypto engine.
	 */
	if (!has_bklog)
		akcipher_request_complete(req, ecode);
	else
		crypto_finalize_akcipher_request(jrp->engine, req, ecode);
}

/**
 * caam_rsa_count_leading_zeros - Count leading zeros, need it to strip,
 *                                from a given scatterlist
 *
 * @sgl   : scatterlist to count zeros from
 * @nbytes: number of zeros, in bytes, to strip
 * @flags : operation flags
 */
static int caam_rsa_count_leading_zeros(struct scatterlist *sgl,
					unsigned int nbytes,
					unsigned int flags)
{
	struct sg_mapping_iter miter;
	int lzeros, ents;
	unsigned int len;
	unsigned int tbytes = nbytes;
	const u8 *buff;

	ents = sg_nents_for_len(sgl, nbytes);
	if (ents < 0)
		return ents;

	sg_miter_start(&miter, sgl, ents, SG_MITER_FROM_SG | flags);

	lzeros = 0;
	len = 0;
	while (nbytes > 0) {
		/* do not strip more than given bytes */
		while (len && !*buff && lzeros < nbytes) {
			lzeros++;
			len--;
			buff++;
		}

		if (len && *buff)
			break;

		sg_miter_next(&miter);
		buff = miter.addr;
		len = miter.length;

		nbytes -= lzeros;
		lzeros = 0;
	}

	miter.consumed = lzeros;
	sg_miter_stop(&miter);
	nbytes -= lzeros;

	return tbytes - nbytes;
}

static struct rsa_edesc *rsa_edesc_alloc(struct akcipher_request *req,
					 size_t desclen)
{
	struct crypto_akcipher *tfm = crypto_akcipher_reqtfm(req);
	struct caam_rsa_ctx *ctx = akcipher_tfm_ctx(tfm);
	struct device *dev = ctx->dev;
	struct caam_rsa_req_ctx *req_ctx = akcipher_request_ctx(req);
	struct caam_rsa_key *key = &ctx->key;
	struct rsa_edesc *edesc;
	gfp_t flags = (req->base.flags & CRYPTO_TFM_REQ_MAY_SLEEP) ?
		       GFP_KERNEL : GFP_ATOMIC;
	int sg_flags = (flags == GFP_ATOMIC) ? SG_MITER_ATOMIC : 0;
	int sec4_sg_index, sec4_sg_len = 0, sec4_sg_bytes;
	int src_nents, dst_nents;
	int mapped_src_nents, mapped_dst_nents;
	unsigned int diff_size = 0;
	int lzeros;

	if (req->src_len > key->n_sz) {
		/*
		 * strip leading zeros and
		 * return the number of zeros to skip
		 */
		lzeros = caam_rsa_count_leading_zeros(req->src, req->src_len -
						      key->n_sz, sg_flags);
		if (lzeros < 0)
			return ERR_PTR(lzeros);

		req_ctx->fixup_src = scatterwalk_ffwd(req_ctx->src, req->src,
						      lzeros);
		req_ctx->fixup_src_len = req->src_len - lzeros;
	} else {
		/*
		 * input src is less then n key modulus,
		 * so there will be zero padding
		 */
		diff_size = key->n_sz - req->src_len;
		req_ctx->fixup_src = req->src;
		req_ctx->fixup_src_len = req->src_len;
	}

	src_nents = sg_nents_for_len(req_ctx->fixup_src,
				     req_ctx->fixup_src_len);
	dst_nents = sg_nents_for_len(req->dst, req->dst_len);

	mapped_src_nents = dma_map_sg(dev, req_ctx->fixup_src, src_nents,
				      DMA_TO_DEVICE);
	if (unlikely(!mapped_src_nents)) {
		dev_err(dev, "unable to map source\n");
		return ERR_PTR(-ENOMEM);
	}
	mapped_dst_nents = dma_map_sg(dev, req->dst, dst_nents,
				      DMA_FROM_DEVICE);
	if (unlikely(!mapped_dst_nents)) {
		dev_err(dev, "unable to map destination\n");
		goto src_fail;
	}

	if (!diff_size && mapped_src_nents == 1)
		sec4_sg_len = 0; /* no need for an input hw s/g table */
	else
		sec4_sg_len = mapped_src_nents + !!diff_size;
	sec4_sg_index = sec4_sg_len;

	if (mapped_dst_nents > 1)
		sec4_sg_len += pad_sg_nents(mapped_dst_nents);
	else
		sec4_sg_len = pad_sg_nents(sec4_sg_len);

	sec4_sg_bytes = sec4_sg_len * sizeof(struct sec4_sg_entry);

	/* allocate space for base edesc, hw desc commands and link tables */
	edesc = kzalloc(sizeof(*edesc) + desclen + sec4_sg_bytes,
			GFP_DMA | flags);
	if (!edesc)
		goto dst_fail;

	edesc->sec4_sg = (void *)edesc + sizeof(*edesc) + desclen;
	if (diff_size)
		dma_to_sec4_sg_one(edesc->sec4_sg, ctx->padding_dma, diff_size,
				   0);

	if (sec4_sg_index)
		sg_to_sec4_sg_last(req_ctx->fixup_src, req_ctx->fixup_src_len,
				   edesc->sec4_sg + !!diff_size, 0);

	if (mapped_dst_nents > 1)
		sg_to_sec4_sg_last(req->dst, req->dst_len,
				   edesc->sec4_sg + sec4_sg_index, 0);

	/* Save nents for later use in Job Descriptor */
	edesc->src_nents = src_nents;
	edesc->dst_nents = dst_nents;

	req_ctx->edesc = edesc;

	if (!sec4_sg_bytes)
		return edesc;

	edesc->mapped_src_nents = mapped_src_nents;
	edesc->mapped_dst_nents = mapped_dst_nents;

	edesc->sec4_sg_dma = dma_map_single(dev, edesc->sec4_sg,
					    sec4_sg_bytes, DMA_TO_DEVICE);
	if (dma_mapping_error(dev, edesc->sec4_sg_dma)) {
		dev_err(dev, "unable to map S/G table\n");
		goto sec4_sg_fail;
	}

	edesc->sec4_sg_bytes = sec4_sg_bytes;

	print_hex_dump_debug("caampkc sec4_sg@" __stringify(__LINE__) ": ",
			     DUMP_PREFIX_ADDRESS, 16, 4, edesc->sec4_sg,
			     edesc->sec4_sg_bytes, 1);

	return edesc;

sec4_sg_fail:
	kfree(edesc);
dst_fail:
	dma_unmap_sg(dev, req->dst, dst_nents, DMA_FROM_DEVICE);
src_fail:
	dma_unmap_sg(dev, req_ctx->fixup_src, src_nents, DMA_TO_DEVICE);
	return ERR_PTR(-ENOMEM);
}

static int akcipher_do_one_req(struct crypto_engine *engine, void *areq)
{
	struct akcipher_request *req = container_of(areq,
						    struct akcipher_request,
						    base);
	struct crypto_akcipher *tfm = crypto_akcipher_reqtfm(req);
	struct caam_rsa_req_ctx *req_ctx = akcipher_request_ctx(req);
	struct caam_rsa_ctx *ctx = akcipher_tfm_ctx(tfm);
	struct device *jrdev = ctx->dev;
	u32 *desc = req_ctx->edesc->hw_desc;
	int ret;

	req_ctx->edesc->bklog = true;

	ret = caam_jr_enqueue(jrdev, desc, req_ctx->akcipher_op_done, req);

	if (ret == -ENOSPC && engine->retry_support)
		return ret;

	if (ret != -EINPROGRESS) {
		rsa_pub_unmap(jrdev, req_ctx->edesc, req);
		rsa_io_unmap(jrdev, req_ctx->edesc, req);
		kfree(req_ctx->edesc);
	} else {
		ret = 0;
	}

	return ret;
}

static int set_rsa_pub_pdb(struct akcipher_request *req,
			   struct rsa_edesc *edesc)
{
	struct crypto_akcipher *tfm = crypto_akcipher_reqtfm(req);
	struct caam_rsa_req_ctx *req_ctx = akcipher_request_ctx(req);
	struct caam_rsa_ctx *ctx = akcipher_tfm_ctx(tfm);
	struct caam_rsa_key *key = &ctx->key;
	struct device *dev = ctx->dev;
	struct rsa_pub_pdb *pdb = &edesc->pdb.pub;
	int sec4_sg_index = 0;

	pdb->n_dma = dma_map_single(dev, key->n, key->n_sz, DMA_TO_DEVICE);
	if (dma_mapping_error(dev, pdb->n_dma)) {
		dev_err(dev, "Unable to map RSA modulus memory\n");
		return -ENOMEM;
	}

	pdb->e_dma = dma_map_single(dev, key->e, key->e_sz, DMA_TO_DEVICE);
	if (dma_mapping_error(dev, pdb->e_dma)) {
		dev_err(dev, "Unable to map RSA public exponent memory\n");
		dma_unmap_single(dev, pdb->n_dma, key->n_sz, DMA_TO_DEVICE);
		return -ENOMEM;
	}

	if (edesc->mapped_src_nents > 1) {
		pdb->sgf |= RSA_PDB_SGF_F;
		pdb->f_dma = edesc->sec4_sg_dma;
		sec4_sg_index += edesc->mapped_src_nents;
	} else {
		pdb->f_dma = sg_dma_address(req_ctx->fixup_src);
	}

	if (edesc->mapped_dst_nents > 1) {
		pdb->sgf |= RSA_PDB_SGF_G;
		pdb->g_dma = edesc->sec4_sg_dma +
			     sec4_sg_index * sizeof(struct sec4_sg_entry);
	} else {
		pdb->g_dma = sg_dma_address(req->dst);
	}

	pdb->sgf |= (key->e_sz << RSA_PDB_E_SHIFT) | key->n_sz;
	pdb->f_len = req_ctx->fixup_src_len;

	return 0;
}

static int set_rsa_priv_f1_pdb(struct akcipher_request *req,
			       struct rsa_edesc *edesc)
{
	struct crypto_akcipher *tfm = crypto_akcipher_reqtfm(req);
	struct caam_rsa_ctx *ctx = akcipher_tfm_ctx(tfm);
	struct caam_rsa_key *key = &ctx->key;
	struct device *dev = ctx->dev;
	struct rsa_priv_f1_pdb *pdb = &edesc->pdb.priv_f1;
	int sec4_sg_index = 0;

	pdb->n_dma = dma_map_single(dev, key->n, key->n_sz, DMA_TO_DEVICE);
	if (dma_mapping_error(dev, pdb->n_dma)) {
		dev_err(dev, "Unable to map modulus memory\n");
		return -ENOMEM;
	}

	pdb->d_dma = dma_map_single(dev, key->d, key->d_sz, DMA_TO_DEVICE);
	if (dma_mapping_error(dev, pdb->d_dma)) {
		dev_err(dev, "Unable to map RSA private exponent memory\n");
		dma_unmap_single(dev, pdb->n_dma, key->n_sz, DMA_TO_DEVICE);
		return -ENOMEM;
	}

	if (edesc->mapped_src_nents > 1) {
		pdb->sgf |= RSA_PRIV_PDB_SGF_G;
		pdb->g_dma = edesc->sec4_sg_dma;
		sec4_sg_index += edesc->mapped_src_nents;

	} else {
		struct caam_rsa_req_ctx *req_ctx = akcipher_request_ctx(req);

		pdb->g_dma = sg_dma_address(req_ctx->fixup_src);
	}

	if (edesc->mapped_dst_nents > 1) {
		pdb->sgf |= RSA_PRIV_PDB_SGF_F;
		pdb->f_dma = edesc->sec4_sg_dma +
			     sec4_sg_index * sizeof(struct sec4_sg_entry);
	} else {
		pdb->f_dma = sg_dma_address(req->dst);
	}

	pdb->sgf |= (key->d_sz << RSA_PDB_D_SHIFT) | key->n_sz;

	return 0;
}

static int set_rsa_priv_f2_pdb(struct akcipher_request *req,
			       struct rsa_edesc *edesc)
{
	struct crypto_akcipher *tfm = crypto_akcipher_reqtfm(req);
	struct caam_rsa_ctx *ctx = akcipher_tfm_ctx(tfm);
	struct caam_rsa_key *key = &ctx->key;
	struct device *dev = ctx->dev;
	struct rsa_priv_f2_pdb *pdb = &edesc->pdb.priv_f2;
	int sec4_sg_index = 0;
	size_t p_sz = key->p_sz;
	size_t q_sz = key->q_sz;

	pdb->d_dma = dma_map_single(dev, key->d, key->d_sz, DMA_TO_DEVICE);
	if (dma_mapping_error(dev, pdb->d_dma)) {
		dev_err(dev, "Unable to map RSA private exponent memory\n");
		return -ENOMEM;
	}

	pdb->p_dma = dma_map_single(dev, key->p, p_sz, DMA_TO_DEVICE);
	if (dma_mapping_error(dev, pdb->p_dma)) {
		dev_err(dev, "Unable to map RSA prime factor p memory\n");
		goto unmap_d;
	}

	pdb->q_dma = dma_map_single(dev, key->q, q_sz, DMA_TO_DEVICE);
	if (dma_mapping_error(dev, pdb->q_dma)) {
		dev_err(dev, "Unable to map RSA prime factor q memory\n");
		goto unmap_p;
	}

	pdb->tmp1_dma = dma_map_single(dev, key->tmp1, p_sz, DMA_BIDIRECTIONAL);
	if (dma_mapping_error(dev, pdb->tmp1_dma)) {
		dev_err(dev, "Unable to map RSA tmp1 memory\n");
		goto unmap_q;
	}

	pdb->tmp2_dma = dma_map_single(dev, key->tmp2, q_sz, DMA_BIDIRECTIONAL);
	if (dma_mapping_error(dev, pdb->tmp2_dma)) {
		dev_err(dev, "Unable to map RSA tmp2 memory\n");
		goto unmap_tmp1;
	}

	if (edesc->mapped_src_nents > 1) {
		pdb->sgf |= RSA_PRIV_PDB_SGF_G;
		pdb->g_dma = edesc->sec4_sg_dma;
		sec4_sg_index += edesc->mapped_src_nents;
	} else {
		struct caam_rsa_req_ctx *req_ctx = akcipher_request_ctx(req);

		pdb->g_dma = sg_dma_address(req_ctx->fixup_src);
	}

	if (edesc->mapped_dst_nents > 1) {
		pdb->sgf |= RSA_PRIV_PDB_SGF_F;
		pdb->f_dma = edesc->sec4_sg_dma +
			     sec4_sg_index * sizeof(struct sec4_sg_entry);
	} else {
		pdb->f_dma = sg_dma_address(req->dst);
	}

	pdb->sgf |= (key->d_sz << RSA_PDB_D_SHIFT) | key->n_sz;
	pdb->p_q_len = (q_sz << RSA_PDB_Q_SHIFT) | p_sz;

	return 0;

unmap_tmp1:
	dma_unmap_single(dev, pdb->tmp1_dma, p_sz, DMA_BIDIRECTIONAL);
unmap_q:
	dma_unmap_single(dev, pdb->q_dma, q_sz, DMA_TO_DEVICE);
unmap_p:
	dma_unmap_single(dev, pdb->p_dma, p_sz, DMA_TO_DEVICE);
unmap_d:
	dma_unmap_single(dev, pdb->d_dma, key->d_sz, DMA_TO_DEVICE);

	return -ENOMEM;
}

static int set_rsa_priv_f3_pdb(struct akcipher_request *req,
			       struct rsa_edesc *edesc)
{
	struct crypto_akcipher *tfm = crypto_akcipher_reqtfm(req);
	struct caam_rsa_ctx *ctx = akcipher_tfm_ctx(tfm);
	struct caam_rsa_key *key = &ctx->key;
	struct device *dev = ctx->dev;
	struct rsa_priv_f3_pdb *pdb = &edesc->pdb.priv_f3;
	int sec4_sg_index = 0;
	size_t p_sz = key->p_sz;
	size_t q_sz = key->q_sz;

	pdb->p_dma = dma_map_single(dev, key->p, p_sz, DMA_TO_DEVICE);
	if (dma_mapping_error(dev, pdb->p_dma)) {
		dev_err(dev, "Unable to map RSA prime factor p memory\n");
		return -ENOMEM;
	}

	pdb->q_dma = dma_map_single(dev, key->q, q_sz, DMA_TO_DEVICE);
	if (dma_mapping_error(dev, pdb->q_dma)) {
		dev_err(dev, "Unable to map RSA prime factor q memory\n");
		goto unmap_p;
	}

	pdb->dp_dma = dma_map_single(dev, key->dp, p_sz, DMA_TO_DEVICE);
	if (dma_mapping_error(dev, pdb->dp_dma)) {
		dev_err(dev, "Unable to map RSA exponent dp memory\n");
		goto unmap_q;
	}

	pdb->dq_dma = dma_map_single(dev, key->dq, q_sz, DMA_TO_DEVICE);
	if (dma_mapping_error(dev, pdb->dq_dma)) {
		dev_err(dev, "Unable to map RSA exponent dq memory\n");
		goto unmap_dp;
	}

	pdb->c_dma = dma_map_single(dev, key->qinv, p_sz, DMA_TO_DEVICE);
	if (dma_mapping_error(dev, pdb->c_dma)) {
		dev_err(dev, "Unable to map RSA CRT coefficient qinv memory\n");
		goto unmap_dq;
	}

	pdb->tmp1_dma = dma_map_single(dev, key->tmp1, p_sz, DMA_BIDIRECTIONAL);
	if (dma_mapping_error(dev, pdb->tmp1_dma)) {
		dev_err(dev, "Unable to map RSA tmp1 memory\n");
		goto unmap_qinv;
	}

	pdb->tmp2_dma = dma_map_single(dev, key->tmp2, q_sz, DMA_BIDIRECTIONAL);
	if (dma_mapping_error(dev, pdb->tmp2_dma)) {
		dev_err(dev, "Unable to map RSA tmp2 memory\n");
		goto unmap_tmp1;
	}

	if (edesc->mapped_src_nents > 1) {
		pdb->sgf |= RSA_PRIV_PDB_SGF_G;
		pdb->g_dma = edesc->sec4_sg_dma;
		sec4_sg_index += edesc->mapped_src_nents;
	} else {
		struct caam_rsa_req_ctx *req_ctx = akcipher_request_ctx(req);

		pdb->g_dma = sg_dma_address(req_ctx->fixup_src);
	}

	if (edesc->mapped_dst_nents > 1) {
		pdb->sgf |= RSA_PRIV_PDB_SGF_F;
		pdb->f_dma = edesc->sec4_sg_dma +
			     sec4_sg_index * sizeof(struct sec4_sg_entry);
	} else {
		pdb->f_dma = sg_dma_address(req->dst);
	}

	pdb->sgf |= key->n_sz;
	pdb->p_q_len = (q_sz << RSA_PDB_Q_SHIFT) | p_sz;

	return 0;

unmap_tmp1:
	dma_unmap_single(dev, pdb->tmp1_dma, p_sz, DMA_BIDIRECTIONAL);
unmap_qinv:
	dma_unmap_single(dev, pdb->c_dma, p_sz, DMA_TO_DEVICE);
unmap_dq:
	dma_unmap_single(dev, pdb->dq_dma, q_sz, DMA_TO_DEVICE);
unmap_dp:
	dma_unmap_single(dev, pdb->dp_dma, p_sz, DMA_TO_DEVICE);
unmap_q:
	dma_unmap_single(dev, pdb->q_dma, q_sz, DMA_TO_DEVICE);
unmap_p:
	dma_unmap_single(dev, pdb->p_dma, p_sz, DMA_TO_DEVICE);

	return -ENOMEM;
}

static int akcipher_enqueue_req(struct device *jrdev,
				void (*cbk)(struct device *jrdev, u32 *desc,
					    u32 err, void *context),
				struct akcipher_request *req)
{
	struct caam_drv_private_jr *jrpriv = dev_get_drvdata(jrdev);
	struct crypto_akcipher *tfm = crypto_akcipher_reqtfm(req);
	struct caam_rsa_ctx *ctx = akcipher_tfm_ctx(tfm);
	struct caam_rsa_key *key = &ctx->key;
	struct caam_rsa_req_ctx *req_ctx = akcipher_request_ctx(req);
	struct rsa_edesc *edesc = req_ctx->edesc;
	u32 *desc = edesc->hw_desc;
	int ret;

	req_ctx->akcipher_op_done = cbk;
	/*
	 * Only the backlog request are sent to crypto-engine since the others
	 * can be handled by CAAM, if free, especially since JR has up to 1024
	 * entries (more than the 10 entries from crypto-engine).
	 */
	if (req->base.flags & CRYPTO_TFM_REQ_MAY_BACKLOG)
		ret = crypto_transfer_akcipher_request_to_engine(jrpriv->engine,
								 req);
	else
		ret = caam_jr_enqueue(jrdev, desc, cbk, req);

	if ((ret != -EINPROGRESS) && (ret != -EBUSY)) {
		switch (key->priv_form) {
		case FORM1:
			rsa_priv_f1_unmap(jrdev, edesc, req);
			break;
		case FORM2:
			rsa_priv_f2_unmap(jrdev, edesc, req);
			break;
		case FORM3:
			rsa_priv_f3_unmap(jrdev, edesc, req);
			break;
		default:
			rsa_pub_unmap(jrdev, edesc, req);
		}
		rsa_io_unmap(jrdev, edesc, req);
		kfree(edesc);
	}

	return ret;
}

static int caam_rsa_enc(struct akcipher_request *req)
{
	struct crypto_akcipher *tfm = crypto_akcipher_reqtfm(req);
	struct caam_rsa_ctx *ctx = akcipher_tfm_ctx(tfm);
	struct caam_rsa_key *key = &ctx->key;
	struct device *jrdev = ctx->dev;
	struct rsa_edesc *edesc;
	int ret;

	if (unlikely(!key->n || !key->e))
		return -EINVAL;

	if (req->dst_len < key->n_sz) {
		req->dst_len = key->n_sz;
		dev_err(jrdev, "Output buffer length less than parameter n\n");
		return -EOVERFLOW;
	}

	/* Allocate extended descriptor */
	edesc = rsa_edesc_alloc(req, DESC_RSA_PUB_LEN);
	if (IS_ERR(edesc))
		return PTR_ERR(edesc);

	/* Set RSA Encrypt Protocol Data Block */
	ret = set_rsa_pub_pdb(req, edesc);
	if (ret)
		goto init_fail;

	/* Initialize Job Descriptor */
	init_rsa_pub_desc(edesc->hw_desc, &edesc->pdb.pub);

	return akcipher_enqueue_req(jrdev, rsa_pub_done, req);

init_fail:
	rsa_io_unmap(jrdev, edesc, req);
	kfree(edesc);
	return ret;
}

static int caam_rsa_dec_priv_f1(struct akcipher_request *req)
{
	struct crypto_akcipher *tfm = crypto_akcipher_reqtfm(req);
	struct caam_rsa_ctx *ctx = akcipher_tfm_ctx(tfm);
	struct device *jrdev = ctx->dev;
	struct rsa_edesc *edesc;
	int ret;

	/* Allocate extended descriptor */
	edesc = rsa_edesc_alloc(req, DESC_RSA_PRIV_F1_LEN);
	if (IS_ERR(edesc))
		return PTR_ERR(edesc);

	/* Set RSA Decrypt Protocol Data Block - Private Key Form #1 */
	ret = set_rsa_priv_f1_pdb(req, edesc);
	if (ret)
		goto init_fail;

	/* Initialize Job Descriptor */
	init_rsa_priv_f1_desc(edesc->hw_desc, &edesc->pdb.priv_f1);

	return akcipher_enqueue_req(jrdev, rsa_priv_f_done, req);

init_fail:
	rsa_io_unmap(jrdev, edesc, req);
	kfree(edesc);
	return ret;
}

static int caam_rsa_dec_priv_f2(struct akcipher_request *req)
{
	struct crypto_akcipher *tfm = crypto_akcipher_reqtfm(req);
	struct caam_rsa_ctx *ctx = akcipher_tfm_ctx(tfm);
	struct device *jrdev = ctx->dev;
	struct rsa_edesc *edesc;
	int ret;

	/* Allocate extended descriptor */
	edesc = rsa_edesc_alloc(req, DESC_RSA_PRIV_F2_LEN);
	if (IS_ERR(edesc))
		return PTR_ERR(edesc);

	/* Set RSA Decrypt Protocol Data Block - Private Key Form #2 */
	ret = set_rsa_priv_f2_pdb(req, edesc);
	if (ret)
		goto init_fail;

	/* Initialize Job Descriptor */
	init_rsa_priv_f2_desc(edesc->hw_desc, &edesc->pdb.priv_f2);

	return akcipher_enqueue_req(jrdev, rsa_priv_f_done, req);

init_fail:
	rsa_io_unmap(jrdev, edesc, req);
	kfree(edesc);
	return ret;
}

static int caam_rsa_dec_priv_f3(struct akcipher_request *req)
{
	struct crypto_akcipher *tfm = crypto_akcipher_reqtfm(req);
	struct caam_rsa_ctx *ctx = akcipher_tfm_ctx(tfm);
	struct device *jrdev = ctx->dev;
	struct rsa_edesc *edesc;
	int ret;

	/* Allocate extended descriptor */
	edesc = rsa_edesc_alloc(req, DESC_RSA_PRIV_F3_LEN);
	if (IS_ERR(edesc))
		return PTR_ERR(edesc);

	/* Set RSA Decrypt Protocol Data Block - Private Key Form #3 */
	ret = set_rsa_priv_f3_pdb(req, edesc);
	if (ret)
		goto init_fail;

	/* Initialize Job Descriptor */
	init_rsa_priv_f3_desc(edesc->hw_desc, &edesc->pdb.priv_f3);

	return akcipher_enqueue_req(jrdev, rsa_priv_f_done, req);

init_fail:
	rsa_io_unmap(jrdev, edesc, req);
	kfree(edesc);
	return ret;
}

static int caam_rsa_dec(struct akcipher_request *req)
{
	struct crypto_akcipher *tfm = crypto_akcipher_reqtfm(req);
	struct caam_rsa_ctx *ctx = akcipher_tfm_ctx(tfm);
	struct caam_rsa_key *key = &ctx->key;
	int ret;

	if (unlikely(!key->n || !key->d))
		return -EINVAL;

	if (req->dst_len < key->n_sz) {
		req->dst_len = key->n_sz;
		dev_err(ctx->dev, "Output buffer length less than parameter n\n");
		return -EOVERFLOW;
	}

	if (key->priv_form == FORM3)
		ret = caam_rsa_dec_priv_f3(req);
	else if (key->priv_form == FORM2)
		ret = caam_rsa_dec_priv_f2(req);
	else
		ret = caam_rsa_dec_priv_f1(req);

	return ret;
}

static void caam_rsa_free_key(struct caam_rsa_key *key)
{
	kfree_sensitive(key->d);
	kfree_sensitive(key->p);
	kfree_sensitive(key->q);
	kfree_sensitive(key->dp);
	kfree_sensitive(key->dq);
	kfree_sensitive(key->qinv);
	kfree_sensitive(key->tmp1);
	kfree_sensitive(key->tmp2);
	kfree(key->e);
	kfree(key->n);
	memset(key, 0, sizeof(*key));
}

static void caam_rsa_drop_leading_zeros(const u8 **ptr, size_t *nbytes)
{
	while (!**ptr && *nbytes) {
		(*ptr)++;
		(*nbytes)--;
	}
}

/**
 * caam_read_rsa_crt - Used for reading dP, dQ, qInv CRT members.
 * dP, dQ and qInv could decode to less than corresponding p, q length, as the
 * BER-encoding requires that the minimum number of bytes be used to encode the
 * integer. dP, dQ, qInv decoded values have to be zero-padded to appropriate
 * length.
 *
 * @ptr   : pointer to {dP, dQ, qInv} CRT member
 * @nbytes: length in bytes of {dP, dQ, qInv} CRT member
 * @dstlen: length in bytes of corresponding p or q prime factor
 */
static u8 *caam_read_rsa_crt(const u8 *ptr, size_t nbytes, size_t dstlen)
{
	u8 *dst;

	caam_rsa_drop_leading_zeros(&ptr, &nbytes);
	if (!nbytes)
		return NULL;

	dst = kzalloc(dstlen, GFP_DMA | GFP_KERNEL);
	if (!dst)
		return NULL;

	memcpy(dst + (dstlen - nbytes), ptr, nbytes);

	return dst;
}

/**
 * caam_read_raw_data - Read a raw byte stream as a positive integer.
 * The function skips buffer's leading zeros, copies the remained data
 * to a buffer allocated in the GFP_DMA | GFP_KERNEL zone and returns
 * the address of the new buffer.
 *
 * @buf   : The data to read
 * @nbytes: The amount of data to read
 */
static inline u8 *caam_read_raw_data(const u8 *buf, size_t *nbytes)
{

	caam_rsa_drop_leading_zeros(&buf, nbytes);
	if (!*nbytes)
		return NULL;

	return kmemdup(buf, *nbytes, GFP_DMA | GFP_KERNEL);
}

static int caam_rsa_check_key_length(unsigned int len)
{
	if (len > 4096)
		return -EINVAL;
	return 0;
}

static int caam_rsa_set_pub_key(struct crypto_akcipher *tfm, const void *key,
				unsigned int keylen)
{
	struct caam_rsa_ctx *ctx = akcipher_tfm_ctx(tfm);
	struct rsa_key raw_key = {NULL};
	struct caam_rsa_key *rsa_key = &ctx->key;
	int ret;

	/* Free the old RSA key if any */
	caam_rsa_free_key(rsa_key);

	ret = rsa_parse_pub_key(&raw_key, key, keylen);
	if (ret)
		return ret;

	/* Copy key in DMA zone */
	rsa_key->e = kmemdup(raw_key.e, raw_key.e_sz, GFP_DMA | GFP_KERNEL);
	if (!rsa_key->e)
		goto err;

	/*
	 * Skip leading zeros and copy the positive integer to a buffer
	 * allocated in the GFP_DMA | GFP_KERNEL zone. The decryption descriptor
	 * expects a positive integer for the RSA modulus and uses its length as
	 * decryption output length.
	 */
	rsa_key->n = caam_read_raw_data(raw_key.n, &raw_key.n_sz);
	if (!rsa_key->n)
		goto err;

	if (caam_rsa_check_key_length(raw_key.n_sz << 3)) {
		caam_rsa_free_key(rsa_key);
		return -EINVAL;
	}

	rsa_key->e_sz = raw_key.e_sz;
	rsa_key->n_sz = raw_key.n_sz;

	return 0;
err:
	caam_rsa_free_key(rsa_key);
	return -ENOMEM;
}

static void caam_rsa_set_priv_key_form(struct caam_rsa_ctx *ctx,
				       struct rsa_key *raw_key)
{
	struct caam_rsa_key *rsa_key = &ctx->key;
	size_t p_sz = raw_key->p_sz;
	size_t q_sz = raw_key->q_sz;

	rsa_key->p = caam_read_raw_data(raw_key->p, &p_sz);
	if (!rsa_key->p)
		return;
	rsa_key->p_sz = p_sz;

	rsa_key->q = caam_read_raw_data(raw_key->q, &q_sz);
	if (!rsa_key->q)
		goto free_p;
	rsa_key->q_sz = q_sz;

	rsa_key->tmp1 = kzalloc(raw_key->p_sz, GFP_DMA | GFP_KERNEL);
	if (!rsa_key->tmp1)
		goto free_q;

	rsa_key->tmp2 = kzalloc(raw_key->q_sz, GFP_DMA | GFP_KERNEL);
	if (!rsa_key->tmp2)
		goto free_tmp1;

	rsa_key->priv_form = FORM2;

	rsa_key->dp = caam_read_rsa_crt(raw_key->dp, raw_key->dp_sz, p_sz);
	if (!rsa_key->dp)
		goto free_tmp2;

	rsa_key->dq = caam_read_rsa_crt(raw_key->dq, raw_key->dq_sz, q_sz);
	if (!rsa_key->dq)
		goto free_dp;

	rsa_key->qinv = caam_read_rsa_crt(raw_key->qinv, raw_key->qinv_sz,
					  q_sz);
	if (!rsa_key->qinv)
		goto free_dq;

	rsa_key->priv_form = FORM3;

	return;

free_dq:
	kfree_sensitive(rsa_key->dq);
free_dp:
	kfree_sensitive(rsa_key->dp);
free_tmp2:
	kfree_sensitive(rsa_key->tmp2);
free_tmp1:
	kfree_sensitive(rsa_key->tmp1);
free_q:
	kfree_sensitive(rsa_key->q);
free_p:
	kfree_sensitive(rsa_key->p);
}

static int caam_rsa_set_priv_key(struct crypto_akcipher *tfm, const void *key,
				 unsigned int keylen)
{
	struct caam_rsa_ctx *ctx = akcipher_tfm_ctx(tfm);
	struct rsa_key raw_key = {NULL};
	struct caam_rsa_key *rsa_key = &ctx->key;
	int ret;

	/* Free the old RSA key if any */
	caam_rsa_free_key(rsa_key);

	ret = rsa_parse_priv_key(&raw_key, key, keylen);
	if (ret)
		return ret;

	/* Copy key in DMA zone */
	rsa_key->d = kmemdup(raw_key.d, raw_key.d_sz, GFP_DMA | GFP_KERNEL);
	if (!rsa_key->d)
		goto err;

	rsa_key->e = kmemdup(raw_key.e, raw_key.e_sz, GFP_DMA | GFP_KERNEL);
	if (!rsa_key->e)
		goto err;

	/*
	 * Skip leading zeros and copy the positive integer to a buffer
	 * allocated in the GFP_DMA | GFP_KERNEL zone. The decryption descriptor
	 * expects a positive integer for the RSA modulus and uses its length as
	 * decryption output length.
	 */
	rsa_key->n = caam_read_raw_data(raw_key.n, &raw_key.n_sz);
	if (!rsa_key->n)
		goto err;

	if (caam_rsa_check_key_length(raw_key.n_sz << 3)) {
		caam_rsa_free_key(rsa_key);
		return -EINVAL;
	}

	rsa_key->d_sz = raw_key.d_sz;
	rsa_key->e_sz = raw_key.e_sz;
	rsa_key->n_sz = raw_key.n_sz;

	caam_rsa_set_priv_key_form(ctx, &raw_key);

	return 0;

err:
	caam_rsa_free_key(rsa_key);
	return -ENOMEM;
}

static unsigned int caam_rsa_max_size(struct crypto_akcipher *tfm)
{
	struct caam_rsa_ctx *ctx = akcipher_tfm_ctx(tfm);

	return ctx->key.n_sz;
}

/* Per session pkc's driver context creation function */
static int caam_rsa_init_tfm(struct crypto_akcipher *tfm)
{
	struct caam_rsa_ctx *ctx = akcipher_tfm_ctx(tfm);

	ctx->dev = caam_jr_alloc();

	if (IS_ERR(ctx->dev)) {
		pr_err("Job Ring Device allocation for transform failed\n");
		return PTR_ERR(ctx->dev);
	}

	ctx->padding_dma = dma_map_single(ctx->dev, zero_buffer,
					  CAAM_RSA_MAX_INPUT_SIZE - 1,
					  DMA_TO_DEVICE);
	if (dma_mapping_error(ctx->dev, ctx->padding_dma)) {
		dev_err(ctx->dev, "unable to map padding\n");
		caam_jr_free(ctx->dev);
		return -ENOMEM;
	}

	ctx->enginectx.op.do_one_request = akcipher_do_one_req;

	return 0;
}

/* Per session pkc's driver context cleanup function */
static void caam_rsa_exit_tfm(struct crypto_akcipher *tfm)
{
	struct caam_rsa_ctx *ctx = akcipher_tfm_ctx(tfm);
	struct caam_rsa_key *key = &ctx->key;

	dma_unmap_single(ctx->dev, ctx->padding_dma, CAAM_RSA_MAX_INPUT_SIZE -
			 1, DMA_TO_DEVICE);
	caam_rsa_free_key(key);
	caam_jr_free(ctx->dev);
}

static struct caam_akcipher_alg caam_rsa = {
	.akcipher = {
		.encrypt = caam_rsa_enc,
		.decrypt = caam_rsa_dec,
		.set_pub_key = caam_rsa_set_pub_key,
		.set_priv_key = caam_rsa_set_priv_key,
		.max_size = caam_rsa_max_size,
		.init = caam_rsa_init_tfm,
		.exit = caam_rsa_exit_tfm,
		.reqsize = sizeof(struct caam_rsa_req_ctx),
		.base = {
			.cra_name = "rsa",
			.cra_driver_name = "rsa-caam",
			.cra_priority = 3000,
			.cra_module = THIS_MODULE,
			.cra_ctxsize = sizeof(struct caam_rsa_ctx),
		},
	}
};

/* Public Key Cryptography module initialization handler */
int caam_pkc_init(struct device *ctrldev)
{
	struct caam_drv_private *priv = dev_get_drvdata(ctrldev);
	u32 pk_inst, pkha;
	int err;
	init_done = false;

	/* Determine public key hardware accelerator presence. */
<<<<<<< HEAD
	if (priv->era < 10)
		pk_inst = (rd_reg32(&priv->jr[0]->perfmon.cha_num_ls) &
			   CHA_ID_LS_PK_MASK) >> CHA_ID_LS_PK_SHIFT;
	else
		pk_inst = rd_reg32(&priv->jr[0]->vreg.pkha) & CHA_VER_NUM_MASK;
=======
	if (priv->era < 10) {
		pk_inst = (rd_reg32(&priv->ctrl->perfmon.cha_num_ls) &
			   CHA_ID_LS_PK_MASK) >> CHA_ID_LS_PK_SHIFT;
	} else {
		pkha = rd_reg32(&priv->ctrl->vreg.pkha);
		pk_inst = pkha & CHA_VER_NUM_MASK;

		/*
		 * Newer CAAMs support partially disabled functionality. If this is the
		 * case, the number is non-zero, but this bit is set to indicate that
		 * no encryption or decryption is supported. Only signing and verifying
		 * is supported.
		 */
		if (pkha & CHA_VER_MISC_PKHA_NO_CRYPT)
			pk_inst = 0;
	}
>>>>>>> f00712e2

	/* Do not register algorithms if PKHA is not present. */
	if (!pk_inst)
		return 0;

	/* allocate zero buffer, used for padding input */
	zero_buffer = kzalloc(CAAM_RSA_MAX_INPUT_SIZE - 1, GFP_DMA |
			      GFP_KERNEL);
	if (!zero_buffer)
		return -ENOMEM;

	err = crypto_register_akcipher(&caam_rsa.akcipher);

	if (err) {
		kfree(zero_buffer);
		dev_warn(ctrldev, "%s alg registration failed\n",
			 caam_rsa.akcipher.base.cra_driver_name);
	} else {
		init_done = true;
		caam_rsa.registered = true;
		dev_info(ctrldev, "caam pkc algorithms registered in /proc/crypto\n");
	}

	return err;
}

void caam_pkc_exit(void)
{
	if (!init_done)
		return;

	if (caam_rsa.registered)
		crypto_unregister_akcipher(&caam_rsa.akcipher);

	kfree(zero_buffer);
}<|MERGE_RESOLUTION|>--- conflicted
+++ resolved
@@ -1161,18 +1161,11 @@
 	init_done = false;
 
 	/* Determine public key hardware accelerator presence. */
-<<<<<<< HEAD
-	if (priv->era < 10)
+	if (priv->era < 10) {
 		pk_inst = (rd_reg32(&priv->jr[0]->perfmon.cha_num_ls) &
 			   CHA_ID_LS_PK_MASK) >> CHA_ID_LS_PK_SHIFT;
-	else
-		pk_inst = rd_reg32(&priv->jr[0]->vreg.pkha) & CHA_VER_NUM_MASK;
-=======
-	if (priv->era < 10) {
-		pk_inst = (rd_reg32(&priv->ctrl->perfmon.cha_num_ls) &
-			   CHA_ID_LS_PK_MASK) >> CHA_ID_LS_PK_SHIFT;
 	} else {
-		pkha = rd_reg32(&priv->ctrl->vreg.pkha);
+		pkha = rd_reg32(&priv->jr[0]->vreg.pkha);
 		pk_inst = pkha & CHA_VER_NUM_MASK;
 
 		/*
@@ -1184,7 +1177,6 @@
 		if (pkha & CHA_VER_MISC_PKHA_NO_CRYPT)
 			pk_inst = 0;
 	}
->>>>>>> f00712e2
 
 	/* Do not register algorithms if PKHA is not present. */
 	if (!pk_inst)
