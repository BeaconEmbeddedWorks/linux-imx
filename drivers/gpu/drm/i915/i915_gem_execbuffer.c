/*
 * Copyright © 2008,2010 Intel Corporation
 *
 * Permission is hereby granted, free of charge, to any person obtaining a
 * copy of this software and associated documentation files (the "Software"),
 * to deal in the Software without restriction, including without limitation
 * the rights to use, copy, modify, merge, publish, distribute, sublicense,
 * and/or sell copies of the Software, and to permit persons to whom the
 * Software is furnished to do so, subject to the following conditions:
 *
 * The above copyright notice and this permission notice (including the next
 * paragraph) shall be included in all copies or substantial portions of the
 * Software.
 *
 * THE SOFTWARE IS PROVIDED "AS IS", WITHOUT WARRANTY OF ANY KIND, EXPRESS OR
 * IMPLIED, INCLUDING BUT NOT LIMITED TO THE WARRANTIES OF MERCHANTABILITY,
 * FITNESS FOR A PARTICULAR PURPOSE AND NONINFRINGEMENT.  IN NO EVENT SHALL
 * THE AUTHORS OR COPYRIGHT HOLDERS BE LIABLE FOR ANY CLAIM, DAMAGES OR OTHER
 * LIABILITY, WHETHER IN AN ACTION OF CONTRACT, TORT OR OTHERWISE, ARISING
 * FROM, OUT OF OR IN CONNECTION WITH THE SOFTWARE OR THE USE OR OTHER DEALINGS
 * IN THE SOFTWARE.
 *
 * Authors:
 *    Eric Anholt <eric@anholt.net>
 *    Chris Wilson <chris@chris-wilson.co.uk>
 *
 */

#include "drmP.h"
#include "drm.h"
#include "i915_drm.h"
#include "i915_drv.h"
#include "i915_trace.h"
#include "intel_drv.h"
#include <linux/dma_remapping.h>

struct change_domains {
	uint32_t invalidate_domains;
	uint32_t flush_domains;
	uint32_t flush_rings;
	uint32_t flips;
};

/*
 * Set the next domain for the specified object. This
 * may not actually perform the necessary flushing/invaliding though,
 * as that may want to be batched with other set_domain operations
 *
 * This is (we hope) the only really tricky part of gem. The goal
 * is fairly simple -- track which caches hold bits of the object
 * and make sure they remain coherent. A few concrete examples may
 * help to explain how it works. For shorthand, we use the notation
 * (read_domains, write_domain), e.g. (CPU, CPU) to indicate the
 * a pair of read and write domain masks.
 *
 * Case 1: the batch buffer
 *
 *	1. Allocated
 *	2. Written by CPU
 *	3. Mapped to GTT
 *	4. Read by GPU
 *	5. Unmapped from GTT
 *	6. Freed
 *
 *	Let's take these a step at a time
 *
 *	1. Allocated
 *		Pages allocated from the kernel may still have
 *		cache contents, so we set them to (CPU, CPU) always.
 *	2. Written by CPU (using pwrite)
 *		The pwrite function calls set_domain (CPU, CPU) and
 *		this function does nothing (as nothing changes)
 *	3. Mapped by GTT
 *		This function asserts that the object is not
 *		currently in any GPU-based read or write domains
 *	4. Read by GPU
 *		i915_gem_execbuffer calls set_domain (COMMAND, 0).
 *		As write_domain is zero, this function adds in the
 *		current read domains (CPU+COMMAND, 0).
 *		flush_domains is set to CPU.
 *		invalidate_domains is set to COMMAND
 *		clflush is run to get data out of the CPU caches
 *		then i915_dev_set_domain calls i915_gem_flush to
 *		emit an MI_FLUSH and drm_agp_chipset_flush
 *	5. Unmapped from GTT
 *		i915_gem_object_unbind calls set_domain (CPU, CPU)
 *		flush_domains and invalidate_domains end up both zero
 *		so no flushing/invalidating happens
 *	6. Freed
 *		yay, done
 *
 * Case 2: The shared render buffer
 *
 *	1. Allocated
 *	2. Mapped to GTT
 *	3. Read/written by GPU
 *	4. set_domain to (CPU,CPU)
 *	5. Read/written by CPU
 *	6. Read/written by GPU
 *
 *	1. Allocated
 *		Same as last example, (CPU, CPU)
 *	2. Mapped to GTT
 *		Nothing changes (assertions find that it is not in the GPU)
 *	3. Read/written by GPU
 *		execbuffer calls set_domain (RENDER, RENDER)
 *		flush_domains gets CPU
 *		invalidate_domains gets GPU
 *		clflush (obj)
 *		MI_FLUSH and drm_agp_chipset_flush
 *	4. set_domain (CPU, CPU)
 *		flush_domains gets GPU
 *		invalidate_domains gets CPU
 *		wait_rendering (obj) to make sure all drawing is complete.
 *		This will include an MI_FLUSH to get the data from GPU
 *		to memory
 *		clflush (obj) to invalidate the CPU cache
 *		Another MI_FLUSH in i915_gem_flush (eliminate this somehow?)
 *	5. Read/written by CPU
 *		cache lines are loaded and dirtied
 *	6. Read written by GPU
 *		Same as last GPU access
 *
 * Case 3: The constant buffer
 *
 *	1. Allocated
 *	2. Written by CPU
 *	3. Read by GPU
 *	4. Updated (written) by CPU again
 *	5. Read by GPU
 *
 *	1. Allocated
 *		(CPU, CPU)
 *	2. Written by CPU
 *		(CPU, CPU)
 *	3. Read by GPU
 *		(CPU+RENDER, 0)
 *		flush_domains = CPU
 *		invalidate_domains = RENDER
 *		clflush (obj)
 *		MI_FLUSH
 *		drm_agp_chipset_flush
 *	4. Updated (written) by CPU again
 *		(CPU, CPU)
 *		flush_domains = 0 (no previous write domain)
 *		invalidate_domains = 0 (no new read domains)
 *	5. Read by GPU
 *		(CPU+RENDER, 0)
 *		flush_domains = CPU
 *		invalidate_domains = RENDER
 *		clflush (obj)
 *		MI_FLUSH
 *		drm_agp_chipset_flush
 */
static void
i915_gem_object_set_to_gpu_domain(struct drm_i915_gem_object *obj,
				  struct intel_ring_buffer *ring,
				  struct change_domains *cd)
{
	uint32_t invalidate_domains = 0, flush_domains = 0;

	/*
	 * If the object isn't moving to a new write domain,
	 * let the object stay in multiple read domains
	 */
	if (obj->base.pending_write_domain == 0)
		obj->base.pending_read_domains |= obj->base.read_domains;

	/*
	 * Flush the current write domain if
	 * the new read domains don't match. Invalidate
	 * any read domains which differ from the old
	 * write domain
	 */
	if (obj->base.write_domain &&
	    (((obj->base.write_domain != obj->base.pending_read_domains ||
	       obj->ring != ring)) ||
	     (obj->fenced_gpu_access && !obj->pending_fenced_gpu_access))) {
		flush_domains |= obj->base.write_domain;
		invalidate_domains |=
			obj->base.pending_read_domains & ~obj->base.write_domain;
	}
	/*
	 * Invalidate any read caches which may have
	 * stale data. That is, any new read domains.
	 */
	invalidate_domains |= obj->base.pending_read_domains & ~obj->base.read_domains;
	if ((flush_domains | invalidate_domains) & I915_GEM_DOMAIN_CPU)
		i915_gem_clflush_object(obj);

	if (obj->base.pending_write_domain)
		cd->flips |= atomic_read(&obj->pending_flip);

	/* The actual obj->write_domain will be updated with
	 * pending_write_domain after we emit the accumulated flush for all
	 * of our domain changes in execbuffers (which clears objects'
	 * write_domains).  So if we have a current write domain that we
	 * aren't changing, set pending_write_domain to that.
	 */
	if (flush_domains == 0 && obj->base.pending_write_domain == 0)
		obj->base.pending_write_domain = obj->base.write_domain;

	cd->invalidate_domains |= invalidate_domains;
	cd->flush_domains |= flush_domains;
	if (flush_domains & I915_GEM_GPU_DOMAINS)
		cd->flush_rings |= intel_ring_flag(obj->ring);
	if (invalidate_domains & I915_GEM_GPU_DOMAINS)
		cd->flush_rings |= intel_ring_flag(ring);
}

struct eb_objects {
	int and;
	struct hlist_head buckets[0];
};

static struct eb_objects *
eb_create(int size)
{
	struct eb_objects *eb;
	int count = PAGE_SIZE / sizeof(struct hlist_head) / 2;
	while (count > size)
		count >>= 1;
	eb = kzalloc(count*sizeof(struct hlist_head) +
		     sizeof(struct eb_objects),
		     GFP_KERNEL);
	if (eb == NULL)
		return eb;

	eb->and = count - 1;
	return eb;
}

static void
eb_reset(struct eb_objects *eb)
{
	memset(eb->buckets, 0, (eb->and+1)*sizeof(struct hlist_head));
}

static void
eb_add_object(struct eb_objects *eb, struct drm_i915_gem_object *obj)
{
	hlist_add_head(&obj->exec_node,
		       &eb->buckets[obj->exec_handle & eb->and]);
}

static struct drm_i915_gem_object *
eb_get_object(struct eb_objects *eb, unsigned long handle)
{
	struct hlist_head *head;
	struct hlist_node *node;
	struct drm_i915_gem_object *obj;

	head = &eb->buckets[handle & eb->and];
	hlist_for_each(node, head) {
		obj = hlist_entry(node, struct drm_i915_gem_object, exec_node);
		if (obj->exec_handle == handle)
			return obj;
	}

	return NULL;
}

static void
eb_destroy(struct eb_objects *eb)
{
	kfree(eb);
}

static inline int use_cpu_reloc(struct drm_i915_gem_object *obj)
{
	return (obj->base.write_domain == I915_GEM_DOMAIN_CPU ||
		obj->cache_level != I915_CACHE_NONE);
}

static int
i915_gem_execbuffer_relocate_entry(struct drm_i915_gem_object *obj,
				   struct eb_objects *eb,
				   struct drm_i915_gem_relocation_entry *reloc)
{
	struct drm_device *dev = obj->base.dev;
	struct drm_gem_object *target_obj;
	struct drm_i915_gem_object *target_i915_obj;
	uint32_t target_offset;
	int ret = -EINVAL;

	/* we've already hold a reference to all valid objects */
	target_obj = &eb_get_object(eb, reloc->target_handle)->base;
	if (unlikely(target_obj == NULL))
		return -ENOENT;

	target_i915_obj = to_intel_bo(target_obj);
	target_offset = target_i915_obj->gtt_offset;

	/* The target buffer should have appeared before us in the
	 * exec_object list, so it should have a GTT space bound by now.
	 */
	if (unlikely(target_offset == 0)) {
		DRM_DEBUG("No GTT space found for object %d\n",
			  reloc->target_handle);
		return ret;
	}

	/* Validate that the target is in a valid r/w GPU domain */
	if (unlikely(reloc->write_domain & (reloc->write_domain - 1))) {
		DRM_DEBUG("reloc with multiple write domains: "
			  "obj %p target %d offset %d "
			  "read %08x write %08x",
			  obj, reloc->target_handle,
			  (int) reloc->offset,
			  reloc->read_domains,
			  reloc->write_domain);
		return ret;
	}
	if (unlikely((reloc->write_domain | reloc->read_domains)
		     & ~I915_GEM_GPU_DOMAINS)) {
		DRM_DEBUG("reloc with read/write non-GPU domains: "
			  "obj %p target %d offset %d "
			  "read %08x write %08x",
			  obj, reloc->target_handle,
			  (int) reloc->offset,
			  reloc->read_domains,
			  reloc->write_domain);
		return ret;
	}
	if (unlikely(reloc->write_domain && target_obj->pending_write_domain &&
		     reloc->write_domain != target_obj->pending_write_domain)) {
		DRM_DEBUG("Write domain conflict: "
			  "obj %p target %d offset %d "
			  "new %08x old %08x\n",
			  obj, reloc->target_handle,
			  (int) reloc->offset,
			  reloc->write_domain,
			  target_obj->pending_write_domain);
		return ret;
	}

	target_obj->pending_read_domains |= reloc->read_domains;
	target_obj->pending_write_domain |= reloc->write_domain;

	/* If the relocation already has the right value in it, no
	 * more work needs to be done.
	 */
	if (target_offset == reloc->presumed_offset)
		return 0;

	/* Check that the relocation address is valid... */
	if (unlikely(reloc->offset > obj->base.size - 4)) {
		DRM_DEBUG("Relocation beyond object bounds: "
			  "obj %p target %d offset %d size %d.\n",
			  obj, reloc->target_handle,
			  (int) reloc->offset,
			  (int) obj->base.size);
		return ret;
	}
	if (unlikely(reloc->offset & 3)) {
		DRM_DEBUG("Relocation not 4-byte aligned: "
			  "obj %p target %d offset %d.\n",
			  obj, reloc->target_handle,
			  (int) reloc->offset);
		return ret;
	}

	/* We can't wait for rendering with pagefaults disabled */
	if (obj->active && in_atomic())
		return -EFAULT;

	reloc->delta += target_offset;
	if (use_cpu_reloc(obj)) {
		uint32_t page_offset = reloc->offset & ~PAGE_MASK;
		char *vaddr;

		ret = i915_gem_object_set_to_cpu_domain(obj, 1);
		if (ret)
			return ret;

		vaddr = kmap_atomic(obj->pages[reloc->offset >> PAGE_SHIFT]);
		*(uint32_t *)(vaddr + page_offset) = reloc->delta;
		kunmap_atomic(vaddr);
	} else {
		struct drm_i915_private *dev_priv = dev->dev_private;
		uint32_t __iomem *reloc_entry;
		void __iomem *reloc_page;

		ret = i915_gem_object_set_to_gtt_domain(obj, true);
		if (ret)
			return ret;

		ret = i915_gem_object_put_fence(obj);
		if (ret)
			return ret;

		/* Map the page containing the relocation we're going to perform.  */
		reloc->offset += obj->gtt_offset;
		reloc_page = io_mapping_map_atomic_wc(dev_priv->mm.gtt_mapping,
						      reloc->offset & PAGE_MASK);
		reloc_entry = (uint32_t __iomem *)
			(reloc_page + (reloc->offset & ~PAGE_MASK));
		iowrite32(reloc->delta, reloc_entry);
		io_mapping_unmap_atomic(reloc_page);
	}

	/* Sandybridge PPGTT errata: We need a global gtt mapping for MI and
	 * pipe_control writes because the gpu doesn't properly redirect them
	 * through the ppgtt for non_secure batchbuffers. */
	if (unlikely(IS_GEN6(dev) &&
	    reloc->write_domain == I915_GEM_DOMAIN_INSTRUCTION &&
	    !target_i915_obj->has_global_gtt_mapping)) {
		i915_gem_gtt_bind_object(target_i915_obj,
					 target_i915_obj->cache_level);
	}

	/* and update the user's relocation entry */
	reloc->presumed_offset = target_offset;

	return 0;
}

static int
i915_gem_execbuffer_relocate_object(struct drm_i915_gem_object *obj,
				    struct eb_objects *eb)
{
#define N_RELOC(x) ((x) / sizeof(struct drm_i915_gem_relocation_entry))
	struct drm_i915_gem_relocation_entry stack_reloc[N_RELOC(512)];
	struct drm_i915_gem_relocation_entry __user *user_relocs;
	struct drm_i915_gem_exec_object2 *entry = obj->exec_entry;
	int remain, ret;

	user_relocs = (void __user *)(uintptr_t)entry->relocs_ptr;

	remain = entry->relocation_count;
	while (remain) {
		struct drm_i915_gem_relocation_entry *r = stack_reloc;
		int count = remain;
		if (count > ARRAY_SIZE(stack_reloc))
			count = ARRAY_SIZE(stack_reloc);
		remain -= count;

		if (__copy_from_user_inatomic(r, user_relocs, count*sizeof(r[0])))
			return -EFAULT;

		do {
			u64 offset = r->presumed_offset;

			ret = i915_gem_execbuffer_relocate_entry(obj, eb, r);
			if (ret)
				return ret;

			if (r->presumed_offset != offset &&
			    __copy_to_user_inatomic(&user_relocs->presumed_offset,
						    &r->presumed_offset,
						    sizeof(r->presumed_offset))) {
				return -EFAULT;
			}

			user_relocs++;
			r++;
		} while (--count);
	}

	return 0;
#undef N_RELOC
}

static int
i915_gem_execbuffer_relocate_object_slow(struct drm_i915_gem_object *obj,
					 struct eb_objects *eb,
					 struct drm_i915_gem_relocation_entry *relocs)
{
	const struct drm_i915_gem_exec_object2 *entry = obj->exec_entry;
	int i, ret;

	for (i = 0; i < entry->relocation_count; i++) {
		ret = i915_gem_execbuffer_relocate_entry(obj, eb, &relocs[i]);
		if (ret)
			return ret;
	}

	return 0;
}

static int
i915_gem_execbuffer_relocate(struct drm_device *dev,
			     struct eb_objects *eb,
			     struct list_head *objects)
{
	struct drm_i915_gem_object *obj;
	int ret = 0;

	/* This is the fast path and we cannot handle a pagefault whilst
	 * holding the struct mutex lest the user pass in the relocations
	 * contained within a mmaped bo. For in such a case we, the page
	 * fault handler would call i915_gem_fault() and we would try to
	 * acquire the struct mutex again. Obviously this is bad and so
	 * lockdep complains vehemently.
	 */
	pagefault_disable();
	list_for_each_entry(obj, objects, exec_list) {
		ret = i915_gem_execbuffer_relocate_object(obj, eb);
		if (ret)
			break;
	}
	pagefault_enable();

	return ret;
}

#define  __EXEC_OBJECT_HAS_FENCE (1<<31)

static int
need_reloc_mappable(struct drm_i915_gem_object *obj)
{
	struct drm_i915_gem_exec_object2 *entry = obj->exec_entry;
	return entry->relocation_count && !use_cpu_reloc(obj);
}

static int
pin_and_fence_object(struct drm_i915_gem_object *obj,
		     struct intel_ring_buffer *ring)
{
	struct drm_i915_gem_exec_object2 *entry = obj->exec_entry;
	bool has_fenced_gpu_access = INTEL_INFO(ring->dev)->gen < 4;
	bool need_fence, need_mappable;
	int ret;

	need_fence =
		has_fenced_gpu_access &&
		entry->flags & EXEC_OBJECT_NEEDS_FENCE &&
		obj->tiling_mode != I915_TILING_NONE;
	need_mappable = need_fence || need_reloc_mappable(obj);

	ret = i915_gem_object_pin(obj, entry->alignment, need_mappable);
	if (ret)
		return ret;

	if (has_fenced_gpu_access) {
		if (entry->flags & EXEC_OBJECT_NEEDS_FENCE) {
			ret = i915_gem_object_get_fence(obj);
			if (ret)
				goto err_unpin;

			if (i915_gem_object_pin_fence(obj))
				entry->flags |= __EXEC_OBJECT_HAS_FENCE;

			obj->pending_fenced_gpu_access = true;
		}
	}

	entry->offset = obj->gtt_offset;
	return 0;

err_unpin:
	i915_gem_object_unpin(obj);
	return ret;
}

static int
i915_gem_execbuffer_reserve(struct intel_ring_buffer *ring,
			    struct drm_file *file,
			    struct list_head *objects)
{
	drm_i915_private_t *dev_priv = ring->dev->dev_private;
	struct drm_i915_gem_object *obj;
	int ret, retry;
	bool has_fenced_gpu_access = INTEL_INFO(ring->dev)->gen < 4;
	struct list_head ordered_objects;

	INIT_LIST_HEAD(&ordered_objects);
	while (!list_empty(objects)) {
		struct drm_i915_gem_exec_object2 *entry;
		bool need_fence, need_mappable;

		obj = list_first_entry(objects,
				       struct drm_i915_gem_object,
				       exec_list);
		entry = obj->exec_entry;

		need_fence =
			has_fenced_gpu_access &&
			entry->flags & EXEC_OBJECT_NEEDS_FENCE &&
			obj->tiling_mode != I915_TILING_NONE;
		need_mappable = need_fence || need_reloc_mappable(obj);

		if (need_mappable)
			list_move(&obj->exec_list, &ordered_objects);
		else
			list_move_tail(&obj->exec_list, &ordered_objects);

		obj->base.pending_read_domains = 0;
		obj->base.pending_write_domain = 0;
	}
	list_splice(&ordered_objects, objects);

	/* Attempt to pin all of the buffers into the GTT.
	 * This is done in 3 phases:
	 *
	 * 1a. Unbind all objects that do not match the GTT constraints for
	 *     the execbuffer (fenceable, mappable, alignment etc).
	 * 1b. Increment pin count for already bound objects.
	 * 2.  Bind new objects.
	 * 3.  Decrement pin count.
	 *
	 * This avoid unnecessary unbinding of later objects in order to makr
	 * room for the earlier objects *unless* we need to defragment.
	 */
	retry = 0;
	do {
		ret = 0;

		/* Unbind any ill-fitting objects or pin. */
		list_for_each_entry(obj, objects, exec_list) {
			struct drm_i915_gem_exec_object2 *entry = obj->exec_entry;
			bool need_fence, need_mappable;

			if (!obj->gtt_space)
				continue;

			need_fence =
				has_fenced_gpu_access &&
				entry->flags & EXEC_OBJECT_NEEDS_FENCE &&
				obj->tiling_mode != I915_TILING_NONE;
			need_mappable = need_fence || need_reloc_mappable(obj);

			if ((entry->alignment && obj->gtt_offset & (entry->alignment - 1)) ||
			    (need_mappable && !obj->map_and_fenceable))
				ret = i915_gem_object_unbind(obj);
			else
				ret = pin_and_fence_object(obj, ring);
			if (ret)
				goto err;
		}

		/* Bind fresh objects */
		list_for_each_entry(obj, objects, exec_list) {
			if (obj->gtt_space)
				continue;

			ret = pin_and_fence_object(obj, ring);
			if (ret) {
				int ret_ignore;

				/* This can potentially raise a harmless
				 * -EINVAL if we failed to bind in the above
				 * call. It cannot raise -EINTR since we know
				 * that the bo is freshly bound and so will
				 * not need to be flushed or waited upon.
				 */
				ret_ignore = i915_gem_object_unbind(obj);
				(void)ret_ignore;
				WARN_ON(obj->gtt_space);
				break;
			}
		}

		/* Decrement pin count for bound objects */
		list_for_each_entry(obj, objects, exec_list) {
			struct drm_i915_gem_exec_object2 *entry;

			if (!obj->gtt_space)
				continue;

			entry = obj->exec_entry;
			if (entry->flags & __EXEC_OBJECT_HAS_FENCE) {
				i915_gem_object_unpin_fence(obj);
				entry->flags &= ~__EXEC_OBJECT_HAS_FENCE;
			}

			i915_gem_object_unpin(obj);

			/* ... and ensure ppgtt mapping exist if needed. */
			if (dev_priv->mm.aliasing_ppgtt && !obj->has_aliasing_ppgtt_mapping) {
				i915_ppgtt_bind_object(dev_priv->mm.aliasing_ppgtt,
						       obj, obj->cache_level);

				obj->has_aliasing_ppgtt_mapping = 1;
			}
		}

		if (ret != -ENOSPC || retry > 1)
			return ret;

		/* First attempt, just clear anything that is purgeable.
		 * Second attempt, clear the entire GTT.
		 */
		ret = i915_gem_evict_everything(ring->dev, retry == 0);
		if (ret)
			return ret;

		retry++;
	} while (1);

err:
	list_for_each_entry_continue_reverse(obj, objects, exec_list) {
		struct drm_i915_gem_exec_object2 *entry;

		if (!obj->gtt_space)
			continue;

		entry = obj->exec_entry;
		if (entry->flags & __EXEC_OBJECT_HAS_FENCE) {
			i915_gem_object_unpin_fence(obj);
			entry->flags &= ~__EXEC_OBJECT_HAS_FENCE;
		}

		i915_gem_object_unpin(obj);
	}

	return ret;
}

static int
i915_gem_execbuffer_relocate_slow(struct drm_device *dev,
				  struct drm_file *file,
				  struct intel_ring_buffer *ring,
				  struct list_head *objects,
				  struct eb_objects *eb,
				  struct drm_i915_gem_exec_object2 *exec,
				  int count)
{
	struct drm_i915_gem_relocation_entry *reloc;
	struct drm_i915_gem_object *obj;
	int *reloc_offset;
	int i, total, ret;

	/* We may process another execbuffer during the unlock... */
	while (!list_empty(objects)) {
		obj = list_first_entry(objects,
				       struct drm_i915_gem_object,
				       exec_list);
		list_del_init(&obj->exec_list);
		drm_gem_object_unreference(&obj->base);
	}

	mutex_unlock(&dev->struct_mutex);

	total = 0;
	for (i = 0; i < count; i++)
		total += exec[i].relocation_count;

	reloc_offset = drm_malloc_ab(count, sizeof(*reloc_offset));
	reloc = drm_malloc_ab(total, sizeof(*reloc));
	if (reloc == NULL || reloc_offset == NULL) {
		drm_free_large(reloc);
		drm_free_large(reloc_offset);
		mutex_lock(&dev->struct_mutex);
		return -ENOMEM;
	}

	total = 0;
	for (i = 0; i < count; i++) {
		struct drm_i915_gem_relocation_entry __user *user_relocs;

		user_relocs = (void __user *)(uintptr_t)exec[i].relocs_ptr;

		if (copy_from_user(reloc+total, user_relocs,
				   exec[i].relocation_count * sizeof(*reloc))) {
			ret = -EFAULT;
			mutex_lock(&dev->struct_mutex);
			goto err;
		}

		reloc_offset[i] = total;
		total += exec[i].relocation_count;
	}

	ret = i915_mutex_lock_interruptible(dev);
	if (ret) {
		mutex_lock(&dev->struct_mutex);
		goto err;
	}

	/* reacquire the objects */
	eb_reset(eb);
	for (i = 0; i < count; i++) {
		obj = to_intel_bo(drm_gem_object_lookup(dev, file,
							exec[i].handle));
		if (&obj->base == NULL) {
			DRM_DEBUG("Invalid object handle %d at index %d\n",
				   exec[i].handle, i);
			ret = -ENOENT;
			goto err;
		}

		list_add_tail(&obj->exec_list, objects);
		obj->exec_handle = exec[i].handle;
		obj->exec_entry = &exec[i];
		eb_add_object(eb, obj);
	}

	ret = i915_gem_execbuffer_reserve(ring, file, objects);
	if (ret)
		goto err;

	list_for_each_entry(obj, objects, exec_list) {
		int offset = obj->exec_entry - exec;
		ret = i915_gem_execbuffer_relocate_object_slow(obj, eb,
							       reloc + reloc_offset[offset]);
		if (ret)
			goto err;
	}

	/* Leave the user relocations as are, this is the painfully slow path,
	 * and we want to avoid the complication of dropping the lock whilst
	 * having buffers reserved in the aperture and so causing spurious
	 * ENOSPC for random operations.
	 */

err:
	drm_free_large(reloc);
	drm_free_large(reloc_offset);
	return ret;
}

static int
i915_gem_execbuffer_flush(struct drm_device *dev,
			  uint32_t invalidate_domains,
			  uint32_t flush_domains,
			  uint32_t flush_rings)
{
	drm_i915_private_t *dev_priv = dev->dev_private;
	int i, ret;

	if (flush_domains & I915_GEM_DOMAIN_CPU)
		intel_gtt_chipset_flush();

	if (flush_domains & I915_GEM_DOMAIN_GTT)
		wmb();

	if ((flush_domains | invalidate_domains) & I915_GEM_GPU_DOMAINS) {
		for (i = 0; i < I915_NUM_RINGS; i++)
			if (flush_rings & (1 << i)) {
				ret = i915_gem_flush_ring(&dev_priv->ring[i],
							  invalidate_domains,
							  flush_domains);
				if (ret)
					return ret;
			}
	}

	return 0;
}

static int
i915_gem_execbuffer_wait_for_flips(struct intel_ring_buffer *ring, u32 flips)
{
	u32 plane, flip_mask;
	int ret;

	/* Check for any pending flips. As we only maintain a flip queue depth
	 * of 1, we can simply insert a WAIT for the next display flip prior
	 * to executing the batch and avoid stalling the CPU.
	 */

	for (plane = 0; flips >> plane; plane++) {
		if (((flips >> plane) & 1) == 0)
			continue;

		if (plane)
			flip_mask = MI_WAIT_FOR_PLANE_B_FLIP;
		else
			flip_mask = MI_WAIT_FOR_PLANE_A_FLIP;

		ret = intel_ring_begin(ring, 2);
		if (ret)
			return ret;

		intel_ring_emit(ring, MI_WAIT_FOR_EVENT | flip_mask);
		intel_ring_emit(ring, MI_NOOP);
		intel_ring_advance(ring);
	}

	return 0;
}


static int
i915_gem_execbuffer_move_to_gpu(struct intel_ring_buffer *ring,
				struct list_head *objects)
{
	struct drm_i915_gem_object *obj;
	struct change_domains cd;
	int ret;

	memset(&cd, 0, sizeof(cd));
	list_for_each_entry(obj, objects, exec_list)
		i915_gem_object_set_to_gpu_domain(obj, ring, &cd);

	if (cd.invalidate_domains | cd.flush_domains) {
		ret = i915_gem_execbuffer_flush(ring->dev,
						cd.invalidate_domains,
						cd.flush_domains,
						cd.flush_rings);
		if (ret)
			return ret;
	}

	if (cd.flips) {
		ret = i915_gem_execbuffer_wait_for_flips(ring, cd.flips);
		if (ret)
			return ret;
	}

	list_for_each_entry(obj, objects, exec_list) {
		ret = i915_gem_object_sync(obj, ring);
		if (ret)
			return ret;
	}

	return 0;
}

static bool
i915_gem_check_execbuffer(struct drm_i915_gem_execbuffer2 *exec)
{
	return ((exec->batch_start_offset | exec->batch_len) & 0x7) == 0;
}

static int
validate_exec_list(struct drm_i915_gem_exec_object2 *exec,
		   int count)
{
	int i;

	for (i = 0; i < count; i++) {
		char __user *ptr = (char __user *)(uintptr_t)exec[i].relocs_ptr;
		int length; /* limited by fault_in_pages_readable() */

		/* First check for malicious input causing overflow */
		if (exec[i].relocation_count >
		    INT_MAX / sizeof(struct drm_i915_gem_relocation_entry))
			return -EINVAL;

		length = exec[i].relocation_count *
			sizeof(struct drm_i915_gem_relocation_entry);
		if (!access_ok(VERIFY_READ, ptr, length))
			return -EFAULT;

		/* we may also need to update the presumed offsets */
		if (!access_ok(VERIFY_WRITE, ptr, length))
			return -EFAULT;

		if (fault_in_multipages_readable(ptr, length))
			return -EFAULT;
	}

	return 0;
}

static void
i915_gem_execbuffer_move_to_active(struct list_head *objects,
				   struct intel_ring_buffer *ring,
				   u32 seqno)
{
	struct drm_i915_gem_object *obj;

	list_for_each_entry(obj, objects, exec_list) {
		  u32 old_read = obj->base.read_domains;
		  u32 old_write = obj->base.write_domain;


		obj->base.read_domains = obj->base.pending_read_domains;
		obj->base.write_domain = obj->base.pending_write_domain;
		obj->fenced_gpu_access = obj->pending_fenced_gpu_access;

		i915_gem_object_move_to_active(obj, ring, seqno);
		if (obj->base.write_domain) {
			obj->dirty = 1;
			obj->pending_gpu_write = true;
			list_move_tail(&obj->gpu_write_list,
				       &ring->gpu_write_list);
			intel_mark_busy(ring->dev, obj);
		}

		trace_i915_gem_object_change_domain(obj, old_read, old_write);
	}
}

static void
i915_gem_execbuffer_retire_commands(struct drm_device *dev,
				    struct drm_file *file,
				    struct intel_ring_buffer *ring)
{
	struct drm_i915_gem_request *request;
	u32 invalidate;

	/*
	 * Ensure that the commands in the batch buffer are
	 * finished before the interrupt fires.
	 *
	 * The sampler always gets flushed on i965 (sigh).
	 */
	invalidate = I915_GEM_DOMAIN_COMMAND;
	if (INTEL_INFO(dev)->gen >= 4)
		invalidate |= I915_GEM_DOMAIN_SAMPLER;
	if (ring->flush(ring, invalidate, 0)) {
		i915_gem_next_request_seqno(ring);
		return;
	}

	/* Add a breadcrumb for the completion of the batch buffer */
	request = kzalloc(sizeof(*request), GFP_KERNEL);
	if (request == NULL || i915_add_request(ring, file, request)) {
		i915_gem_next_request_seqno(ring);
		kfree(request);
	}
}

static int
i915_reset_gen7_sol_offsets(struct drm_device *dev,
			    struct intel_ring_buffer *ring)
{
	drm_i915_private_t *dev_priv = dev->dev_private;
	int ret, i;

	if (!IS_GEN7(dev) || ring != &dev_priv->ring[RCS])
		return 0;

	ret = intel_ring_begin(ring, 4 * 3);
	if (ret)
		return ret;

	for (i = 0; i < 4; i++) {
		intel_ring_emit(ring, MI_LOAD_REGISTER_IMM(1));
		intel_ring_emit(ring, GEN7_SO_WRITE_OFFSET(i));
		intel_ring_emit(ring, 0);
	}

	intel_ring_advance(ring);

	return 0;
}

static int
i915_gem_do_execbuffer(struct drm_device *dev, void *data,
		       struct drm_file *file,
		       struct drm_i915_gem_execbuffer2 *args,
		       struct drm_i915_gem_exec_object2 *exec)
{
	drm_i915_private_t *dev_priv = dev->dev_private;
	struct list_head objects;
	struct eb_objects *eb;
	struct drm_i915_gem_object *batch_obj;
	struct drm_clip_rect *cliprects = NULL;
	struct intel_ring_buffer *ring;
	u32 exec_start, exec_len;
	u32 seqno;
	u32 mask;
	int ret, mode, i;

	if (!i915_gem_check_execbuffer(args)) {
		DRM_DEBUG("execbuf with invalid offset/length\n");
		return -EINVAL;
	}

	ret = validate_exec_list(exec, args->buffer_count);
	if (ret)
		return ret;

	switch (args->flags & I915_EXEC_RING_MASK) {
	case I915_EXEC_DEFAULT:
	case I915_EXEC_RENDER:
		ring = &dev_priv->ring[RCS];
		break;
	case I915_EXEC_BSD:
		if (!HAS_BSD(dev)) {
			DRM_DEBUG("execbuf with invalid ring (BSD)\n");
			return -EINVAL;
		}
		ring = &dev_priv->ring[VCS];
		break;
	case I915_EXEC_BLT:
		if (!HAS_BLT(dev)) {
			DRM_DEBUG("execbuf with invalid ring (BLT)\n");
			return -EINVAL;
		}
		ring = &dev_priv->ring[BCS];
		break;
	default:
		DRM_DEBUG("execbuf with unknown ring: %d\n",
			  (int)(args->flags & I915_EXEC_RING_MASK));
		return -EINVAL;
	}

	mode = args->flags & I915_EXEC_CONSTANTS_MASK;
	mask = I915_EXEC_CONSTANTS_MASK;
	switch (mode) {
	case I915_EXEC_CONSTANTS_REL_GENERAL:
	case I915_EXEC_CONSTANTS_ABSOLUTE:
	case I915_EXEC_CONSTANTS_REL_SURFACE:
		if (ring == &dev_priv->ring[RCS] &&
		    mode != dev_priv->relative_constants_mode) {
			if (INTEL_INFO(dev)->gen < 4)
				return -EINVAL;

			if (INTEL_INFO(dev)->gen > 5 &&
			    mode == I915_EXEC_CONSTANTS_REL_SURFACE)
				return -EINVAL;

			/* The HW changed the meaning on this bit on gen6 */
			if (INTEL_INFO(dev)->gen >= 6)
				mask &= ~I915_EXEC_CONSTANTS_REL_SURFACE;
		}
		break;
	default:
		DRM_DEBUG("execbuf with unknown constants: %d\n", mode);
		return -EINVAL;
	}

	if (args->buffer_count < 1) {
		DRM_DEBUG("execbuf with %d buffers\n", args->buffer_count);
		return -EINVAL;
	}

	if (args->num_cliprects != 0) {
		if (ring != &dev_priv->ring[RCS]) {
			DRM_DEBUG("clip rectangles are only valid with the render ring\n");
			return -EINVAL;
		}

<<<<<<< HEAD
		if (INTEL_INFO(dev)->gen >= 5) {
			DRM_DEBUG("clip rectangles are only valid on pre-gen5\n");
			return -EINVAL;
		}

=======
		if (args->num_cliprects > UINT_MAX / sizeof(*cliprects)) {
			DRM_DEBUG("execbuf with %u cliprects\n",
				  args->num_cliprects);
			return -EINVAL;
		}
>>>>>>> 4f256e8a
		cliprects = kmalloc(args->num_cliprects * sizeof(*cliprects),
				    GFP_KERNEL);
		if (cliprects == NULL) {
			ret = -ENOMEM;
			goto pre_mutex_err;
		}

		if (copy_from_user(cliprects,
				     (struct drm_clip_rect __user *)(uintptr_t)
				     args->cliprects_ptr,
				     sizeof(*cliprects)*args->num_cliprects)) {
			ret = -EFAULT;
			goto pre_mutex_err;
		}
	}

	ret = i915_mutex_lock_interruptible(dev);
	if (ret)
		goto pre_mutex_err;

	if (dev_priv->mm.suspended) {
		mutex_unlock(&dev->struct_mutex);
		ret = -EBUSY;
		goto pre_mutex_err;
	}

	eb = eb_create(args->buffer_count);
	if (eb == NULL) {
		mutex_unlock(&dev->struct_mutex);
		ret = -ENOMEM;
		goto pre_mutex_err;
	}

	/* Look up object handles */
	INIT_LIST_HEAD(&objects);
	for (i = 0; i < args->buffer_count; i++) {
		struct drm_i915_gem_object *obj;

		obj = to_intel_bo(drm_gem_object_lookup(dev, file,
							exec[i].handle));
		if (&obj->base == NULL) {
			DRM_DEBUG("Invalid object handle %d at index %d\n",
				   exec[i].handle, i);
			/* prevent error path from reading uninitialized data */
			ret = -ENOENT;
			goto err;
		}

		if (!list_empty(&obj->exec_list)) {
			DRM_DEBUG("Object %p [handle %d, index %d] appears more than once in object list\n",
				   obj, exec[i].handle, i);
			ret = -EINVAL;
			goto err;
		}

		list_add_tail(&obj->exec_list, &objects);
		obj->exec_handle = exec[i].handle;
		obj->exec_entry = &exec[i];
		eb_add_object(eb, obj);
	}

	/* take note of the batch buffer before we might reorder the lists */
	batch_obj = list_entry(objects.prev,
			       struct drm_i915_gem_object,
			       exec_list);

	/* Move the objects en-masse into the GTT, evicting if necessary. */
	ret = i915_gem_execbuffer_reserve(ring, file, &objects);
	if (ret)
		goto err;

	/* The objects are in their final locations, apply the relocations. */
	ret = i915_gem_execbuffer_relocate(dev, eb, &objects);
	if (ret) {
		if (ret == -EFAULT) {
			ret = i915_gem_execbuffer_relocate_slow(dev, file, ring,
								&objects, eb,
								exec,
								args->buffer_count);
			BUG_ON(!mutex_is_locked(&dev->struct_mutex));
		}
		if (ret)
			goto err;
	}

	/* Set the pending read domains for the batch buffer to COMMAND */
	if (batch_obj->base.pending_write_domain) {
		DRM_DEBUG("Attempting to use self-modifying batch buffer\n");
		ret = -EINVAL;
		goto err;
	}
	batch_obj->base.pending_read_domains |= I915_GEM_DOMAIN_COMMAND;

	ret = i915_gem_execbuffer_move_to_gpu(ring, &objects);
	if (ret)
		goto err;

	seqno = i915_gem_next_request_seqno(ring);
	for (i = 0; i < ARRAY_SIZE(ring->sync_seqno); i++) {
		if (seqno < ring->sync_seqno[i]) {
			/* The GPU can not handle its semaphore value wrapping,
			 * so every billion or so execbuffers, we need to stall
			 * the GPU in order to reset the counters.
			 */
			ret = i915_gpu_idle(dev);
			if (ret)
				goto err;
			i915_gem_retire_requests(dev);

			BUG_ON(ring->sync_seqno[i]);
		}
	}

	if (ring == &dev_priv->ring[RCS] &&
	    mode != dev_priv->relative_constants_mode) {
		ret = intel_ring_begin(ring, 4);
		if (ret)
				goto err;

		intel_ring_emit(ring, MI_NOOP);
		intel_ring_emit(ring, MI_LOAD_REGISTER_IMM(1));
		intel_ring_emit(ring, INSTPM);
		intel_ring_emit(ring, mask << 16 | mode);
		intel_ring_advance(ring);

		dev_priv->relative_constants_mode = mode;
	}

	if (args->flags & I915_EXEC_GEN7_SOL_RESET) {
		ret = i915_reset_gen7_sol_offsets(dev, ring);
		if (ret)
			goto err;
	}

	trace_i915_gem_ring_dispatch(ring, seqno);

	exec_start = batch_obj->gtt_offset + args->batch_start_offset;
	exec_len = args->batch_len;
	if (cliprects) {
		for (i = 0; i < args->num_cliprects; i++) {
			ret = i915_emit_box(dev, &cliprects[i],
					    args->DR1, args->DR4);
			if (ret)
				goto err;

			ret = ring->dispatch_execbuffer(ring,
							exec_start, exec_len);
			if (ret)
				goto err;
		}
	} else {
		ret = ring->dispatch_execbuffer(ring, exec_start, exec_len);
		if (ret)
			goto err;
	}

	i915_gem_execbuffer_move_to_active(&objects, ring, seqno);
	i915_gem_execbuffer_retire_commands(dev, file, ring);

err:
	eb_destroy(eb);
	while (!list_empty(&objects)) {
		struct drm_i915_gem_object *obj;

		obj = list_first_entry(&objects,
				       struct drm_i915_gem_object,
				       exec_list);
		list_del_init(&obj->exec_list);
		drm_gem_object_unreference(&obj->base);
	}

	mutex_unlock(&dev->struct_mutex);

pre_mutex_err:
	kfree(cliprects);
	return ret;
}

/*
 * Legacy execbuffer just creates an exec2 list from the original exec object
 * list array and passes it to the real function.
 */
int
i915_gem_execbuffer(struct drm_device *dev, void *data,
		    struct drm_file *file)
{
	struct drm_i915_gem_execbuffer *args = data;
	struct drm_i915_gem_execbuffer2 exec2;
	struct drm_i915_gem_exec_object *exec_list = NULL;
	struct drm_i915_gem_exec_object2 *exec2_list = NULL;
	int ret, i;

	if (args->buffer_count < 1) {
		DRM_DEBUG("execbuf with %d buffers\n", args->buffer_count);
		return -EINVAL;
	}

	/* Copy in the exec list from userland */
	exec_list = drm_malloc_ab(sizeof(*exec_list), args->buffer_count);
	exec2_list = drm_malloc_ab(sizeof(*exec2_list), args->buffer_count);
	if (exec_list == NULL || exec2_list == NULL) {
		DRM_DEBUG("Failed to allocate exec list for %d buffers\n",
			  args->buffer_count);
		drm_free_large(exec_list);
		drm_free_large(exec2_list);
		return -ENOMEM;
	}
	ret = copy_from_user(exec_list,
			     (struct drm_i915_relocation_entry __user *)
			     (uintptr_t) args->buffers_ptr,
			     sizeof(*exec_list) * args->buffer_count);
	if (ret != 0) {
		DRM_DEBUG("copy %d exec entries failed %d\n",
			  args->buffer_count, ret);
		drm_free_large(exec_list);
		drm_free_large(exec2_list);
		return -EFAULT;
	}

	for (i = 0; i < args->buffer_count; i++) {
		exec2_list[i].handle = exec_list[i].handle;
		exec2_list[i].relocation_count = exec_list[i].relocation_count;
		exec2_list[i].relocs_ptr = exec_list[i].relocs_ptr;
		exec2_list[i].alignment = exec_list[i].alignment;
		exec2_list[i].offset = exec_list[i].offset;
		if (INTEL_INFO(dev)->gen < 4)
			exec2_list[i].flags = EXEC_OBJECT_NEEDS_FENCE;
		else
			exec2_list[i].flags = 0;
	}

	exec2.buffers_ptr = args->buffers_ptr;
	exec2.buffer_count = args->buffer_count;
	exec2.batch_start_offset = args->batch_start_offset;
	exec2.batch_len = args->batch_len;
	exec2.DR1 = args->DR1;
	exec2.DR4 = args->DR4;
	exec2.num_cliprects = args->num_cliprects;
	exec2.cliprects_ptr = args->cliprects_ptr;
	exec2.flags = I915_EXEC_RENDER;

	ret = i915_gem_do_execbuffer(dev, data, file, &exec2, exec2_list);
	if (!ret) {
		/* Copy the new buffer offsets back to the user's exec list. */
		for (i = 0; i < args->buffer_count; i++)
			exec_list[i].offset = exec2_list[i].offset;
		/* ... and back out to userspace */
		ret = copy_to_user((struct drm_i915_relocation_entry __user *)
				   (uintptr_t) args->buffers_ptr,
				   exec_list,
				   sizeof(*exec_list) * args->buffer_count);
		if (ret) {
			ret = -EFAULT;
			DRM_DEBUG("failed to copy %d exec entries "
				  "back to user (%d)\n",
				  args->buffer_count, ret);
		}
	}

	drm_free_large(exec_list);
	drm_free_large(exec2_list);
	return ret;
}

int
i915_gem_execbuffer2(struct drm_device *dev, void *data,
		     struct drm_file *file)
{
	struct drm_i915_gem_execbuffer2 *args = data;
	struct drm_i915_gem_exec_object2 *exec2_list = NULL;
	int ret;

	if (args->buffer_count < 1 ||
	    args->buffer_count > UINT_MAX / sizeof(*exec2_list)) {
		DRM_DEBUG("execbuf2 with %d buffers\n", args->buffer_count);
		return -EINVAL;
	}

	exec2_list = kmalloc(sizeof(*exec2_list)*args->buffer_count,
			     GFP_KERNEL | __GFP_NOWARN | __GFP_NORETRY);
	if (exec2_list == NULL)
		exec2_list = drm_malloc_ab(sizeof(*exec2_list),
					   args->buffer_count);
	if (exec2_list == NULL) {
		DRM_DEBUG("Failed to allocate exec list for %d buffers\n",
			  args->buffer_count);
		return -ENOMEM;
	}
	ret = copy_from_user(exec2_list,
			     (struct drm_i915_relocation_entry __user *)
			     (uintptr_t) args->buffers_ptr,
			     sizeof(*exec2_list) * args->buffer_count);
	if (ret != 0) {
		DRM_DEBUG("copy %d exec entries failed %d\n",
			  args->buffer_count, ret);
		drm_free_large(exec2_list);
		return -EFAULT;
	}

	ret = i915_gem_do_execbuffer(dev, data, file, args, exec2_list);
	if (!ret) {
		/* Copy the new buffer offsets back to the user's exec list. */
		ret = copy_to_user((struct drm_i915_relocation_entry __user *)
				   (uintptr_t) args->buffers_ptr,
				   exec2_list,
				   sizeof(*exec2_list) * args->buffer_count);
		if (ret) {
			ret = -EFAULT;
			DRM_DEBUG("failed to copy %d exec entries "
				  "back to user (%d)\n",
				  args->buffer_count, ret);
		}
	}

	drm_free_large(exec2_list);
	return ret;
}<|MERGE_RESOLUTION|>--- conflicted
+++ resolved
@@ -1116,19 +1116,17 @@
 			return -EINVAL;
 		}
 
-<<<<<<< HEAD
 		if (INTEL_INFO(dev)->gen >= 5) {
 			DRM_DEBUG("clip rectangles are only valid on pre-gen5\n");
 			return -EINVAL;
 		}
 
-=======
 		if (args->num_cliprects > UINT_MAX / sizeof(*cliprects)) {
 			DRM_DEBUG("execbuf with %u cliprects\n",
 				  args->num_cliprects);
 			return -EINVAL;
 		}
->>>>>>> 4f256e8a
+
 		cliprects = kmalloc(args->num_cliprects * sizeof(*cliprects),
 				    GFP_KERNEL);
 		if (cliprects == NULL) {
