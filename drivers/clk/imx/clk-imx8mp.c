// SPDX-License-Identifier: GPL-2.0
/*
 * Copyright 2019 NXP.
 */

#include <dt-bindings/clock/imx8mp-clock.h>
#include <dt-bindings/reset/imx8mp-reset.h>
#include <linux/clk.h>
#include <linux/clk-provider.h>
#include <linux/debugfs.h>
#include <linux/err.h>
#include <linux/io.h>
#include <linux/module.h>
#include <linux/of_address.h>
#include <linux/platform_device.h>
#include <linux/slab.h>
#include <linux/types.h>
#include <soc/imx/soc.h>

#include "clk.h"
#include "clk-blk-ctrl.h"

#define	IMX_AUDIO_BLK_CTRL_CLKEN0		0x0
#define	IMX_AUDIO_BLK_CTRL_CLKEN1		0x4
#define	IMX_AUDIO_BLK_CTRL_EARC			0x200
#define	IMX_AUDIO_BLK_CTRL_SAI1_MCLK_SEL	0x300
#define	IMX_AUDIO_BLK_CTRL_SAI2_MCLK_SEL	0x304
#define	IMX_AUDIO_BLK_CTRL_SAI3_MCLK_SEL	0x308
#define	IMX_AUDIO_BLK_CTRL_SAI5_MCLK_SEL	0x30C
#define	IMX_AUDIO_BLK_CTRL_SAI6_MCLK_SEL	0x310
#define	IMX_AUDIO_BLK_CTRL_SAI7_MCLK_SEL	0x314
#define	IMX_AUDIO_BLK_CTRL_PDM_CLK		0x318
#define	IMX_AUDIO_BLK_CTRL_SAI_PLL_GNRL_CTL	0x400
#define	IMX_AUDIO_BLK_CTRL_SAI_PLL_FDIVL_CTL0	0x404
#define	IMX_AUDIO_BLK_CTRL_SAI_PLL_FDIVL_CTL1	0x408
#define	IMX_AUDIO_BLK_CTRL_SAI_PLL_SSCG_CTL	0x40C
#define	IMX_AUDIO_BLK_CTRL_SAI_PLL_MNIT_CTL	0x410
#define	IMX_AUDIO_BLK_CTRL_IPG_LP_CTRL		0x504

#define IMX_MEDIA_BLK_CTRL_SFT_RSTN		0x0
#define IMX_MEDIA_BLK_CTRL_CLK_EN		0x4

static u32 share_count_nand;
static u32 share_count_media;
static u32 share_count_audio;

static int shared_count_pdm;

/* descending order */
static const struct imx_pll14xx_rate_table imx_blk_ctrl_sai_pll_tbl[] = {
	PLL_1443X_RATE(245760000U, 328, 4, 3, 0xae15),
	PLL_1443X_RATE(225792000U, 226, 3, 3, 0xcac1),
	PLL_1443X_RATE(122880000U, 328, 4, 4, 0xae15),
	PLL_1443X_RATE(112896000U, 226,	3, 4, 0xcac1),
	PLL_1443X_RATE(61440000U, 328, 4, 5, 0xae15),
	PLL_1443X_RATE(56448000U, 226, 3, 5, 0xcac1),
	PLL_1443X_RATE(49152000U, 393, 3, 6, 0x374c),
	PLL_1443X_RATE(45158400U, 241, 2, 6, 0xd845),
	PLL_1443X_RATE(40960000U, 109, 1, 6, 0x3a07),
};

static const struct imx_pll14xx_clk imx_blk_ctrl_sai_pll = {
	.type = PLL_1443X,
	.rate_table = imx_blk_ctrl_sai_pll_tbl,
	.rate_count = ARRAY_SIZE(imx_blk_ctrl_sai_pll_tbl),
};

static const char *imx_sai_mclk2_sels[] = {"sai1_root", "sai2_root", "sai3_root", "dummy",
					   "sai5_root", "sai6_root", "sai7_root", "sai1_mclk",
					   "sai2_mclk", "sai3_mclk", "dummy",
					   "sai5_mclk", "sai6_mclk", "sai7_mclk", "spdif1_ext_clk"};
static const char *imx_sai1_mclk1_sels[] = {"sai1_root", "sai1_mclk", };
static const char *imx_sai2_mclk1_sels[] = {"sai2_root", "sai2_mclk", };
static const char *imx_sai3_mclk1_sels[] = {"sai3_root", "sai3_mclk", };
static const char *imx_sai5_mclk1_sels[] = {"sai5_root", "sai5_mclk", };
static const char *imx_sai6_mclk1_sels[] = {"sai6_root", "sai6_mclk", };
static const char *imx_sai7_mclk1_sels[] = {"sai7_root", "sai7_mclk", };
static const char *imx_pdm_sels[] = {"pdm_root", "sai_pll_div2", "dummy", "dummy" };
static const char *imx_sai_pll_ref_sels[] = {"osc_24m", "dummy", "dummy", "dummy", };
static const char *imx_sai_pll_bypass_sels[] = {"sai_pll", "sai_pll_ref_sel", };

static const char *imx_hdmi_phy_clks_sels[] = { "hdmi_glb_24m", "dummy",};
static const char *imx_lcdif_clks_sels[] = { "dummy", "hdmi_glb_pix", };
static const char *imx_hdmi_pipe_clks_sels[] = {"dummy","hdmi_glb_pix", };

static struct imx_blk_ctrl_hw imx8mp_hdmi_blk_ctrl_hws[] = {
	/* clocks */
	IMX_BLK_CTRL_CLK_GATE("hdmi_glb_apb", IMX8MP_CLK_HDMI_BLK_CTRL_GLOBAL_APB_CLK, 0x40, 0, "hdmi_apb"),
	IMX_BLK_CTRL_CLK_GATE("hdmi_glb_b", IMX8MP_CLK_HDMI_BLK_CTRL_GLOBAL_B_CLK, 0x40, 1, "hdmi_axi"),
	IMX_BLK_CTRL_CLK_GATE("hdmi_glb_ref_266m", IMX8MP_CLK_HDMI_BLK_CTRL_GLOBAL_REF266M_CLK, 0x40, 2, "hdmi_ref_266m"),
	IMX_BLK_CTRL_CLK_GATE("hdmi_glb_24m", IMX8MP_CLK_HDMI_BLK_CTRL_GLOBAL_XTAL24M_CLK, 0x40, 4, "hdmi_24m"),
	IMX_BLK_CTRL_CLK_GATE("hdmi_glb_32k", IMX8MP_CLK_HDMI_BLK_CTRL_GLOBAL_XTAL32K_CLK, 0x40, 5, "osc_32k"),
	IMX_BLK_CTRL_CLK_GATE("hdmi_glb_pix", IMX8MP_CLK_HDMI_BLK_CTRL_GLOBAL_TX_PIX_CLK, 0x40, 7, "hdmi_phy"),
	IMX_BLK_CTRL_CLK_GATE("hdmi_irq_steer", IMX8MP_CLK_HDMI_BLK_CTRL_IRQS_STEER_CLK, 0x40, 9, "hdmi_glb_apb"),
	IMX_BLK_CTRL_CLK_GATE("hdmi_noc", IMX8MP_CLK_HDMI_BLK_CTRL_NOC_HDMI_CLK, 0x40, 10, "hdmi_glb_apb"),
	IMX_BLK_CTRL_CLK_GATE("hdcp_noc", IMX8MP_CLK_HDMI_BLK_CTRL_NOC_HDCP_CLK, 0x40, 11,  "hdmi_glb_apb"),
	IMX_BLK_CTRL_CLK_GATE("lcdif3_apb", IMX8MP_CLK_HDMI_BLK_CTRL_LCDIF_APB_CLK, 0x40, 16, "hdmi_glb_apb"),
	IMX_BLK_CTRL_CLK_GATE("lcdif3_b", IMX8MP_CLK_HDMI_BLK_CTRL_LCDIF_B_CLK, 0x40, 17, "hdmi_glb_b"),
	IMX_BLK_CTRL_CLK_GATE("lcdif3_pdi", IMX8MP_CLK_HDMI_BLK_CTRL_LCDIF_PDI_CLK, 0x40, 18, "hdmi_glb_apb"),
	IMX_BLK_CTRL_CLK_GATE("lcdif3_pxl", IMX8MP_CLK_HDMI_BLK_CTRL_LCDIF_PIX_CLK, 0x40, 19, "hdmi_glb_pix"),
	IMX_BLK_CTRL_CLK_GATE("lcdif3_spu", IMX8MP_CLK_HDMI_BLK_CTRL_LCDIF_SPU_CLK, 0x40, 20, "hdmi_glb_apb"),
	IMX_BLK_CTRL_CLK_GATE("hdmi_fdcc_ref", IMX8MP_CLK_HDMI_BLK_CTRL_FDCC_REF_CLK, 0x50, 2, "hdmi_fdcc_tst"),
	IMX_BLK_CTRL_CLK_GATE("hrv_mwr_apb", IMX8MP_CLK_HDMI_BLK_CTRL_HRV_MWR_APB_CLK, 0x50, 3, "hdmi_glb_apb"),
	IMX_BLK_CTRL_CLK_GATE("hrv_mwr_b", IMX8MP_CLK_HDMI_BLK_CTRL_HRV_MWR_B_CLK, 0x50, 4, "hdmi_glb_axi"),
	IMX_BLK_CTRL_CLK_GATE("hrv_mwr_cea", IMX8MP_CLK_HDMI_BLK_CTRL_HRV_MWR_CEA_CLK, 0x50, 5, "hdmi_glb_apb"),
	IMX_BLK_CTRL_CLK_GATE("vsfd_cea", IMX8MP_CLK_HDMI_BLK_CTRL_VSFD_CEA_CLK, 0x50, 6, "hdmi_glb_apb"),
	IMX_BLK_CTRL_CLK_GATE("hdmi_tx_hpi", IMX8MP_CLK_HDMI_BLK_CTRL_TX_HPI_CLK, 0x50, 13, "hdmi_glb_apb"),
	IMX_BLK_CTRL_CLK_GATE("hdmi_tx_apb", IMX8MP_CLK_HDMI_BLK_CTRL_TX_APB_CLK, 0x50, 14, "hdmi_glb_apb"),
	IMX_BLK_CTRL_CLK_GATE("hdmi_cec", IMX8MP_CLK_HDMI_BLK_CTRL_TX_CEC_CLK, 0x50, 15, "hdmi_glb_32k"),
	IMX_BLK_CTRL_CLK_GATE("hdmi_esm", IMX8MP_CLK_HDMI_BLK_CTRL_TX_ESM_CLK, 0x50, 16, "hdmi_glb_ref_266m"),
	IMX_BLK_CTRL_CLK_GATE("hdmi_tx_gpa", IMX8MP_CLK_HDMI_BLK_CTRL_TX_GPA_CLK, 0x50, 17, "hdmi_glb_apb"),
	IMX_BLK_CTRL_CLK_GATE("hdmi_tx_pix", IMX8MP_CLK_HDMI_BLK_CTRL_TX_PIXEL_CLK, 0x50, 18, "hdmi_glb_pix"),
	IMX_BLK_CTRL_CLK_GATE("hdmi_tx_sfr", IMX8MP_CLK_HDMI_BLK_CTRL_TX_SFR_CLK, 0x50, 19, "hdmi_glb_apb"),
	IMX_BLK_CTRL_CLK_GATE("hdmi_tx_skp", IMX8MP_CLK_HDMI_BLK_CTRL_TX_SKP_CLK, 0x50, 20, "hdmi_glb_apb"),
	IMX_BLK_CTRL_CLK_GATE("hdmi_tx_prep", IMX8MP_CLK_HDMI_BLK_CTRL_TX_PREP_CLK, 0x50, 21, "hdmi_glb_apb"),
	IMX_BLK_CTRL_CLK_GATE("hdmi_phy_apb", IMX8MP_CLK_HDMI_BLK_CTRL_TX_PHY_APB_CLK, 0x50, 22, "hdmi_glb_apb"),
	IMX_BLK_CTRL_CLK_GATE("hdmi_phy_int", IMX8MP_CLK_HDMI_BLK_CTRL_TX_PHY_INT_CLK, 0x50, 24, "hdmi_glb_apb"),
	IMX_BLK_CTRL_CLK_GATE("hdmi_sec_mem", IMX8MP_CLK_HDMI_BLK_CTRL_TX_SEC_MEM_CLK, 0x50, 25, "hdmi_glb_ref_266m"),
	IMX_BLK_CTRL_CLK_GATE("hdmi_trng_skp", IMX8MP_CLK_HDMI_BLK_CTRL_TX_TRNG_SKP_CLK, 0x50, 27, "hdmi_glb_apb"),
	IMX_BLK_CTRL_CLK_GATE("hdmi_vid_pix",  IMX8MP_CLK_HDMI_BLK_CTRL_TX_VID_LINK_PIX_CLK, 0x50, 28, "hdmi_glb_pix"),
	IMX_BLK_CTRL_CLK_GATE("hdmi_trng_apb", IMX8MP_CLK_HDMI_BLK_CTRL_TX_TRNG_APB_CLK, 0x50, 30, "hdmi_glb_apb"),
	IMX_BLK_CTRL_CLK_MUX("hdmi_phy_sel", IMX8MP_CLK_HDMI_BLK_CTRL_HTXPHY_CLK_SEL, 0x50, 10, 1, imx_hdmi_phy_clks_sels),
	IMX_BLK_CTRL_CLK_MUX("lcdif_clk_sel", IMX8MP_CLK_HDMI_BLK_CTRL_LCDIF_CLK_SEL, 0x50, 11, 1, imx_lcdif_clks_sels),
	IMX_BLK_CTRL_CLK_MUX("hdmi_pipe_sel", IMX8MP_CLK_HDMI_BLK_CTRL_TX_PIPE_CLK_SEL, 0x50, 12, 1, imx_hdmi_pipe_clks_sels),

	/* resets */
	IMX_BLK_CTRL_RESET_MASK(IMX8MP_HDMI_BLK_CTRL_HDMI_TX_RESET, 0x20, 6, 0x33),
	IMX_BLK_CTRL_RESET(IMX8MP_HDMI_BLK_CTRL_HDMI_PHY_RESET, 0x20, 12),
	IMX_BLK_CTRL_RESET(IMX8MP_HDMI_BLK_CTRL_HDMI_PAI_RESET, 0x20, 18),
	IMX_BLK_CTRL_RESET(IMX8MP_HDMI_BLK_CTRL_HDMI_PAI_RESET, 0x20, 22),
	IMX_BLK_CTRL_RESET(IMX8MP_HDMI_BLK_CTRL_HDMI_TRNG_RESET, 0x20, 20),
	IMX_BLK_CTRL_RESET(IMX8MP_HDMI_BLK_CTRL_IRQ_STEER_RESET, 0x20, 16),
	IMX_BLK_CTRL_RESET(IMX8MP_HDMI_BLK_CTRL_HDMI_HDCP_RESET, 0x20, 13),
	IMX_BLK_CTRL_RESET_MASK(IMX8MP_HDMI_BLK_CTRL_LCDIF_RESET, 0x20, 4, 0x3),
};

static struct imx_blk_ctrl_hw imx8mp_media_blk_ctrl_hws[] = {
	/* clocks */
	IMX_BLK_CTRL_CLK_GATE("mipi_dsi_pclk", IMX8MP_CLK_MEDIA_BLK_CTRL_MIPI_DSI_PCLK, 0x4, 0, "media_apb_root_clk"),
	IMX_BLK_CTRL_CLK_GATE("mipi_dsi_clkref", IMX8MP_CLK_MEDIA_BLK_CTRL_MIPI_DSI_CLKREF, 0x4, 1, "media_mipi_phy1_ref"),
	IMX_BLK_CTRL_CLK_GATE("mipi_csi_pclk", IMX8MP_CLK_MEDIA_BLK_CTRL_MIPI_CSI_PCLK, 0x4, 2, "media_apb_root_clk"),
	IMX_BLK_CTRL_CLK_GATE("mipi_csi_aclk", IMX8MP_CLK_MEDIA_BLK_CTRL_MIPI_CSI_ACLK, 0x4, 3, "media_cam1_pix_root_clk"),
	IMX_BLK_CTRL_CLK_GATE("lcdif_pixel_clk", IMX8MP_CLK_MEDIA_BLK_CTRL_LCDIF_PIXEL, 0x4, 4, "media_disp1_pix_root_clk"),
	IMX_BLK_CTRL_CLK_GATE("lcdif_apb_clk", IMX8MP_CLK_MEDIA_BLK_CTRL_LCDIF_APB, 0x4, 5, "media_apb_root_clk"),
	IMX_BLK_CTRL_CLK_GATE("isi_proc_clk", IMX8MP_CLK_MEDIA_BLK_CTRL_ISI_PROC, 0x4, 6, "media_axi_root_clk"),
	IMX_BLK_CTRL_CLK_GATE("isi_apb_clk", IMX8MP_CLK_MEDIA_BLK_CTRL_ISI_APB, 0x4, 7, "media_apb_root_clk"),
	IMX_BLK_CTRL_CLK_GATE("mipi_csi2_pclk", IMX8MP_CLK_MEDIA_BLK_CTRL_MIPI_CSI2_PCLK, 0x4, 9, "media_apb_root_clk"),
	IMX_BLK_CTRL_CLK_GATE("mipi_csi2_aclk", IMX8MP_CLK_MEDIA_BLK_CTRL_MIPI_CSI2_ACLK, 0x4, 10, "media_cam2_pix_root_clk"),
	IMX_BLK_CTRL_CLK_GATE("lcdif2_pixel_clk", IMX8MP_CLK_MEDIA_BLK_CTRL_LCDIF2_PIXEL, 0x4, 11, "media_disp2_pix_root_clk"),
	IMX_BLK_CTRL_CLK_GATE("lcdif2_apb_clk", IMX8MP_CLK_MEDIA_BLK_CTRL_LCDIF2_APB, 0x4, 12, "media_apb_root_clk"),
	IMX_BLK_CTRL_CLK_GATE("isp_cor_clk", IMX8MP_CLK_MEDIA_BLK_CTRL_ISP_COR, 0x4, 16, "media_isp_root_clk"),
	IMX_BLK_CTRL_CLK_GATE("isp_axi_clk", IMX8MP_CLK_MEDIA_BLK_CTRL_ISP_AXI, 0x4, 17, "media_axi_root_clk"),
	IMX_BLK_CTRL_CLK_GATE("isp_ahb_clk", IMX8MP_CLK_MEDIA_BLK_CTRL_ISP_AHB, 0x4, 18, "media_apb_root_clk"),
	IMX_BLK_CTRL_CLK_GATE("dwe_cor_clk", IMX8MP_CLK_MEDIA_BLK_CTRL_DWE_COR, 0x4, 19, "media_axi_root_clk"),
	IMX_BLK_CTRL_CLK_GATE("dwe_axi_clk", IMX8MP_CLK_MEDIA_BLK_CTRL_DWE_AXI, 0x4, 20, "media_axi_root_clk"),
	IMX_BLK_CTRL_CLK_GATE("dwe_ahb_clk", IMX8MP_CLK_MEDIA_BLK_CTRL_DWE_AHB, 0x4, 21, "media_apb_root_clk"),
	IMX_BLK_CTRL_CLK_GATE("mipi_dsi2_clk", IMX8MP_CLK_MEDIA_BLK_CTRL_MIPI_DSI2, 0x4, 22, "media_mipi_phy1_ref"),
	IMX_BLK_CTRL_CLK_GATE("lcdif_axi_clk", IMX8MP_CLK_MEDIA_BLK_CTRL_LCDIF_AXI, 0x4, 23, "media_axi_root_clk"),
	IMX_BLK_CTRL_CLK_GATE("lcdif2_axi_clk", IMX8MP_CLK_MEDIA_BLK_CTRL_LCDIF2_AXI, 0x4, 24, "media_axi_root_clk"),

	/* resets */
	IMX_BLK_CTRL_RESET(IMX8MP_MEDIA_BLK_CTRL_RESET_MIPI_DSI_PCLK, 0, 0),
	IMX_BLK_CTRL_RESET(IMX8MP_MEDIA_BLK_CTRL_RESET_MIPI_DSI_CLKREF, 0, 1),
	IMX_BLK_CTRL_RESET(IMX8MP_MEDIA_BLK_CTRL_RESET_MIPI_CSI_PCLK, 0, 2),
	IMX_BLK_CTRL_RESET(IMX8MP_MEDIA_BLK_CTRL_RESET_MIPI_CSI_ACLK, 0, 3),
	IMX_BLK_CTRL_RESET(IMX8MP_MEDIA_BLK_CTRL_RESET_LCDIF_PIXEL, 0, 4),
	IMX_BLK_CTRL_RESET(IMX8MP_MEDIA_BLK_CTRL_RESET_LCDIF_APB, 0, 5),
	IMX_BLK_CTRL_RESET(IMX8MP_MEDIA_BLK_CTRL_RESET_ISI_PROC, 0, 6),
	IMX_BLK_CTRL_RESET(IMX8MP_MEDIA_BLK_CTRL_RESET_ISI_APB, 0, 7),
	IMX_BLK_CTRL_RESET(IMX8MP_MEDIA_BLK_CTRL_RESET_BUS_BLK, 0, 8),
	IMX_BLK_CTRL_RESET(IMX8MP_MEDIA_BLK_CTRL_RESET_MIPI_CSI2_PCLK, 0, 9),
	IMX_BLK_CTRL_RESET(IMX8MP_MEDIA_BLK_CTRL_RESET_MIPI_CSI2_ACLK, 0, 10),
	IMX_BLK_CTRL_RESET(IMX8MP_MEDIA_BLK_CTRL_RESET_LCDIF2_PIXEL, 0, 11),
	IMX_BLK_CTRL_RESET(IMX8MP_MEDIA_BLK_CTRL_RESET_LCDIF2_APB, 0, 12),
	IMX_BLK_CTRL_RESET(IMX8MP_MEDIA_BLK_CTRL_RESET_ISP1_COR, 0, 13),
	IMX_BLK_CTRL_RESET(IMX8MP_MEDIA_BLK_CTRL_RESET_ISP1_AXI, 0, 14),
	IMX_BLK_CTRL_RESET(IMX8MP_MEDIA_BLK_CTRL_RESET_ISP1_AHB, 0, 15),
	IMX_BLK_CTRL_RESET(IMX8MP_MEDIA_BLK_CTRL_RESET_ISP0_COR, 0, 16),
	IMX_BLK_CTRL_RESET(IMX8MP_MEDIA_BLK_CTRL_RESET_ISP0_AXI, 0, 17),
	IMX_BLK_CTRL_RESET(IMX8MP_MEDIA_BLK_CTRL_RESET_ISP0_AHB, 0, 18),
	IMX_BLK_CTRL_RESET(IMX8MP_MEDIA_BLK_CTRL_RESET_DWE_COR, 0, 19),
	IMX_BLK_CTRL_RESET(IMX8MP_MEDIA_BLK_CTRL_RESET_DWE_AXI, 0, 20),
	IMX_BLK_CTRL_RESET(IMX8MP_MEDIA_BLK_CTRL_RESET_DWE_AHB, 0, 21),
	IMX_BLK_CTRL_RESET(IMX8MP_MEDIA_BLK_CTRL_RESET_MIPI_DSI2, 0, 22),
	IMX_BLK_CTRL_RESET(IMX8MP_MEDIA_BLK_CTRL_RESET_LCDIF_AXI, 0, 23),
	IMX_BLK_CTRL_RESET(IMX8MP_MEDIA_BLK_CTRL_RESET_LCDIF2_AXI, 0, 24)
};

static struct imx_blk_ctrl_hw imx8mp_audio_blk_ctrl_hws[] = {
	/* clocks */
	IMX_BLK_CTRL_CLK_MUX("sai_pll_ref_sel", IMX8MP_CLK_AUDIO_BLK_CTRL_SAI_PLL_REF_SEL, 0x400, 0, 2, imx_sai_pll_ref_sels),
	IMX_BLK_CTRL_CLK_PLL14XX("sai_pll", IMX8MP_CLK_AUDIO_BLK_CTRL_SAI_PLL, 0x400, "sai_pll_ref_sel", &imx_blk_ctrl_sai_pll),
	IMX_BLK_CTRL_CLK_MUX_FLAGS("sai_pll_bypass", IMX8MP_CLK_AUDIO_BLK_CTRL_SAI_PLL_BYPASS, 0x400, 4, 1, imx_sai_pll_bypass_sels, CLK_SET_RATE_PARENT),
	IMX_BLK_CTRL_CLK_GATE("sai_pll_out", IMX8MP_CLK_AUDIO_BLK_CTRL_SAI_PLL_OUT, 0x400, 13, "sai_pll_bypass"),
	IMX_BLK_CTRL_CLK_MUX_FLAGS("sai1_mclk1_sel", IMX8MP_CLK_AUDIO_BLK_CTRL_SAI1_MCLK1_SEL, 0x300, 0, 1, imx_sai1_mclk1_sels, CLK_SET_RATE_PARENT),
	IMX_BLK_CTRL_CLK_MUX("sai1_mclk2_sel", IMX8MP_CLK_AUDIO_BLK_CTRL_SAI1_MCLK2_SEL, 0x300, 1, 4, imx_sai_mclk2_sels),
	IMX_BLK_CTRL_CLK_MUX_FLAGS("sai2_mclk1_sel", IMX8MP_CLK_AUDIO_BLK_CTRL_SAI2_MCLK1_SEL, 0x304, 0, 1, imx_sai2_mclk1_sels, CLK_SET_RATE_PARENT),
	IMX_BLK_CTRL_CLK_MUX("sai2_mclk2_sel", IMX8MP_CLK_AUDIO_BLK_CTRL_SAI2_MCLK2_SEL, 0x304, 1, 4, imx_sai_mclk2_sels),
	IMX_BLK_CTRL_CLK_MUX_FLAGS("sai3_mclk1_sel", IMX8MP_CLK_AUDIO_BLK_CTRL_SAI3_MCLK1_SEL, 0x308, 0, 1, imx_sai3_mclk1_sels, CLK_SET_RATE_PARENT),
	IMX_BLK_CTRL_CLK_MUX("sai3_mclk2_sel", IMX8MP_CLK_AUDIO_BLK_CTRL_SAI3_MCLK2_SEL, 0x308, 1, 4, imx_sai_mclk2_sels),
	IMX_BLK_CTRL_CLK_MUX("sai5_mclk1_sel", IMX8MP_CLK_AUDIO_BLK_CTRL_SAI5_MCLK1_SEL, 0x30C, 0, 1, imx_sai5_mclk1_sels),
	IMX_BLK_CTRL_CLK_MUX("sai5_mclk2_sel", IMX8MP_CLK_AUDIO_BLK_CTRL_SAI5_MCLK2_SEL, 0x30C, 1, 4, imx_sai_mclk2_sels),
	IMX_BLK_CTRL_CLK_MUX("sai6_mclk1_sel", IMX8MP_CLK_AUDIO_BLK_CTRL_SAI6_MCLK1_SEL, 0x310, 0, 1, imx_sai6_mclk1_sels),
	IMX_BLK_CTRL_CLK_MUX("sai6_mclk2_sel", IMX8MP_CLK_AUDIO_BLK_CTRL_SAI6_MCLK2_SEL, 0x310, 1, 4, imx_sai_mclk2_sels),
	IMX_BLK_CTRL_CLK_MUX("sai7_mclk1_sel", IMX8MP_CLK_AUDIO_BLK_CTRL_SAI7_MCLK1_SEL, 0x314, 0, 1, imx_sai7_mclk1_sels),
	IMX_BLK_CTRL_CLK_MUX("sai7_mclk2_sel", IMX8MP_CLK_AUDIO_BLK_CTRL_SAI7_MCLK2_SEL, 0x314, 1, 4, imx_sai_mclk2_sels),
	IMX_BLK_CTRL_CLK_MUX_FLAGS("pdm_sel", IMX8MP_CLK_AUDIO_BLK_CTRL_PDM_SEL, 0x318, 0, 2, imx_pdm_sels, CLK_SET_RATE_PARENT),
	IMX_BLK_CTRL_CLK_GATE("sai1_ipg_clk",   IMX8MP_CLK_AUDIO_BLK_CTRL_SAI1_IPG, 0, 0, "audio_ahb_root"),
	IMX_BLK_CTRL_CLK_GATE("sai1_mclk1_clk", IMX8MP_CLK_AUDIO_BLK_CTRL_SAI1_MCLK1, 0, 1, "sai1_mclk1_sel"),
	IMX_BLK_CTRL_CLK_GATE("sai1_mclk2_clk", IMX8MP_CLK_AUDIO_BLK_CTRL_SAI1_MCLK2, 0, 2, "sai1_mclk2_sel"),
	IMX_BLK_CTRL_CLK_GATE("sai1_mclk3_clk", IMX8MP_CLK_AUDIO_BLK_CTRL_SAI1_MCLK3, 0, 3, "sai_pll_out"),
	IMX_BLK_CTRL_CLK_GATE("sai2_ipg_clk",   IMX8MP_CLK_AUDIO_BLK_CTRL_SAI2_IPG, 0, 4, "audio_ahb_root"),
	IMX_BLK_CTRL_CLK_GATE("sai2_mclk1_clk", IMX8MP_CLK_AUDIO_BLK_CTRL_SAI2_MCLK1, 0, 5, "sai2_mclk1_sel"),
	IMX_BLK_CTRL_CLK_GATE("sai2_mclk2_clk", IMX8MP_CLK_AUDIO_BLK_CTRL_SAI2_MCLK2, 0, 6, "sai2_mclk2_sel"),
	IMX_BLK_CTRL_CLK_GATE("sai2_mclk3_clk", IMX8MP_CLK_AUDIO_BLK_CTRL_SAI2_MCLK3, 0, 7, "sai_pll_out"),
	IMX_BLK_CTRL_CLK_GATE("sai3_ipg_clk",   IMX8MP_CLK_AUDIO_BLK_CTRL_SAI3_IPG, 0, 8, "audio_ahb_root"),
	IMX_BLK_CTRL_CLK_GATE("sai3_mclk1_clk", IMX8MP_CLK_AUDIO_BLK_CTRL_SAI3_MCLK1, 0, 9, "sai3_mclk1_sel"),
	IMX_BLK_CTRL_CLK_GATE("sai3_mclk2_clk", IMX8MP_CLK_AUDIO_BLK_CTRL_SAI3_MCLK2, 0, 10, "sai3_mclk2_sel"),
	IMX_BLK_CTRL_CLK_GATE("sai3_mclk3_clk", IMX8MP_CLK_AUDIO_BLK_CTRL_SAI3_MCLK3, 0, 11, "sai_pll_out"),
	IMX_BLK_CTRL_CLK_GATE("sai5_ipg_clk",   IMX8MP_CLK_AUDIO_BLK_CTRL_SAI5_IPG, 0, 12, "audio_ahb_root"),
	IMX_BLK_CTRL_CLK_GATE("sai5_mclk1_clk", IMX8MP_CLK_AUDIO_BLK_CTRL_SAI5_MCLK1, 0, 13, "sai5_mclk1_sel"),
	IMX_BLK_CTRL_CLK_GATE("sai5_mclk2_clk", IMX8MP_CLK_AUDIO_BLK_CTRL_SAI5_MCLK2, 0, 14, "sai5_mclk2_sel"),
	IMX_BLK_CTRL_CLK_GATE("sai5_mclk3_clk", IMX8MP_CLK_AUDIO_BLK_CTRL_SAI5_MCLK3, 0, 15, "sai_pll_out"),
	IMX_BLK_CTRL_CLK_GATE("sai6_ipg_clk",   IMX8MP_CLK_AUDIO_BLK_CTRL_SAI6_IPG, 0, 16, "audio_ahb_root"),
	IMX_BLK_CTRL_CLK_GATE("sai6_mclk1_clk", IMX8MP_CLK_AUDIO_BLK_CTRL_SAI6_MCLK1, 0, 17, "sai6_mclk1_sel"),
	IMX_BLK_CTRL_CLK_GATE("sai6_mclk2_clk", IMX8MP_CLK_AUDIO_BLK_CTRL_SAI6_MCLK2, 0, 18, "sai6_mclk2_sel"),
	IMX_BLK_CTRL_CLK_GATE("sai6_mclk3_clk", IMX8MP_CLK_AUDIO_BLK_CTRL_SAI6_MCLK3, 0, 19, "sai_pll_out"),
	IMX_BLK_CTRL_CLK_GATE("sai7_ipg_clk",   IMX8MP_CLK_AUDIO_BLK_CTRL_SAI7_IPG, 0, 20, "audio_ahb_root"),
	IMX_BLK_CTRL_CLK_GATE("sai7_mclk1_clk", IMX8MP_CLK_AUDIO_BLK_CTRL_SAI7_MCLK1, 0, 21, "sai7_mclk1_sel"),
	IMX_BLK_CTRL_CLK_GATE("sai7_mclk2_clk", IMX8MP_CLK_AUDIO_BLK_CTRL_SAI7_MCLK2, 0, 22, "sai7_mclk2_sel"),
	IMX_BLK_CTRL_CLK_GATE("sai7_mclk3_clk", IMX8MP_CLK_AUDIO_BLK_CTRL_SAI7_MCLK3, 0, 23, "sai_pll_out"),
	IMX_BLK_CTRL_CLK_GATE("asrc_ipg_clk",   IMX8MP_CLK_AUDIO_BLK_CTRL_ASRC_IPG, 0, 24, "audio_ahb_root"),
	IMX_BLK_CTRL_CLK_SHARED_GATE("pdm_ipg_clk", IMX8MP_CLK_AUDIO_BLK_CTRL_PDM_IPG, 0, 25, "audio_ahb_root", &shared_count_pdm),
	IMX_BLK_CTRL_CLK_SHARED_GATE("pdm_root_clk", IMX8MP_CLK_AUDIO_BLK_CTRL_PDM_ROOT, 0, 25, "pdm_sel", &shared_count_pdm),
	IMX_BLK_CTRL_CLK_GATE("sdma3_root_clk", IMX8MP_CLK_AUDIO_BLK_CTRL_SDMA3_ROOT, 0, 27, "audio_ahb_root"),
	IMX_BLK_CTRL_CLK_GATE("spba2_root_clk", IMX8MP_CLK_AUDIO_BLK_CTRL_SPBA2_ROOT, 0, 28, "audio_ahb_root"),
	IMX_BLK_CTRL_CLK_GATE("dsp_root_clk",   IMX8MP_CLK_AUDIO_BLK_CTRL_DSP_ROOT, 0, 29, "audio_axi_root"),
	IMX_BLK_CTRL_CLK_GATE("dsp_dbg_clk",    IMX8MP_CLK_AUDIO_BLK_CTRL_DSPDBG_ROOT, 0, 30, "audio_axi_root"),
	IMX_BLK_CTRL_CLK_GATE("earc_ipg_clk",   IMX8MP_CLK_AUDIO_BLK_CTRL_EARC_IPG, 0, 31, "audio_ahb_root"),
	IMX_BLK_CTRL_CLK_GATE("ocram_a_ipg_clk", IMX8MP_CLK_AUDIO_BLK_CTRL_OCRAMA_IPG, 4, 0, "audio_axi_root"),
	IMX_BLK_CTRL_CLK_GATE("aud2htx_ipg_clk", IMX8MP_CLK_AUDIO_BLK_CTRL_AUD2HTX_IPG, 4, 1, "audio_ahb_root"),
	IMX_BLK_CTRL_CLK_GATE("edma_root_clk",   IMX8MP_CLK_AUDIO_BLK_CTRL_EDMA_ROOT, 4, 2, "audio_ahb_root"),
	IMX_BLK_CTRL_CLK_GATE("aud_pll_clk",  IMX8MP_CLK_AUDIO_BLK_CTRL_AUDPLL_ROOT, 4, 3, "osc_24m"),
	IMX_BLK_CTRL_CLK_GATE("mu2_root_clk", IMX8MP_CLK_AUDIO_BLK_CTRL_MU2_ROOT, 4, 4, "audio_ahb_root"),
	IMX_BLK_CTRL_CLK_GATE("mu3_root_clk", IMX8MP_CLK_AUDIO_BLK_CTRL_MU3_ROOT, 4, 5, "audio_ahb_root"),
	IMX_BLK_CTRL_CLK_GATE("earc_phy_clk", IMX8MP_CLK_AUDIO_BLK_CTRL_EARC_PHY, 4, 6, "sai_pll_out"),

	/* resets */
	IMX_BLK_CTRL_RESET(IMX8MP_AUDIO_BLK_CTRL_EARC_RESET, 0x200, 0),
	IMX_BLK_CTRL_RESET(IMX8MP_AUDIO_BLK_CTRL_EARC_PHY_RESET, 0x200, 1),
};

const struct imx_blk_ctrl_dev_data imx8mp_hdmi_blk_ctrl_dev_data __initconst = {
	.hws = imx8mp_hdmi_blk_ctrl_hws,
	.hws_num = ARRAY_SIZE(imx8mp_hdmi_blk_ctrl_hws),
	.clocks_max = IMX8MP_CLK_HDMI_BLK_CTRL_END,
	.resets_max = IMX8MP_HDMI_BLK_CTRL_RESET_NUM,
	.pm_runtime_saved_regs_num = 0
};

const struct imx_blk_ctrl_dev_data imx8mp_media_blk_ctrl_dev_data __initconst = {
	.hws = imx8mp_media_blk_ctrl_hws,
	.hws_num = ARRAY_SIZE(imx8mp_media_blk_ctrl_hws),
	.clocks_max = IMX8MP_CLK_MEDIA_BLK_CTRL_END,
	.resets_max = IMX8MP_MEDIA_BLK_CTRL_RESET_NUM,
	.pm_runtime_saved_regs_num = 2,
	.pm_runtime_saved_regs = {
		IMX_MEDIA_BLK_CTRL_SFT_RSTN,
		IMX_MEDIA_BLK_CTRL_CLK_EN,
	},
};

const struct imx_blk_ctrl_dev_data imx8mp_audio_blk_ctrl_dev_data __initconst = {
	.hws = imx8mp_audio_blk_ctrl_hws,
	.hws_num = ARRAY_SIZE(imx8mp_audio_blk_ctrl_hws),
	.clocks_max = IMX8MP_CLK_AUDIO_BLK_CTRL_END,
	.resets_max = IMX8MP_AUDIO_BLK_CTRL_RESET_NUM,
	.pm_runtime_saved_regs_num = 16,
	.pm_runtime_saved_regs = {
		IMX_AUDIO_BLK_CTRL_CLKEN0,
		IMX_AUDIO_BLK_CTRL_CLKEN1,
		IMX_AUDIO_BLK_CTRL_EARC,
		IMX_AUDIO_BLK_CTRL_SAI1_MCLK_SEL,
		IMX_AUDIO_BLK_CTRL_SAI2_MCLK_SEL,
		IMX_AUDIO_BLK_CTRL_SAI3_MCLK_SEL,
		IMX_AUDIO_BLK_CTRL_SAI5_MCLK_SEL,
		IMX_AUDIO_BLK_CTRL_SAI6_MCLK_SEL,
		IMX_AUDIO_BLK_CTRL_SAI7_MCLK_SEL,
		IMX_AUDIO_BLK_CTRL_PDM_CLK,
		IMX_AUDIO_BLK_CTRL_SAI_PLL_GNRL_CTL,
		IMX_AUDIO_BLK_CTRL_SAI_PLL_FDIVL_CTL0,
		IMX_AUDIO_BLK_CTRL_SAI_PLL_FDIVL_CTL1,
		IMX_AUDIO_BLK_CTRL_SAI_PLL_SSCG_CTL,
		IMX_AUDIO_BLK_CTRL_SAI_PLL_MNIT_CTL,
		IMX_AUDIO_BLK_CTRL_IPG_LP_CTRL
	},
};

static const char * const pll_ref_sels[] = { "osc_24m", "dummy", "dummy", "dummy", };
static const char * const audio_pll1_bypass_sels[] = {"audio_pll1", "audio_pll1_ref_sel", };
static const char * const audio_pll2_bypass_sels[] = {"audio_pll2", "audio_pll2_ref_sel", };
static const char * const video_pll1_bypass_sels[] = {"video_pll1", "video_pll1_ref_sel", };
static const char * const dram_pll_bypass_sels[] = {"dram_pll", "dram_pll_ref_sel", };
static const char * const gpu_pll_bypass_sels[] = {"gpu_pll", "gpu_pll_ref_sel", };
static const char * const vpu_pll_bypass_sels[] = {"vpu_pll", "vpu_pll_ref_sel", };
static const char * const arm_pll_bypass_sels[] = {"arm_pll", "arm_pll_ref_sel", };
static const char * const sys_pll1_bypass_sels[] = {"sys_pll1", "sys_pll1_ref_sel", };
static const char * const sys_pll2_bypass_sels[] = {"sys_pll2", "sys_pll2_ref_sel", };
static const char * const sys_pll3_bypass_sels[] = {"sys_pll3", "sys_pll3_ref_sel", };

static const char * const imx8mp_a53_sels[] = {"osc_24m", "arm_pll_out", "sys_pll2_500m",
					       "sys_pll2_1000m", "sys_pll1_800m", "sys_pll1_400m",
					       "audio_pll1_out", "sys_pll3_out", };

static const char * const imx8mp_a53_core_sels[] = {"arm_a53_div", "arm_pll_out", };

static const char * const imx8mp_m7_sels[] = {"osc_24m", "sys_pll2_200m", "sys_pll2_250m",
					      "vpu_pll_out", "sys_pll1_800m", "audio_pll1_out",
					      "video_pll1_out", "sys_pll3_out", };

static const char * const imx8mp_ml_sels[] = {"osc_24m", "gpu_pll_out", "sys_pll1_800m",
					      "sys_pll3_out", "sys_pll2_1000m", "audio_pll1_out",
					      "video_pll1_out", "audio_pll2_out", };

static const char * const imx8mp_gpu3d_core_sels[] = {"osc_24m", "gpu_pll_out", "sys_pll1_800m",
						      "sys_pll3_out", "sys_pll2_1000m", "audio_pll1_out",
						      "video_pll1_out", "audio_pll2_out", };

static const char * const imx8mp_gpu3d_shader_sels[] = {"osc_24m", "gpu_pll_out", "sys_pll1_800m",
							"sys_pll3_out", "sys_pll2_1000m", "audio_pll1_out",
							"video_pll1_out", "audio_pll2_out", };

static const char * const imx8mp_gpu2d_sels[] = {"osc_24m", "gpu_pll_out", "sys_pll1_800m",
						 "sys_pll3_out", "sys_pll2_1000m", "audio_pll1_out",
						 "video_pll1_out", "audio_pll2_out", };

static const char * const imx8mp_audio_axi_sels[] = {"osc_24m", "gpu_pll_out", "sys_pll1_800m",
						     "sys_pll3_out", "sys_pll2_1000m", "audio_pll1_out",
						     "video_pll1_out", "audio_pll2_out", };

static const char * const imx8mp_hsio_axi_sels[] = {"osc_24m", "sys_pll2_500m", "sys_pll1_800m",
						    "sys_pll2_100m", "sys_pll2_200m", "clk_ext2",
						    "clk_ext4", "audio_pll2_out", };

static const char * const imx8mp_media_isp_sels[] = {"osc_24m", "sys_pll2_1000m", "sys_pll1_800m",
						     "sys_pll3_out", "sys_pll1_400m", "audio_pll2_out",
						     "clk_ext1", "sys_pll2_500m", };

static const char * const imx8mp_main_axi_sels[] = {"osc_24m", "sys_pll2_333m", "sys_pll1_800m",
						    "sys_pll2_250m", "sys_pll2_1000m", "audio_pll1_out",
						    "video_pll1_out", "sys_pll1_100m",};

static const char * const imx8mp_enet_axi_sels[] = {"osc_24m", "sys_pll1_266m", "sys_pll1_800m",
						    "sys_pll2_250m", "sys_pll2_200m", "audio_pll1_out",
						    "video_pll1_out", "sys_pll3_out", };

static const char * const imx8mp_nand_usdhc_sels[] = {"osc_24m", "sys_pll1_266m", "sys_pll1_800m",
						      "sys_pll2_200m", "sys_pll1_133m", "sys_pll3_out",
						      "sys_pll2_250m", "audio_pll1_out", };

static const char * const imx8mp_vpu_bus_sels[] = {"osc_24m", "sys_pll1_800m", "vpu_pll_out",
						   "audio_pll2_out", "sys_pll3_out", "sys_pll2_1000m",
						   "sys_pll2_200m", "sys_pll1_100m", };

static const char * const imx8mp_media_axi_sels[] = {"osc_24m", "sys_pll2_1000m", "sys_pll1_800m",
						     "sys_pll3_out", "sys_pll1_40m", "audio_pll2_out",
						     "clk_ext1", "sys_pll2_500m", };

static const char * const imx8mp_media_apb_sels[] = {"osc_24m", "sys_pll2_125m", "sys_pll1_800m",
						     "sys_pll3_out", "sys_pll1_40m", "audio_pll2_out",
						     "clk_ext1", "sys_pll1_133m", };

static const char * const imx8mp_gpu_axi_sels[] = {"osc_24m", "sys_pll1_800m", "gpu_pll_out",
						   "sys_pll3_out", "sys_pll2_1000m", "audio_pll1_out",
						   "video_pll1_out", "audio_pll2_out", };

static const char * const imx8mp_gpu_ahb_sels[] = {"osc_24m", "sys_pll1_800m", "gpu_pll_out",
						   "sys_pll3_out", "sys_pll2_1000m", "audio_pll1_out",
						   "video_pll1_out", "audio_pll2_out", };

static const char * const imx8mp_noc_sels[] = {"osc_24m", "sys_pll1_800m", "sys_pll3_out",
					       "sys_pll2_1000m", "sys_pll2_500m", "audio_pll1_out",
					       "video_pll1_out", "audio_pll2_out", };

static const char * const imx8mp_noc_io_sels[] = {"osc_24m", "sys_pll1_800m", "sys_pll3_out",
						  "sys_pll2_1000m", "sys_pll2_500m", "audio_pll1_out",
						  "video_pll1_out", "audio_pll2_out", };

static const char * const imx8mp_ml_axi_sels[] = {"osc_24m", "sys_pll1_800m", "gpu_pll_out",
						  "sys_pll3_out", "sys_pll2_1000m", "audio_pll1_out",
						  "video_pll1_out", "audio_pll2_out", };

static const char * const imx8mp_ml_ahb_sels[] = {"osc_24m", "sys_pll1_800m", "gpu_pll_out",
						  "sys_pll3_out", "sys_pll2_1000m", "audio_pll1_out",
						  "video_pll1_out", "audio_pll2_out", };

static const char * const imx8mp_ahb_sels[] = {"osc_24m", "sys_pll1_133m", "sys_pll1_800m",
					       "sys_pll1_400m", "sys_pll2_125m", "sys_pll3_out",
					       "audio_pll1_out", "video_pll1_out", };

static const char * const imx8mp_audio_ahb_sels[] = {"osc_24m", "sys_pll2_500m", "sys_pll1_800m",
						     "sys_pll2_1000m", "sys_pll2_166m", "sys_pll3_out",
						     "audio_pll1_out", "video_pll1_out", };

static const char * const imx8mp_mipi_dsi_esc_rx_sels[] = {"osc_24m", "sys_pll2_100m", "sys_pll1_80m",
							   "sys_pll1_800m", "sys_pll2_1000m",
							   "sys_pll3_out", "clk_ext3", "audio_pll2_out", };

static const char * const imx8mp_media_disp2_pix_sels[] = {"osc_24m", "video_pll1_out", "audio_pll2_out",
							   "audio_pll1_out", "sys_pll1_800m", "sys_pll2_1000m",
							   "sys_pll3_out", "clk_ext4", };

static const char * const imx8mp_dram_alt_sels[] = {"osc_24m", "sys_pll1_800m", "sys_pll1_100m",
						    "sys_pll2_500m", "sys_pll2_1000m", "sys_pll3_out",
						    "audio_pll1_out", "sys_pll1_266m", };

static const char * const imx8mp_dram_apb_sels[] = {"osc_24m", "sys_pll2_200m", "sys_pll1_40m",
						    "sys_pll1_160m", "sys_pll1_800m", "sys_pll3_out",
						    "sys_pll2_250m", "audio_pll2_out", };

static const char * const imx8mp_vpu_g1_sels[] = {"osc_24m", "vpu_pll_out", "sys_pll1_800m",
						  "sys_pll2_1000m", "sys_pll1_100m", "sys_pll2_125m",
						  "sys_pll3_out", "audio_pll1_out", };

static const char * const imx8mp_vpu_g2_sels[] = {"osc_24m", "vpu_pll_out", "sys_pll1_800m",
						  "sys_pll2_1000m", "sys_pll1_100m", "sys_pll2_125m",
						  "sys_pll3_out", "audio_pll1_out", };

static const char * const imx8mp_can1_sels[] = {"osc_24m", "sys_pll2_200m", "sys_pll1_40m",
						"sys_pll1_160m", "sys_pll1_800m", "sys_pll3_out",
						"sys_pll2_250m", "audio_pll2_out", };

static const char * const imx8mp_can2_sels[] = {"osc_24m", "sys_pll2_200m", "sys_pll1_40m",
						"sys_pll1_160m", "sys_pll1_800m", "sys_pll3_out",
						"sys_pll2_250m", "audio_pll2_out", };

static const char * const imx8mp_pcie_aux_sels[] = {"osc_24m", "sys_pll2_200m", "sys_pll2_50m",
						    "sys_pll3_out", "sys_pll2_100m", "sys_pll1_80m",
						    "sys_pll1_160m", "sys_pll1_200m", };

static const char * const imx8mp_i2c5_sels[] = {"osc_24m", "sys_pll1_160m", "sys_pll2_50m",
						"sys_pll3_out", "audio_pll1_out", "video_pll1_out",
						"audio_pll2_out", "sys_pll1_133m", };

static const char * const imx8mp_i2c6_sels[] = {"osc_24m", "sys_pll1_160m", "sys_pll2_50m",
						"sys_pll3_out", "audio_pll1_out", "video_pll1_out",
						"audio_pll2_out", "sys_pll1_133m", };

static const char * const imx8mp_sai1_sels[] = {"osc_24m", "audio_pll1_out", "audio_pll2_out",
						"video_pll1_out", "sys_pll1_133m", "osc_hdmi",
						"clk_ext1", "clk_ext2", };

static const char * const imx8mp_sai2_sels[] = {"osc_24m", "audio_pll1_out", "audio_pll2_out",
						"video_pll1_out", "sys_pll1_133m", "osc_hdmi",
						"clk_ext2", "clk_ext3", };

static const char * const imx8mp_sai3_sels[] = {"osc_24m", "audio_pll1_out", "audio_pll2_out",
						"video_pll1_out", "sys_pll1_133m", "osc_hdmi",
						"clk_ext3", "clk_ext4", };

static const char * const imx8mp_sai4_sels[] = {"osc_24m", "audio_pll1_out", "audio_pll2_out",
						"video_pll1_out", "sys_pll1_133m", "osc_hdmi",
						"clk_ext1", "clk_ext2", };

static const char * const imx8mp_sai5_sels[] = {"osc_24m", "audio_pll1_out", "audio_pll2_out",
						"video_pll1_out", "sys_pll1_133m", "osc_hdmi",
						"clk_ext2", "clk_ext3", };

static const char * const imx8mp_sai6_sels[] = {"osc_24m", "audio_pll1_out", "audio_pll2_out",
						"video_pll1_out", "sys_pll1_133m", "osc_hdmi",
						"clk_ext3", "clk_ext4", };

static const char * const imx8mp_enet_qos_sels[] = {"osc_24m", "sys_pll2_125m", "sys_pll2_50m",
						    "sys_pll2_100m", "sys_pll1_160m", "audio_pll1_out",
						    "video_pll1_out", "clk_ext4", };

static const char * const imx8mp_enet_qos_timer_sels[] = {"osc_24m", "sys_pll2_100m", "audio_pll1_out",
							  "clk_ext1", "clk_ext2", "clk_ext3",
							  "clk_ext4", "video_pll1_out", };

static const char * const imx8mp_enet_ref_sels[] = {"osc_24m", "sys_pll2_125m", "sys_pll2_50m",
						    "sys_pll2_100m", "sys_pll1_160m", "audio_pll1_out",
						    "video_pll1_out", "clk_ext4", };

static const char * const imx8mp_enet_timer_sels[] = {"osc_24m", "sys_pll2_100m", "audio_pll1_out",
						      "clk_ext1", "clk_ext2", "clk_ext3",
						      "clk_ext4", "video_pll1_out", };

static const char * const imx8mp_enet_phy_ref_sels[] = {"osc_24m", "sys_pll2_50m", "sys_pll2_125m",
							"sys_pll2_200m", "sys_pll2_500m", "audio_pll1_out",
							"video_pll1_out", "audio_pll2_out", };

static const char * const imx8mp_nand_sels[] = {"osc_24m", "sys_pll2_500m", "audio_pll1_out",
						"sys_pll1_400m", "audio_pll2_out", "sys_pll3_out",
						"sys_pll2_250m", "video_pll1_out", };

static const char * const imx8mp_qspi_sels[] = {"osc_24m", "sys_pll1_400m", "sys_pll2_333m",
						"sys_pll2_500m", "audio_pll2_out", "sys_pll1_266m",
						"sys_pll3_out", "sys_pll1_100m", };

static const char * const imx8mp_usdhc1_sels[] = {"osc_24m", "sys_pll1_400m", "sys_pll1_800m",
						  "sys_pll2_500m", "sys_pll3_out", "sys_pll1_266m",
						  "audio_pll2_out", "sys_pll1_100m", };

static const char * const imx8mp_usdhc2_sels[] = {"osc_24m", "sys_pll1_400m", "sys_pll1_800m",
						  "sys_pll2_500m", "sys_pll3_out", "sys_pll1_266m",
						  "audio_pll2_out", "sys_pll1_100m", };

static const char * const imx8mp_i2c1_sels[] = {"osc_24m", "sys_pll1_160m", "sys_pll2_50m",
						"sys_pll3_out", "audio_pll1_out", "video_pll1_out",
						"audio_pll2_out", "sys_pll1_133m", };

static const char * const imx8mp_i2c2_sels[] = {"osc_24m", "sys_pll1_160m", "sys_pll2_50m",
						"sys_pll3_out", "audio_pll1_out", "video_pll1_out",
						"audio_pll2_out", "sys_pll1_133m", };

static const char * const imx8mp_i2c3_sels[] = {"osc_24m", "sys_pll1_160m", "sys_pll2_50m",
						"sys_pll3_out", "audio_pll1_out", "video_pll1_out",
						"audio_pll2_out", "sys_pll1_133m", };

static const char * const imx8mp_i2c4_sels[] = {"osc_24m", "sys_pll1_160m", "sys_pll2_50m",
						"sys_pll3_out", "audio_pll1_out", "video_pll1_out",
						"audio_pll2_out", "sys_pll1_133m", };

static const char * const imx8mp_uart1_sels[] = {"osc_24m", "sys_pll1_80m", "sys_pll2_200m",
						 "sys_pll2_100m", "sys_pll3_out", "clk_ext2",
						 "clk_ext4", "audio_pll2_out", };

static const char * const imx8mp_uart2_sels[] = {"osc_24m", "sys_pll1_80m", "sys_pll2_200m",
						 "sys_pll2_100m", "sys_pll3_out", "clk_ext2",
						 "clk_ext3", "audio_pll2_out", };

static const char * const imx8mp_uart3_sels[] = {"osc_24m", "sys_pll1_80m", "sys_pll2_200m",
						 "sys_pll2_100m", "sys_pll3_out", "clk_ext2",
						 "clk_ext4", "audio_pll2_out", };

static const char * const imx8mp_uart4_sels[] = {"osc_24m", "sys_pll1_80m", "sys_pll2_200m",
						 "sys_pll2_100m", "sys_pll3_out", "clk_ext2",
						 "clk_ext3", "audio_pll2_out", };

static const char * const imx8mp_usb_core_ref_sels[] = {"osc_24m", "sys_pll1_100m", "sys_pll1_40m",
							"sys_pll2_100m", "sys_pll2_200m", "clk_ext2",
							"clk_ext3", "audio_pll2_out", };

static const char * const imx8mp_usb_phy_ref_sels[] = {"osc_24m", "sys_pll1_100m", "sys_pll1_40m",
						       "sys_pll2_100m", "sys_pll2_200m", "clk_ext2",
						       "clk_ext3", "audio_pll2_out", };

static const char * const imx8mp_gic_sels[] = {"osc_24m", "sys_pll2_200m", "sys_pll1_40m",
					       "sys_pll2_100m", "sys_pll1_800m",
					       "sys_pll2_500m", "clk_ext4", "audio_pll2_out" };

static const char * const imx8mp_ecspi1_sels[] = {"osc_24m", "sys_pll2_200m", "sys_pll1_40m",
						  "sys_pll1_160m", "sys_pll1_800m", "sys_pll3_out",
						  "sys_pll2_250m", "audio_pll2_out", };

static const char * const imx8mp_ecspi2_sels[] = {"osc_24m", "sys_pll2_200m", "sys_pll1_40m",
						  "sys_pll1_160m", "sys_pll1_800m", "sys_pll3_out",
						  "sys_pll2_250m", "audio_pll2_out", };

static const char * const imx8mp_pwm1_sels[] = {"osc_24m", "sys_pll2_100m", "sys_pll1_160m",
						"sys_pll1_40m", "sys_pll3_out", "clk_ext1",
						"sys_pll1_80m", "video_pll1_out", };

static const char * const imx8mp_pwm2_sels[] = {"osc_24m", "sys_pll2_100m", "sys_pll1_160m",
						"sys_pll1_40m", "sys_pll3_out", "clk_ext1",
						"sys_pll1_80m", "video_pll1_out", };

static const char * const imx8mp_pwm3_sels[] = {"osc_24m", "sys_pll2_100m", "sys_pll1_160m",
						"sys_pll1_40m", "sys_pll3_out", "clk_ext2",
						"sys_pll1_80m", "video_pll1_out", };

static const char * const imx8mp_pwm4_sels[] = {"osc_24m", "sys_pll2_100m", "sys_pll1_160m",
						"sys_pll1_40m", "sys_pll3_out", "clk_ext2",
						"sys_pll1_80m", "video_pll1_out", };

static const char * const imx8mp_gpt1_sels[] = {"osc_24m", "sys_pll2_100m", "sys_pll1_400m",
						"sys_pll1_40m", "video_pll1_out", "sys_pll1_80m",
						"audio_pll1_out", "clk_ext1" };

static const char * const imx8mp_gpt2_sels[] = {"osc_24m", "sys_pll2_100m", "sys_pll1_400m",
						"sys_pll1_40m", "video_pll1_out", "sys_pll1_80m",
						"audio_pll1_out", "clk_ext2" };

static const char * const imx8mp_gpt3_sels[] = {"osc_24m", "sys_pll2_100m", "sys_pll1_400m",
						"sys_pll1_40m", "video_pll1_out", "sys_pll1_80m",
						"audio_pll1_out", "clk_ext3" };

static const char * const imx8mp_gpt4_sels[] = {"osc_24m", "sys_pll2_100m", "sys_pll1_400m",
						"sys_pll1_40m", "video_pll1_out", "sys_pll1_80m",
						"audio_pll1_out", "clk_ext1" };

static const char * const imx8mp_gpt5_sels[] = {"osc_24m", "sys_pll2_100m", "sys_pll1_400m",
						"sys_pll1_40m", "video_pll1_out", "sys_pll1_80m",
						"audio_pll1_out", "clk_ext2" };

static const char * const imx8mp_gpt6_sels[] = {"osc_24m", "sys_pll2_100m", "sys_pll1_400m",
						"sys_pll1_40m", "video_pll1_out", "sys_pll1_80m",
						"audio_pll1_out", "clk_ext3" };

static const char * const imx8mp_wdog_sels[] = {"osc_24m", "sys_pll1_133m", "sys_pll1_160m",
						"vpu_pll_out", "sys_pll2_125m", "sys_pll3_out",
						"sys_pll1_80m", "sys_pll2_166m" };

static const char * const imx8mp_wrclk_sels[] = {"osc_24m", "sys_pll1_40m", "vpu_pll_out",
						 "sys_pll3_out", "sys_pll2_200m", "sys_pll1_266m",
						 "sys_pll2_500m", "sys_pll1_100m" };

static const char * const imx8mp_ipp_do_clko1_sels[] = {"osc_24m", "sys_pll1_800m", "sys_pll1_133m",
							"sys_pll1_200m", "audio_pll2_out", "sys_pll2_500m",
							"vpu_pll_out", "sys_pll1_80m" };

static const char * const imx8mp_ipp_do_clko2_sels[] = {"osc_24m", "sys_pll2_200m", "sys_pll1_400m",
							"sys_pll1_166m", "sys_pll3_out", "audio_pll1_out",
							"video_pll1_out", "osc_32k" };

static const char * const imx8mp_hdmi_fdcc_tst_sels[] = {"osc_24m", "sys_pll1_266m", "sys_pll2_250m",
							 "sys_pll1_800m", "sys_pll2_1000m", "sys_pll3_out",
							 "audio_pll2_out", "video_pll1_out", };

static const char * const imx8mp_hdmi_24m_sels[] = {"osc_24m", "sys_pll1_160m", "sys_pll2_50m",
						    "sys_pll3_out", "audio_pll1_out", "video_pll1_out",
						    "audio_pll2_out", "sys_pll1_133m", };

static const char * const imx8mp_hdmi_ref_266m_sels[] = {"osc_24m", "sys_pll1_400m", "sys_pll3_out",
							 "sys_pll2_333m", "sys_pll1_266m", "sys_pll2_200m",
							 "audio_pll1_out", "video_pll1_out", };

static const char * const imx8mp_usdhc3_sels[] = {"osc_24m", "sys_pll1_400m", "sys_pll1_800m",
						  "sys_pll2_500m", "sys_pll3_out", "sys_pll1_266m",
						  "audio_pll2_out", "sys_pll1_100m", };

static const char * const imx8mp_media_cam1_pix_sels[] = {"osc_24m", "sys_pll1_266m", "sys_pll2_250m",
							  "sys_pll1_800m", "sys_pll2_1000m",
							  "sys_pll3_out", "audio_pll2_out",
							  "video_pll1_out", };

static const char * const imx8mp_media_mipi_phy1_ref_sels[] = {"osc_24m", "sys_pll2_333m", "sys_pll2_100m",
							       "sys_pll1_800m", "sys_pll2_1000m",
							       "clk_ext2", "audio_pll2_out",
							       "video_pll1_out", };

static const char * const imx8mp_media_disp1_pix_sels[] = {"osc_24m", "video_pll1_out", "audio_pll2_out",
							   "audio_pll1_out", "sys_pll1_800m",
							   "sys_pll2_1000m", "sys_pll3_out", "clk_ext4", };

static const char * const imx8mp_media_cam2_pix_sels[] = {"osc_24m", "sys_pll1_266m", "sys_pll2_250m",
							  "sys_pll1_800m", "sys_pll2_1000m",
							  "sys_pll3_out", "audio_pll2_out",
							  "video_pll1_out", };

static const char * const imx8mp_media_ldb_sels[] = {"osc_24m", "sys_pll2_333m", "sys_pll2_100m",
						     "sys_pll1_800m", "sys_pll2_1000m",
						     "clk_ext2", "audio_pll2_out",
						     "video_pll1_out", };

static const char * const imx8mp_memrepair_sels[] = {"osc_24m", "sys_pll2_100m", "sys_pll1_80m",
							"sys_pll1_800m", "sys_pll2_1000m", "sys_pll3_out",
							"clk_ext3", "audio_pll2_out", };

static const char * const imx8mp_pcie2_ctrl_sels[] = {"osc_24m", "sys_pll2_250m", "sys_pll2_200m",
						      "sys_pll1_266m", "sys_pll1_800m", "sys_pll2_500m",
						      "sys_pll2_333m", "sys_pll3_out", };

static const char * const imx8mp_pcie2_phy_sels[] = {"osc_24m", "sys_pll2_100m", "sys_pll2_500m",
						     "clk_ext1", "clk_ext2", "clk_ext3",
						     "clk_ext4", "sys_pll1_400m", };

static const char * const imx8mp_media_mipi_test_byte_sels[] = {"osc_24m", "sys_pll2_200m", "sys_pll2_50m",
								"sys_pll3_out", "sys_pll2_100m",
								"sys_pll1_80m", "sys_pll1_160m",
								"sys_pll1_200m", };

static const char * const imx8mp_ecspi3_sels[] = {"osc_24m", "sys_pll2_200m", "sys_pll1_40m",
						  "sys_pll1_160m", "sys_pll1_800m", "sys_pll3_out",
						  "sys_pll2_250m", "audio_pll2_out", };

static const char * const imx8mp_pdm_sels[] = {"osc_24m", "sys_pll2_100m", "audio_pll1_out",
					       "sys_pll1_800m", "sys_pll2_1000m", "sys_pll3_out",
					       "clk_ext3", "audio_pll2_out", };

static const char * const imx8mp_vpu_vc8000e_sels[] = {"osc_24m", "vpu_pll_out", "sys_pll1_800m",
						       "sys_pll2_1000m", "audio_pll2_out", "sys_pll2_125m",
						       "sys_pll3_out", "audio_pll1_out", };

static const char * const imx8mp_sai7_sels[] = {"osc_24m", "audio_pll1_out", "audio_pll2_out",
						"video_pll1_out", "sys_pll1_133m", "osc_hdmi",
						"clk_ext3", "clk_ext4", };

static const char * const imx8mp_dram_core_sels[] = {"dram_pll_out", "dram_alt_root", };

static struct clk_hw **hws;
static struct clk_hw_onecell_data *clk_hw_data;

<<<<<<< HEAD
static int imx_clk_init_on(struct device_node *np,
				  struct clk_hw * const clks[])
{
	u32 *array;
	int i, ret, elems;

	elems = of_property_count_u32_elems(np, "init-on-array");
	if (elems < 0)
		return elems;
	array = kcalloc(elems, sizeof(elems), GFP_KERNEL);
	if (!array)
		return -ENOMEM;

	ret = of_property_read_u32_array(np, "init-on-array", array, elems);
	if (ret)
		return ret;

	for (i = 0; i < elems; i++) {
		ret = clk_prepare_enable(clks[array[i]]->clk);
		if (ret)
			pr_err("clk_prepare_enable failed %d\n", array[i]);
	}

	kfree(array);

	return 0;
}

=======
>>>>>>> 3de043c6
static int imx8mp_clocks_probe(struct platform_device *pdev)
{
	struct device *dev = &pdev->dev;
	struct device_node *np = dev->of_node;
	void __iomem *anatop_base, *ccm_base;
<<<<<<< HEAD

	check_m4_enabled();
=======
>>>>>>> 3de043c6

	np = of_find_compatible_node(NULL, NULL, "fsl,imx8mp-anatop");
	anatop_base = of_iomap(np, 0);
	of_node_put(np);
	if (WARN_ON(!anatop_base))
		return -ENOMEM;

	np = dev->of_node;
	ccm_base = devm_platform_ioremap_resource(pdev, 0);
	if (WARN_ON(IS_ERR(ccm_base))) {
		iounmap(anatop_base);
		return PTR_ERR(ccm_base);
	}

	clk_hw_data = kzalloc(struct_size(clk_hw_data, hws, IMX8MP_CLK_END), GFP_KERNEL);
	if (WARN_ON(!clk_hw_data)) {
		iounmap(anatop_base);
		return -ENOMEM;
	}

	clk_hw_data->num = IMX8MP_CLK_END;
	hws = clk_hw_data->hws;

	hws[IMX8MP_CLK_DUMMY] = imx_clk_hw_fixed("dummy", 0);
	hws[IMX8MP_CLK_24M] = imx_obtain_fixed_clk_hw(np, "osc_24m");
	hws[IMX8MP_CLK_32K] = imx_obtain_fixed_clk_hw(np, "osc_32k");
	hws[IMX8MP_CLK_EXT1] = imx_obtain_fixed_clk_hw(np, "clk_ext1");
	hws[IMX8MP_CLK_EXT2] = imx_obtain_fixed_clk_hw(np, "clk_ext2");
	hws[IMX8MP_CLK_EXT3] = imx_obtain_fixed_clk_hw(np, "clk_ext3");
	hws[IMX8MP_CLK_EXT4] = imx_obtain_fixed_clk_hw(np, "clk_ext4");
	hws[IMX8MP_SAI1_MCLK] = imx_obtain_fixed_clk_hw(np, "sai1_mclk");
	hws[IMX8MP_SAI2_MCLK] = imx_obtain_fixed_clk_hw(np, "sai2_mclk");
	hws[IMX8MP_SAI3_MCLK] = imx_obtain_fixed_clk_hw(np, "sai3_mclk");
	hws[IMX8MP_SAI5_MCLK] = imx_obtain_fixed_clk_hw(np, "sai5_mclk");
	hws[IMX8MP_SAI6_MCLK] = imx_obtain_fixed_clk_hw(np, "sai6_mclk");
	hws[IMX8MP_SAI7_MCLK] = imx_obtain_fixed_clk_hw(np, "sai7_mclk");

	hws[IMX8MP_AUDIO_PLL1_REF_SEL] = imx_clk_hw_mux("audio_pll1_ref_sel", anatop_base + 0x0, 0, 2, pll_ref_sels, ARRAY_SIZE(pll_ref_sels));
	hws[IMX8MP_AUDIO_PLL2_REF_SEL] = imx_clk_hw_mux("audio_pll2_ref_sel", anatop_base + 0x14, 0, 2, pll_ref_sels, ARRAY_SIZE(pll_ref_sels));
	hws[IMX8MP_VIDEO_PLL1_REF_SEL] = imx_clk_hw_mux("video_pll1_ref_sel", anatop_base + 0x28, 0, 2, pll_ref_sels, ARRAY_SIZE(pll_ref_sels));
	hws[IMX8MP_DRAM_PLL_REF_SEL] = imx_clk_hw_mux("dram_pll_ref_sel", anatop_base + 0x50, 0, 2, pll_ref_sels, ARRAY_SIZE(pll_ref_sels));
	hws[IMX8MP_GPU_PLL_REF_SEL] = imx_clk_hw_mux("gpu_pll_ref_sel", anatop_base + 0x64, 0, 2, pll_ref_sels, ARRAY_SIZE(pll_ref_sels));
	hws[IMX8MP_VPU_PLL_REF_SEL] = imx_clk_hw_mux("vpu_pll_ref_sel", anatop_base + 0x74, 0, 2, pll_ref_sels, ARRAY_SIZE(pll_ref_sels));
	hws[IMX8MP_ARM_PLL_REF_SEL] = imx_clk_hw_mux("arm_pll_ref_sel", anatop_base + 0x84, 0, 2, pll_ref_sels, ARRAY_SIZE(pll_ref_sels));
	hws[IMX8MP_SYS_PLL1_REF_SEL] = imx_clk_hw_mux("sys_pll1_ref_sel", anatop_base + 0x94, 0, 2, pll_ref_sels, ARRAY_SIZE(pll_ref_sels));
	hws[IMX8MP_SYS_PLL2_REF_SEL] = imx_clk_hw_mux("sys_pll2_ref_sel", anatop_base + 0x104, 0, 2, pll_ref_sels, ARRAY_SIZE(pll_ref_sels));
	hws[IMX8MP_SYS_PLL3_REF_SEL] = imx_clk_hw_mux("sys_pll3_ref_sel", anatop_base + 0x114, 0, 2, pll_ref_sels, ARRAY_SIZE(pll_ref_sels));

	hws[IMX8MP_AUDIO_PLL1] = imx_clk_hw_pll14xx("audio_pll1", "audio_pll1_ref_sel", anatop_base, &imx_1443x_pll);
	hws[IMX8MP_AUDIO_PLL2] = imx_clk_hw_pll14xx("audio_pll2", "audio_pll2_ref_sel", anatop_base + 0x14, &imx_1443x_pll);
	hws[IMX8MP_VIDEO_PLL1] = imx_clk_hw_pll14xx("video_pll1", "video_pll1_ref_sel", anatop_base + 0x28, &imx_1443x_pll);
	hws[IMX8MP_DRAM_PLL] = imx_clk_hw_pll14xx("dram_pll", "dram_pll_ref_sel", anatop_base + 0x50, &imx_1443x_dram_pll);
	hws[IMX8MP_GPU_PLL] = imx_clk_hw_pll14xx("gpu_pll", "gpu_pll_ref_sel", anatop_base + 0x64, &imx_1416x_pll);
	hws[IMX8MP_VPU_PLL] = imx_clk_hw_pll14xx("vpu_pll", "vpu_pll_ref_sel", anatop_base + 0x74, &imx_1416x_pll);
	hws[IMX8MP_ARM_PLL] = imx_clk_hw_pll14xx("arm_pll", "arm_pll_ref_sel", anatop_base + 0x84, &imx_1416x_pll);
	hws[IMX8MP_SYS_PLL1] = imx_clk_hw_pll14xx("sys_pll1", "sys_pll1_ref_sel", anatop_base + 0x94, &imx_1416x_pll);
	hws[IMX8MP_SYS_PLL2] = imx_clk_hw_pll14xx("sys_pll2", "sys_pll2_ref_sel", anatop_base + 0x104, &imx_1416x_pll);
	hws[IMX8MP_SYS_PLL3] = imx_clk_hw_pll14xx("sys_pll3", "sys_pll3_ref_sel", anatop_base + 0x114, &imx_1416x_pll);

	hws[IMX8MP_AUDIO_PLL1_BYPASS] = imx_clk_hw_mux_flags("audio_pll1_bypass", anatop_base, 16, 1, audio_pll1_bypass_sels, ARRAY_SIZE(audio_pll1_bypass_sels), CLK_SET_RATE_PARENT);
	hws[IMX8MP_AUDIO_PLL2_BYPASS] = imx_clk_hw_mux_flags("audio_pll2_bypass", anatop_base + 0x14, 16, 1, audio_pll2_bypass_sels, ARRAY_SIZE(audio_pll2_bypass_sels), CLK_SET_RATE_PARENT);
	hws[IMX8MP_VIDEO_PLL1_BYPASS] = imx_clk_hw_mux_flags("video_pll1_bypass", anatop_base + 0x28, 16, 1, video_pll1_bypass_sels, ARRAY_SIZE(video_pll1_bypass_sels), CLK_SET_RATE_PARENT);
	hws[IMX8MP_DRAM_PLL_BYPASS] = imx_clk_hw_mux_flags("dram_pll_bypass", anatop_base + 0x50, 16, 1, dram_pll_bypass_sels, ARRAY_SIZE(dram_pll_bypass_sels), CLK_SET_RATE_PARENT);
	hws[IMX8MP_GPU_PLL_BYPASS] = imx_clk_hw_mux_flags("gpu_pll_bypass", anatop_base + 0x64, 28, 1, gpu_pll_bypass_sels, ARRAY_SIZE(gpu_pll_bypass_sels), CLK_SET_RATE_PARENT);
	hws[IMX8MP_VPU_PLL_BYPASS] = imx_clk_hw_mux_flags("vpu_pll_bypass", anatop_base + 0x74, 28, 1, vpu_pll_bypass_sels, ARRAY_SIZE(vpu_pll_bypass_sels), CLK_SET_RATE_PARENT);
	hws[IMX8MP_ARM_PLL_BYPASS] = imx_clk_hw_mux_flags("arm_pll_bypass", anatop_base + 0x84, 28, 1, arm_pll_bypass_sels, ARRAY_SIZE(arm_pll_bypass_sels), CLK_SET_RATE_PARENT);
	hws[IMX8MP_SYS_PLL1_BYPASS] = imx_clk_hw_mux_flags("sys_pll1_bypass", anatop_base + 0x94, 28, 1, sys_pll1_bypass_sels, ARRAY_SIZE(sys_pll1_bypass_sels), CLK_SET_RATE_PARENT);
	hws[IMX8MP_SYS_PLL2_BYPASS] = imx_clk_hw_mux_flags("sys_pll2_bypass", anatop_base + 0x104, 28, 1, sys_pll2_bypass_sels, ARRAY_SIZE(sys_pll2_bypass_sels), CLK_SET_RATE_PARENT);
	hws[IMX8MP_SYS_PLL3_BYPASS] = imx_clk_hw_mux_flags("sys_pll3_bypass", anatop_base + 0x114, 28, 1, sys_pll3_bypass_sels, ARRAY_SIZE(sys_pll3_bypass_sels), CLK_SET_RATE_PARENT);

	hws[IMX8MP_AUDIO_PLL1_OUT] = imx_clk_hw_gate("audio_pll1_out", "audio_pll1_bypass", anatop_base, 13);
	hws[IMX8MP_AUDIO_PLL2_OUT] = imx_clk_hw_gate("audio_pll2_out", "audio_pll2_bypass", anatop_base + 0x14, 13);
	hws[IMX8MP_VIDEO_PLL1_OUT] = imx_clk_hw_gate("video_pll1_out", "video_pll1_bypass", anatop_base + 0x28, 13);
	hws[IMX8MP_DRAM_PLL_OUT] = imx_clk_hw_gate("dram_pll_out", "dram_pll_bypass", anatop_base + 0x50, 13);
	hws[IMX8MP_GPU_PLL_OUT] = imx_clk_hw_gate("gpu_pll_out", "gpu_pll_bypass", anatop_base + 0x64, 11);
	hws[IMX8MP_VPU_PLL_OUT] = imx_clk_hw_gate("vpu_pll_out", "vpu_pll_bypass", anatop_base + 0x74, 11);
	hws[IMX8MP_ARM_PLL_OUT] = imx_clk_hw_gate("arm_pll_out", "arm_pll_bypass", anatop_base + 0x84, 11);
	hws[IMX8MP_SYS_PLL3_OUT] = imx_clk_hw_gate("sys_pll3_out", "sys_pll3_bypass", anatop_base + 0x114, 11);

	hws[IMX8MP_SYS_PLL1_OUT] = imx_clk_hw_gate("sys_pll1_out", "sys_pll1_bypass", anatop_base + 0x94, 11);

	hws[IMX8MP_SYS_PLL1_40M] = imx_clk_hw_fixed_factor("sys_pll1_40m", "sys_pll1_out", 1, 20);
	hws[IMX8MP_SYS_PLL1_80M] = imx_clk_hw_fixed_factor("sys_pll1_80m", "sys_pll1_out", 1, 10);
	hws[IMX8MP_SYS_PLL1_100M] = imx_clk_hw_fixed_factor("sys_pll1_100m", "sys_pll1_out", 1, 8);
	hws[IMX8MP_SYS_PLL1_133M] = imx_clk_hw_fixed_factor("sys_pll1_133m", "sys_pll1_out", 1, 6);
	hws[IMX8MP_SYS_PLL1_160M] = imx_clk_hw_fixed_factor("sys_pll1_160m", "sys_pll1_out", 1, 5);
	hws[IMX8MP_SYS_PLL1_200M] = imx_clk_hw_fixed_factor("sys_pll1_200m", "sys_pll1_out", 1, 4);
	hws[IMX8MP_SYS_PLL1_266M] = imx_clk_hw_fixed_factor("sys_pll1_266m", "sys_pll1_out", 1, 3);
	hws[IMX8MP_SYS_PLL1_400M] = imx_clk_hw_fixed_factor("sys_pll1_400m", "sys_pll1_out", 1, 2);
	hws[IMX8MP_SYS_PLL1_800M] = imx_clk_hw_fixed_factor("sys_pll1_800m", "sys_pll1_out", 1, 1);

	hws[IMX8MP_SYS_PLL2_OUT] = imx_clk_hw_gate("sys_pll2_out", "sys_pll2_bypass", anatop_base + 0x104, 11);

	hws[IMX8MP_SYS_PLL2_50M] = imx_clk_hw_fixed_factor("sys_pll2_50m", "sys_pll2_out", 1, 20);
	hws[IMX8MP_SYS_PLL2_100M] = imx_clk_hw_fixed_factor("sys_pll2_100m", "sys_pll2_out", 1, 10);
	hws[IMX8MP_SYS_PLL2_125M] = imx_clk_hw_fixed_factor("sys_pll2_125m", "sys_pll2_out", 1, 8);
	hws[IMX8MP_SYS_PLL2_166M] = imx_clk_hw_fixed_factor("sys_pll2_166m", "sys_pll2_out", 1, 6);
	hws[IMX8MP_SYS_PLL2_200M] = imx_clk_hw_fixed_factor("sys_pll2_200m", "sys_pll2_out", 1, 5);
	hws[IMX8MP_SYS_PLL2_250M] = imx_clk_hw_fixed_factor("sys_pll2_250m", "sys_pll2_out", 1, 4);
	hws[IMX8MP_SYS_PLL2_333M] = imx_clk_hw_fixed_factor("sys_pll2_333m", "sys_pll2_out", 1, 3);
	hws[IMX8MP_SYS_PLL2_500M] = imx_clk_hw_fixed_factor("sys_pll2_500m", "sys_pll2_out", 1, 2);
	hws[IMX8MP_SYS_PLL2_1000M] = imx_clk_hw_fixed_factor("sys_pll2_1000m", "sys_pll2_out", 1, 1);

	hws[IMX8MP_CLK_A53_DIV] = imx8m_clk_hw_composite_core("arm_a53_div", imx8mp_a53_sels, ccm_base + 0x8000);
	hws[IMX8MP_CLK_A53_SRC] = hws[IMX8MP_CLK_A53_DIV];
	hws[IMX8MP_CLK_A53_CG] = hws[IMX8MP_CLK_A53_DIV];
	hws[IMX8MP_CLK_M7_CORE] = imx8m_clk_hw_composite_core("m7_core", imx8mp_m7_sels, ccm_base + 0x8080);
	hws[IMX8MP_CLK_ML_CORE] = imx8m_clk_hw_composite_core("ml_core", imx8mp_ml_sels, ccm_base + 0x8100);
	hws[IMX8MP_CLK_GPU3D_CORE] = imx8m_clk_hw_composite_core("gpu3d_core", imx8mp_gpu3d_core_sels, ccm_base + 0x8180);
	hws[IMX8MP_CLK_GPU3D_SHADER_CORE] = imx8m_clk_hw_composite("gpu3d_shader_core", imx8mp_gpu3d_shader_sels, ccm_base + 0x8200);
	hws[IMX8MP_CLK_GPU2D_CORE] = imx8m_clk_hw_composite("gpu2d_core", imx8mp_gpu2d_sels, ccm_base + 0x8280);
	hws[IMX8MP_CLK_AUDIO_AXI] = imx8m_clk_hw_composite("audio_axi", imx8mp_audio_axi_sels, ccm_base + 0x8300);
	hws[IMX8MP_CLK_AUDIO_AXI_SRC] = hws[IMX8MP_CLK_AUDIO_AXI];
	hws[IMX8MP_CLK_HSIO_AXI] = imx8m_clk_hw_composite("hsio_axi", imx8mp_hsio_axi_sels, ccm_base + 0x8380);
	hws[IMX8MP_CLK_MEDIA_ISP] = imx8m_clk_hw_composite("media_isp", imx8mp_media_isp_sels, ccm_base + 0x8400);

	/* CORE SEL */
	hws[IMX8MP_CLK_A53_CORE] = imx_clk_hw_mux2("arm_a53_core", ccm_base + 0x9880, 24, 1, imx8mp_a53_core_sels, ARRAY_SIZE(imx8mp_a53_core_sels));

	hws[IMX8MP_CLK_MAIN_AXI] = imx8m_clk_hw_composite_bus_critical("main_axi", imx8mp_main_axi_sels, ccm_base + 0x8800);
	hws[IMX8MP_CLK_ENET_AXI] = imx8m_clk_hw_composite_bus("enet_axi", imx8mp_enet_axi_sels, ccm_base + 0x8880);
	hws[IMX8MP_CLK_NAND_USDHC_BUS] = imx8m_clk_hw_composite("nand_usdhc_bus", imx8mp_nand_usdhc_sels, ccm_base + 0x8900);
	hws[IMX8MP_CLK_VPU_BUS] = imx8m_clk_hw_composite_bus("vpu_bus", imx8mp_vpu_bus_sels, ccm_base + 0x8980);
	hws[IMX8MP_CLK_MEDIA_AXI] = imx8m_clk_hw_composite_bus("media_axi", imx8mp_media_axi_sels, ccm_base + 0x8a00);
	hws[IMX8MP_CLK_MEDIA_APB] = imx8m_clk_hw_composite_bus("media_apb", imx8mp_media_apb_sels, ccm_base + 0x8a80);
	hws[IMX8MP_CLK_HDMI_APB] = imx8m_clk_hw_composite_bus("hdmi_apb", imx8mp_media_apb_sels, ccm_base + 0x8b00);
	hws[IMX8MP_CLK_HDMI_AXI] = imx8m_clk_hw_composite_bus("hdmi_axi", imx8mp_media_axi_sels, ccm_base + 0x8b80);
	hws[IMX8MP_CLK_GPU_AXI] = imx8m_clk_hw_composite_bus("gpu_axi", imx8mp_gpu_axi_sels, ccm_base + 0x8c00);
	hws[IMX8MP_CLK_GPU_AHB] = imx8m_clk_hw_composite_bus("gpu_ahb", imx8mp_gpu_ahb_sels, ccm_base + 0x8c80);
	hws[IMX8MP_CLK_NOC] = imx8m_clk_hw_composite_bus_critical("noc", imx8mp_noc_sels, ccm_base + 0x8d00);
	hws[IMX8MP_CLK_NOC_IO] = imx8m_clk_hw_composite_bus_critical("noc_io", imx8mp_noc_io_sels, ccm_base + 0x8d80);
	hws[IMX8MP_CLK_ML_AXI] = imx8m_clk_hw_composite_bus("ml_axi", imx8mp_ml_axi_sels, ccm_base + 0x8e00);
	hws[IMX8MP_CLK_ML_AHB] = imx8m_clk_hw_composite_bus("ml_ahb", imx8mp_ml_ahb_sels, ccm_base + 0x8e80);

	hws[IMX8MP_CLK_AHB] = imx8m_clk_hw_composite_bus_critical("ahb_root", imx8mp_ahb_sels, ccm_base + 0x9000);
	hws[IMX8MP_CLK_AUDIO_AHB] = imx8m_clk_hw_composite_bus("audio_ahb", imx8mp_audio_ahb_sels, ccm_base + 0x9100);
	hws[IMX8MP_CLK_MIPI_DSI_ESC_RX] = imx8m_clk_hw_composite_bus("mipi_dsi_esc_rx", imx8mp_mipi_dsi_esc_rx_sels, ccm_base + 0x9200);
	hws[IMX8MP_CLK_MEDIA_DISP2_PIX] = imx8m_clk_hw_composite_bus("media_disp2_pix", imx8mp_media_disp2_pix_sels, ccm_base + 0x9300);

	hws[IMX8MP_CLK_IPG_ROOT] = imx_clk_hw_divider2("ipg_root", "ahb_root", ccm_base + 0x9080, 0, 1);

	hws[IMX8MP_CLK_DRAM_ALT] = imx8m_clk_hw_composite("dram_alt", imx8mp_dram_alt_sels, ccm_base + 0xa000);
	hws[IMX8MP_CLK_DRAM_APB] = imx8m_clk_hw_composite_critical("dram_apb", imx8mp_dram_apb_sels, ccm_base + 0xa080);
	hws[IMX8MP_CLK_VPU_G1] = imx8m_clk_hw_composite("vpu_g1", imx8mp_vpu_g1_sels, ccm_base + 0xa100);
	hws[IMX8MP_CLK_VPU_G2] = imx8m_clk_hw_composite("vpu_g2", imx8mp_vpu_g2_sels, ccm_base + 0xa180);
	hws[IMX8MP_CLK_CAN1] = imx8m_clk_hw_composite("can1", imx8mp_can1_sels, ccm_base + 0xa200);
	hws[IMX8MP_CLK_CAN2] = imx8m_clk_hw_composite("can2", imx8mp_can2_sels, ccm_base + 0xa280);
	hws[IMX8MP_CLK_PCIE_AUX] = imx8m_clk_hw_composite("pcie_aux", imx8mp_pcie_aux_sels, ccm_base + 0xa400);
	hws[IMX8MP_CLK_I2C5] = imx8m_clk_hw_composite("i2c5", imx8mp_i2c5_sels, ccm_base + 0xa480);
	hws[IMX8MP_CLK_I2C6] = imx8m_clk_hw_composite("i2c6", imx8mp_i2c6_sels, ccm_base + 0xa500);
	hws[IMX8MP_CLK_SAI1] = imx8m_clk_hw_composite("sai1", imx8mp_sai1_sels, ccm_base + 0xa580);
	hws[IMX8MP_CLK_SAI2] = imx8m_clk_hw_composite("sai2", imx8mp_sai2_sels, ccm_base + 0xa600);
	hws[IMX8MP_CLK_SAI3] = imx8m_clk_hw_composite("sai3", imx8mp_sai3_sels, ccm_base + 0xa680);
	hws[IMX8MP_CLK_SAI4] = imx8m_clk_hw_composite("sai4", imx8mp_sai4_sels, ccm_base + 0xa700);
	hws[IMX8MP_CLK_SAI5] = imx8m_clk_hw_composite("sai5", imx8mp_sai5_sels, ccm_base + 0xa780);
	hws[IMX8MP_CLK_SAI6] = imx8m_clk_hw_composite("sai6", imx8mp_sai6_sels, ccm_base + 0xa800);
	hws[IMX8MP_CLK_ENET_QOS] = imx8m_clk_hw_composite("enet_qos", imx8mp_enet_qos_sels, ccm_base + 0xa880);
	hws[IMX8MP_CLK_ENET_QOS_TIMER] = imx8m_clk_hw_composite("enet_qos_timer", imx8mp_enet_qos_timer_sels, ccm_base + 0xa900);
	hws[IMX8MP_CLK_ENET_REF] = imx8m_clk_hw_composite("enet_ref", imx8mp_enet_ref_sels, ccm_base + 0xa980);
	hws[IMX8MP_CLK_ENET_TIMER] = imx8m_clk_hw_composite("enet_timer", imx8mp_enet_timer_sels, ccm_base + 0xaa00);
	hws[IMX8MP_CLK_ENET_PHY_REF] = imx8m_clk_hw_composite("enet_phy_ref", imx8mp_enet_phy_ref_sels, ccm_base + 0xaa80);
	hws[IMX8MP_CLK_NAND] = imx8m_clk_hw_composite("nand", imx8mp_nand_sels, ccm_base + 0xab00);
	hws[IMX8MP_CLK_QSPI] = imx8m_clk_hw_composite("qspi", imx8mp_qspi_sels, ccm_base + 0xab80);
	hws[IMX8MP_CLK_USDHC1] = imx8m_clk_hw_composite("usdhc1", imx8mp_usdhc1_sels, ccm_base + 0xac00);
	hws[IMX8MP_CLK_USDHC2] = imx8m_clk_hw_composite("usdhc2", imx8mp_usdhc2_sels, ccm_base + 0xac80);
	hws[IMX8MP_CLK_I2C1] = imx8m_clk_hw_composite("i2c1", imx8mp_i2c1_sels, ccm_base + 0xad00);
	hws[IMX8MP_CLK_I2C2] = imx8m_clk_hw_composite("i2c2", imx8mp_i2c2_sels, ccm_base + 0xad80);
	hws[IMX8MP_CLK_I2C3] = imx8m_clk_hw_composite("i2c3", imx8mp_i2c3_sels, ccm_base + 0xae00);
	hws[IMX8MP_CLK_I2C4] = imx8m_clk_hw_composite("i2c4", imx8mp_i2c4_sels, ccm_base + 0xae80);

	hws[IMX8MP_CLK_UART1] = imx8m_clk_hw_composite("uart1", imx8mp_uart1_sels, ccm_base + 0xaf00);
	hws[IMX8MP_CLK_UART2] = imx8m_clk_hw_composite("uart2", imx8mp_uart2_sels, ccm_base + 0xaf80);
	hws[IMX8MP_CLK_UART3] = imx8m_clk_hw_composite("uart3", imx8mp_uart3_sels, ccm_base + 0xb000);
	hws[IMX8MP_CLK_UART4] = imx8m_clk_hw_composite("uart4", imx8mp_uart4_sels, ccm_base + 0xb080);
	hws[IMX8MP_CLK_USB_CORE_REF] = imx8m_clk_hw_composite("usb_core_ref", imx8mp_usb_core_ref_sels, ccm_base + 0xb100);
	hws[IMX8MP_CLK_USB_PHY_REF] = imx8m_clk_hw_composite("usb_phy_ref", imx8mp_usb_phy_ref_sels, ccm_base + 0xb180);
	hws[IMX8MP_CLK_GIC] = imx8m_clk_hw_composite_critical("gic", imx8mp_gic_sels, ccm_base + 0xb200);
	hws[IMX8MP_CLK_ECSPI1] = imx8m_clk_hw_composite("ecspi1", imx8mp_ecspi1_sels, ccm_base + 0xb280);
	hws[IMX8MP_CLK_ECSPI2] = imx8m_clk_hw_composite("ecspi2", imx8mp_ecspi2_sels, ccm_base + 0xb300);
	hws[IMX8MP_CLK_PWM1] = imx8m_clk_hw_composite("pwm1", imx8mp_pwm1_sels, ccm_base + 0xb380);
	hws[IMX8MP_CLK_PWM2] = imx8m_clk_hw_composite("pwm2", imx8mp_pwm2_sels, ccm_base + 0xb400);
	hws[IMX8MP_CLK_PWM3] = imx8m_clk_hw_composite("pwm3", imx8mp_pwm3_sels, ccm_base + 0xb480);
	hws[IMX8MP_CLK_PWM4] = imx8m_clk_hw_composite("pwm4", imx8mp_pwm4_sels, ccm_base + 0xb500);

	hws[IMX8MP_CLK_GPT1] = imx8m_clk_hw_composite("gpt1", imx8mp_gpt1_sels, ccm_base + 0xb580);
	hws[IMX8MP_CLK_GPT2] = imx8m_clk_hw_composite("gpt2", imx8mp_gpt2_sels, ccm_base + 0xb600);
	hws[IMX8MP_CLK_GPT3] = imx8m_clk_hw_composite("gpt3", imx8mp_gpt3_sels, ccm_base + 0xb680);
	hws[IMX8MP_CLK_GPT4] = imx8m_clk_hw_composite("gpt4", imx8mp_gpt4_sels, ccm_base + 0xb700);
	hws[IMX8MP_CLK_GPT5] = imx8m_clk_hw_composite("gpt5", imx8mp_gpt5_sels, ccm_base + 0xb780);
	hws[IMX8MP_CLK_GPT6] = imx8m_clk_hw_composite("gpt6", imx8mp_gpt6_sels, ccm_base + 0xb800);
	hws[IMX8MP_CLK_WDOG] = imx8m_clk_hw_composite("wdog", imx8mp_wdog_sels, ccm_base + 0xb900);
	hws[IMX8MP_CLK_WRCLK] = imx8m_clk_hw_composite("wrclk", imx8mp_wrclk_sels, ccm_base + 0xb980);
	hws[IMX8MP_CLK_IPP_DO_CLKO1] = imx8m_clk_hw_composite("ipp_do_clko1", imx8mp_ipp_do_clko1_sels, ccm_base + 0xba00);
	hws[IMX8MP_CLK_IPP_DO_CLKO2] = imx8m_clk_hw_composite("ipp_do_clko2", imx8mp_ipp_do_clko2_sels, ccm_base + 0xba80);
	hws[IMX8MP_CLK_HDMI_FDCC_TST] = imx8m_clk_hw_composite("hdmi_fdcc_tst", imx8mp_hdmi_fdcc_tst_sels, ccm_base + 0xbb00);
	hws[IMX8MP_CLK_HDMI_24M] = imx8m_clk_hw_composite("hdmi_24m", imx8mp_hdmi_24m_sels, ccm_base + 0xbb80);
	hws[IMX8MP_CLK_HDMI_REF_266M] = imx8m_clk_hw_composite("hdmi_ref_266m", imx8mp_hdmi_ref_266m_sels, ccm_base + 0xbc00);
	hws[IMX8MP_CLK_USDHC3] = imx8m_clk_hw_composite("usdhc3", imx8mp_usdhc3_sels, ccm_base + 0xbc80);
	hws[IMX8MP_CLK_MEDIA_CAM1_PIX] = imx8m_clk_hw_composite("media_cam1_pix", imx8mp_media_cam1_pix_sels, ccm_base + 0xbd00);
	hws[IMX8MP_CLK_MEDIA_MIPI_PHY1_REF] = imx8m_clk_hw_composite("media_mipi_phy1_ref", imx8mp_media_mipi_phy1_ref_sels, ccm_base + 0xbd80);
	hws[IMX8MP_CLK_MEDIA_DISP1_PIX] = imx8m_clk_hw_composite("media_disp1_pix", imx8mp_media_disp1_pix_sels, ccm_base + 0xbe00);
	hws[IMX8MP_CLK_MEDIA_CAM2_PIX] = imx8m_clk_hw_composite("media_cam2_pix", imx8mp_media_cam2_pix_sels, ccm_base + 0xbe80);
	hws[IMX8MP_CLK_MEDIA_LDB] = imx8m_clk_hw_composite("media_ldb", imx8mp_media_ldb_sels, ccm_base + 0xbf00);
	hws[IMX8MP_CLK_MEMREPAIR] = imx8m_clk_hw_composite_critical("mem_repair", imx8mp_memrepair_sels, ccm_base + 0xbf80);
	hws[IMX8MP_CLK_PCIE2_CTRL] = imx8m_clk_hw_composite("pcie2_ctrl", imx8mp_pcie2_ctrl_sels, ccm_base + 0xc000);
	hws[IMX8MP_CLK_PCIE2_PHY] = imx8m_clk_hw_composite("pcie2_phy", imx8mp_pcie2_phy_sels, ccm_base + 0xc080);
	hws[IMX8MP_CLK_MEDIA_MIPI_TEST_BYTE] = imx8m_clk_hw_composite("media_mipi_test_byte", imx8mp_media_mipi_test_byte_sels, ccm_base + 0xc100);
	hws[IMX8MP_CLK_ECSPI3] = imx8m_clk_hw_composite("ecspi3", imx8mp_ecspi3_sels, ccm_base + 0xc180);
	hws[IMX8MP_CLK_PDM] = imx8m_clk_hw_composite("pdm", imx8mp_pdm_sels, ccm_base + 0xc200);
	hws[IMX8MP_CLK_VPU_VC8000E] = imx8m_clk_hw_composite("vpu_vc8000e", imx8mp_vpu_vc8000e_sels, ccm_base + 0xc280);
	hws[IMX8MP_CLK_SAI7] = imx8m_clk_hw_composite("sai7", imx8mp_sai7_sels, ccm_base + 0xc300);

	hws[IMX8MP_CLK_DRAM_ALT_ROOT] = imx_clk_hw_fixed_factor("dram_alt_root", "dram_alt", 1, 4);
	hws[IMX8MP_CLK_DRAM_CORE] = imx_clk_hw_mux2_flags("dram_core_clk", ccm_base + 0x9800, 24, 1, imx8mp_dram_core_sels, ARRAY_SIZE(imx8mp_dram_core_sels), CLK_IS_CRITICAL);

	hws[IMX8MP_CLK_DRAM1_ROOT] = imx_clk_hw_gate4_flags("dram1_root_clk", "dram_core_clk", ccm_base + 0x4050, 0, CLK_IS_CRITICAL);
	hws[IMX8MP_CLK_ECSPI1_ROOT] = imx_clk_hw_gate4("ecspi1_root_clk", "ecspi1", ccm_base + 0x4070, 0);
	hws[IMX8MP_CLK_ECSPI2_ROOT] = imx_clk_hw_gate4("ecspi2_root_clk", "ecspi2", ccm_base + 0x4080, 0);
	hws[IMX8MP_CLK_ECSPI3_ROOT] = imx_clk_hw_gate4("ecspi3_root_clk", "ecspi3", ccm_base + 0x4090, 0);
	hws[IMX8MP_CLK_ENET1_ROOT] = imx_clk_hw_gate4("enet1_root_clk", "enet_axi", ccm_base + 0x40a0, 0);
	hws[IMX8MP_CLK_GPIO1_ROOT] = imx_clk_hw_gate4("gpio1_root_clk", "ipg_root", ccm_base + 0x40b0, 0);
	hws[IMX8MP_CLK_GPIO2_ROOT] = imx_clk_hw_gate4("gpio2_root_clk", "ipg_root", ccm_base + 0x40c0, 0);
	hws[IMX8MP_CLK_GPIO3_ROOT] = imx_clk_hw_gate4("gpio3_root_clk", "ipg_root", ccm_base + 0x40d0, 0);
	hws[IMX8MP_CLK_GPIO4_ROOT] = imx_clk_hw_gate4("gpio4_root_clk", "ipg_root", ccm_base + 0x40e0, 0);
	hws[IMX8MP_CLK_GPIO5_ROOT] = imx_clk_hw_gate4("gpio5_root_clk", "ipg_root", ccm_base + 0x40f0, 0);
	hws[IMX8MP_CLK_GPT1_ROOT] = imx_clk_hw_gate4("gpt1_root_clk", "gpt1", ccm_base + 0x4100, 0);
	hws[IMX8MP_CLK_GPT2_ROOT] = imx_clk_hw_gate4("gpt2_root_clk", "gpt2", ccm_base + 0x4110, 0);
	hws[IMX8MP_CLK_GPT3_ROOT] = imx_clk_hw_gate4("gpt3_root_clk", "gpt3", ccm_base + 0x4120, 0);
	hws[IMX8MP_CLK_GPT4_ROOT] = imx_clk_hw_gate4("gpt4_root_clk", "gpt4", ccm_base + 0x4130, 0);
	hws[IMX8MP_CLK_GPT5_ROOT] = imx_clk_hw_gate4("gpt5_root_clk", "gpt5", ccm_base + 0x4140, 0);
	hws[IMX8MP_CLK_GPT6_ROOT] = imx_clk_hw_gate4("gpt6_root_clk", "gpt6", ccm_base + 0x4150, 0);
	hws[IMX8MP_CLK_I2C1_ROOT] = imx_clk_hw_gate4("i2c1_root_clk", "i2c1", ccm_base + 0x4170, 0);
	hws[IMX8MP_CLK_I2C2_ROOT] = imx_clk_hw_gate4("i2c2_root_clk", "i2c2", ccm_base + 0x4180, 0);
	hws[IMX8MP_CLK_I2C3_ROOT] = imx_clk_hw_gate4("i2c3_root_clk", "i2c3", ccm_base + 0x4190, 0);
	hws[IMX8MP_CLK_I2C4_ROOT] = imx_clk_hw_gate4("i2c4_root_clk", "i2c4", ccm_base + 0x41a0, 0);
	hws[IMX8MP_CLK_MU_ROOT] = imx_clk_hw_gate4("mu_root_clk", "ipg_root", ccm_base + 0x4210, 0);
	hws[IMX8MP_CLK_OCOTP_ROOT] = imx_clk_hw_gate4("ocotp_root_clk", "ipg_root", ccm_base + 0x4220, 0);
	hws[IMX8MP_CLK_PCIE_ROOT] = imx_clk_hw_gate4("pcie_root_clk", "pcie_aux", ccm_base + 0x4250, 0);
	hws[IMX8MP_CLK_PWM1_ROOT] = imx_clk_hw_gate4("pwm1_root_clk", "pwm1", ccm_base + 0x4280, 0);
	hws[IMX8MP_CLK_PWM2_ROOT] = imx_clk_hw_gate4("pwm2_root_clk", "pwm2", ccm_base + 0x4290, 0);
	hws[IMX8MP_CLK_PWM3_ROOT] = imx_clk_hw_gate4("pwm3_root_clk", "pwm3", ccm_base + 0x42a0, 0);
	hws[IMX8MP_CLK_PWM4_ROOT] = imx_clk_hw_gate4("pwm4_root_clk", "pwm4", ccm_base + 0x42b0, 0);
	hws[IMX8MP_CLK_QOS_ROOT] = imx_clk_hw_gate4("qos_root_clk", "ipg_root", ccm_base + 0x42c0, 0);
	hws[IMX8MP_CLK_QOS_ENET_ROOT] = imx_clk_hw_gate4("qos_enet_root_clk", "ipg_root", ccm_base + 0x42e0, 0);
	hws[IMX8MP_CLK_QSPI_ROOT] = imx_clk_hw_gate4("qspi_root_clk", "qspi", ccm_base + 0x42f0, 0);
	hws[IMX8MP_CLK_NAND_ROOT] = imx_clk_hw_gate2_shared2("nand_root_clk", "nand", ccm_base + 0x4300, 0, &share_count_nand);
	hws[IMX8MP_CLK_NAND_USDHC_BUS_RAWNAND_CLK] = imx_clk_hw_gate2_shared2("nand_usdhc_rawnand_clk", "nand_usdhc_bus", ccm_base + 0x4300, 0, &share_count_nand);
	hws[IMX8MP_CLK_I2C5_ROOT] = imx_clk_hw_gate2("i2c5_root_clk", "i2c5", ccm_base + 0x4330, 0);
	hws[IMX8MP_CLK_I2C6_ROOT] = imx_clk_hw_gate2("i2c6_root_clk", "i2c6", ccm_base + 0x4340, 0);
	hws[IMX8MP_CLK_CAN1_ROOT] = imx_clk_hw_gate2("can1_root_clk", "can1", ccm_base + 0x4350, 0);
	hws[IMX8MP_CLK_CAN2_ROOT] = imx_clk_hw_gate2("can2_root_clk", "can2", ccm_base + 0x4360, 0);
	hws[IMX8MP_CLK_SDMA1_ROOT] = imx_clk_hw_gate4("sdma1_root_clk", "ipg_root", ccm_base + 0x43a0, 0);
	hws[IMX8MP_CLK_ENET_QOS_ROOT] = imx_clk_hw_gate4("enet_qos_root_clk", "sim_enet_root_clk", ccm_base + 0x43b0, 0);
	hws[IMX8MP_CLK_SIM_ENET_ROOT] = imx_clk_hw_gate4("sim_enet_root_clk", "enet_axi", ccm_base + 0x4400, 0);
	hws[IMX8MP_CLK_GPU2D_ROOT] = imx_clk_hw_gate4("gpu2d_root_clk", "gpu2d_core", ccm_base + 0x4450, 0);
	hws[IMX8MP_CLK_GPU3D_ROOT] = imx_clk_hw_gate4("gpu3d_root_clk", "gpu3d_core", ccm_base + 0x4460, 0);
	hws[IMX8MP_CLK_SNVS_ROOT] = imx_clk_hw_gate4("snvs_root_clk", "ipg_root", ccm_base + 0x4470, 0);
	hws[IMX8MP_CLK_UART1_ROOT] = imx_clk_hw_gate4("uart1_root_clk", "uart1", ccm_base + 0x4490, 0);
	hws[IMX8MP_CLK_UART2_ROOT] = imx_clk_hw_gate4("uart2_root_clk", "uart2", ccm_base + 0x44a0, 0);
	hws[IMX8MP_CLK_UART3_ROOT] = imx_clk_hw_gate4("uart3_root_clk", "uart3", ccm_base + 0x44b0, 0);
	hws[IMX8MP_CLK_UART4_ROOT] = imx_clk_hw_gate4("uart4_root_clk", "uart4", ccm_base + 0x44c0, 0);
	hws[IMX8MP_CLK_USB_ROOT] = imx_clk_hw_gate4("usb_root_clk", "osc_32k", ccm_base + 0x44d0, 0);
	hws[IMX8MP_CLK_USB_PHY_ROOT] = imx_clk_hw_gate4("usb_phy_root_clk", "usb_phy_ref", ccm_base + 0x44f0, 0);
	hws[IMX8MP_CLK_USDHC1_ROOT] = imx_clk_hw_gate4("usdhc1_root_clk", "usdhc1", ccm_base + 0x4510, 0);
	hws[IMX8MP_CLK_USDHC2_ROOT] = imx_clk_hw_gate4("usdhc2_root_clk", "usdhc2", ccm_base + 0x4520, 0);
	hws[IMX8MP_CLK_WDOG1_ROOT] = imx_clk_hw_gate4("wdog1_root_clk", "wdog", ccm_base + 0x4530, 0);
	hws[IMX8MP_CLK_WDOG2_ROOT] = imx_clk_hw_gate4("wdog2_root_clk", "wdog", ccm_base + 0x4540, 0);
	hws[IMX8MP_CLK_WDOG3_ROOT] = imx_clk_hw_gate4("wdog3_root_clk", "wdog", ccm_base + 0x4550, 0);
	hws[IMX8MP_CLK_VPU_G1_ROOT] = imx_clk_hw_gate4("vpu_g1_root_clk", "vpu_g1", ccm_base + 0x4560, 0);
	hws[IMX8MP_CLK_GPU_ROOT] = imx_clk_hw_gate4("gpu_root_clk", "gpu_axi", ccm_base + 0x4570, 0);
	hws[IMX8MP_CLK_VPU_VC8KE_ROOT] = imx_clk_hw_gate4("vpu_vc8ke_root_clk", "vpu_vc8000e", ccm_base + 0x4590, 0);
	hws[IMX8MP_CLK_VPU_G2_ROOT] = imx_clk_hw_gate4("vpu_g2_root_clk", "vpu_g2", ccm_base + 0x45a0, 0);
	hws[IMX8MP_CLK_NPU_ROOT] = imx_clk_hw_gate4("npu_root_clk", "ml_core", ccm_base + 0x45b0, 0);
	hws[IMX8MP_CLK_HSIO_ROOT] = imx_clk_hw_gate4("hsio_root_clk", "ipg_root", ccm_base + 0x45c0, 0);
	hws[IMX8MP_CLK_MEDIA_APB_ROOT] = imx_clk_hw_gate2_shared2("media_apb_root_clk", "media_apb", ccm_base + 0x45d0, 0, &share_count_media);
	hws[IMX8MP_CLK_MEDIA_AXI_ROOT] = imx_clk_hw_gate2_shared2("media_axi_root_clk", "media_axi", ccm_base + 0x45d0, 0, &share_count_media);
	hws[IMX8MP_CLK_MEDIA_CAM1_PIX_ROOT] = imx_clk_hw_gate2_shared2("media_cam1_pix_root_clk", "media_cam1_pix", ccm_base + 0x45d0, 0, &share_count_media);
	hws[IMX8MP_CLK_MEDIA_CAM2_PIX_ROOT] = imx_clk_hw_gate2_shared2("media_cam2_pix_root_clk", "media_cam2_pix", ccm_base + 0x45d0, 0, &share_count_media);
	hws[IMX8MP_CLK_MEDIA_DISP1_PIX_ROOT] = imx_clk_hw_gate2_shared2("media_disp1_pix_root_clk", "media_disp1_pix", ccm_base + 0x45d0, 0, &share_count_media);
	hws[IMX8MP_CLK_MEDIA_DISP2_PIX_ROOT] = imx_clk_hw_gate2_shared2("media_disp2_pix_root_clk", "media_disp2_pix", ccm_base + 0x45d0, 0, &share_count_media);
	hws[IMX8MP_CLK_MEDIA_LDB_ROOT] = imx_clk_hw_gate2_shared2("media_ldb_root_clk", "media_ldb", ccm_base + 0x45d0, 0, &share_count_media);
	hws[IMX8MP_CLK_MEDIA_ISP_ROOT] = imx_clk_hw_gate2_shared2("media_isp_root_clk", "media_isp", ccm_base + 0x45d0, 0, &share_count_media);

	hws[IMX8MP_CLK_USDHC3_ROOT] = imx_clk_hw_gate4("usdhc3_root_clk", "usdhc3", ccm_base + 0x45e0, 0);
	hws[IMX8MP_CLK_HDMI_ROOT] = imx_clk_hw_gate4("hdmi_root_clk", "hdmi_axi", ccm_base + 0x45f0, 0);
	hws[IMX8MP_CLK_TSENSOR_ROOT] = imx_clk_hw_gate4("tsensor_root_clk", "ipg_root", ccm_base + 0x4620, 0);
	hws[IMX8MP_CLK_VPU_ROOT] = imx_clk_hw_gate4("vpu_root_clk", "vpu_bus", ccm_base + 0x4630, 0);

	hws[IMX8MP_CLK_AUDIO_AHB_ROOT] = imx_clk_hw_gate2_shared2("audio_ahb_root", "audio_ahb", ccm_base + 0x4650, 0, &share_count_audio);
	hws[IMX8MP_CLK_AUDIO_AXI_ROOT] = imx_clk_hw_gate2_shared2("audio_axi_root", "audio_axi", ccm_base + 0x4650, 0, &share_count_audio);
	hws[IMX8MP_CLK_SAI1_ROOT] = imx_clk_hw_gate2_shared2("sai1_root", "sai1", ccm_base + 0x4650, 0, &share_count_audio);
	hws[IMX8MP_CLK_SAI2_ROOT] = imx_clk_hw_gate2_shared2("sai2_root", "sai2", ccm_base + 0x4650, 0, &share_count_audio);
	hws[IMX8MP_CLK_SAI3_ROOT] = imx_clk_hw_gate2_shared2("sai3_root", "sai3", ccm_base + 0x4650, 0, &share_count_audio);
	hws[IMX8MP_CLK_SAI5_ROOT] = imx_clk_hw_gate2_shared2("sai5_root", "sai5", ccm_base + 0x4650, 0, &share_count_audio);
	hws[IMX8MP_CLK_SAI6_ROOT] = imx_clk_hw_gate2_shared2("sai6_root", "sai6", ccm_base + 0x4650, 0, &share_count_audio);
	hws[IMX8MP_CLK_SAI7_ROOT] = imx_clk_hw_gate2_shared2("sai7_root", "sai7", ccm_base + 0x4650, 0, &share_count_audio);
	hws[IMX8MP_CLK_PDM_ROOT] = imx_clk_hw_gate2_shared2("pdm_root", "pdm", ccm_base + 0x4650, 0, &share_count_audio);

	hws[IMX8MP_CLK_ARM] = imx_clk_hw_cpu("arm", "arm_a53_core",
					     hws[IMX8MP_CLK_A53_CORE]->clk,
					     hws[IMX8MP_CLK_A53_CORE]->clk,
					     hws[IMX8MP_ARM_PLL_OUT]->clk,
					     hws[IMX8MP_CLK_A53_DIV]->clk);

	imx_check_clk_hws(hws, IMX8MP_CLK_END);

	of_clk_add_hw_provider(np, of_clk_hw_onecell_get, clk_hw_data);

<<<<<<< HEAD
	imx_clk_init_on(np, hws);

	imx_register_uart_clocks();
=======
	imx_register_uart_clocks(4);
>>>>>>> 3de043c6

	return 0;
}

static const struct of_device_id imx8mp_clk_of_match[] = {
	{ .compatible = "fsl,imx8mp-ccm" },
	{ /* Sentinel */ }
};
MODULE_DEVICE_TABLE(of, imx8mp_clk_of_match);

static struct platform_driver imx8mp_clk_driver = {
	.probe = imx8mp_clocks_probe,
	.driver = {
		.name = "imx8mp-ccm",
		/*
		 * Disable bind attributes: clocks are not removed and
		 * reloading the driver will crash or break devices.
		 */
		.suppress_bind_attrs = true,
		.of_match_table = of_match_ptr(imx8mp_clk_of_match),
	},
};
module_platform_driver(imx8mp_clk_driver);

MODULE_AUTHOR("Anson Huang <Anson.Huang@nxp.com>");
MODULE_DESCRIPTION("NXP i.MX8MP clock driver");
MODULE_LICENSE("GPL v2");

#ifndef MODULE
/*
 * Debugfs interface for audio PLL K divider change dynamically.
 * Monitor control for the Audio PLL K-Divider
 */
#ifdef CONFIG_DEBUG_FS

#define KDIV_MASK	GENMASK(15, 0)
#define MDIV_SHIFT	12
#define MDIV_MASK	GENMASK(21, 12)
#define PDIV_SHIFT	4
#define PDIV_MASK	GENMASK(9, 4)
#define SDIV_SHIFT	0
#define SDIV_MASK	GENMASK(2, 0)

static int pll_delta_k_set(void *data, u64 val)
{
	struct clk_hw *hw;
	short int delta_k;

	hw = data;
	delta_k = (short int) (val & KDIV_MASK);

	clk_set_delta_k(hw, val);

	pr_debug("the delta k is %d\n", delta_k);
	return 0;
}
DEFINE_DEBUGFS_ATTRIBUTE(delta_k_fops, NULL, pll_delta_k_set, "%lld\n");

static int pll_setting_show(struct seq_file *s, void *data)
{
	struct clk_hw *hw;
	u32 pll_div_ctrl0, pll_div_ctrl1;
	u32 mdiv, pdiv, sdiv, kdiv;

	hw = s->private;

	clk_get_pll_setting(hw, &pll_div_ctrl0, &pll_div_ctrl1);
	mdiv = (pll_div_ctrl0 & MDIV_MASK) >> MDIV_SHIFT;
	pdiv = (pll_div_ctrl0 & PDIV_MASK) >> PDIV_SHIFT;
	sdiv = (pll_div_ctrl0 & SDIV_MASK) >> SDIV_SHIFT;
	kdiv = (pll_div_ctrl1 & KDIV_MASK);

	seq_printf(s, "Mdiv: 0x%x; Pdiv: 0x%x; Sdiv: 0x%x; Kdiv: 0x%x\n",
		mdiv, pdiv, sdiv, kdiv);

	return 0;
}
DEFINE_SHOW_ATTRIBUTE(pll_setting);

static int __init pll_debug_init(void)
{
	struct dentry *root, *audio_pll1, *audio_pll2;

	if (of_machine_is_compatible("fsl,imx8mp") && hws) {
		/* create a root dir for audio pll monitor */
		root = debugfs_create_dir("audio_pll_monitor", NULL);
		audio_pll1 = debugfs_create_dir("audio_pll1", root);
		audio_pll2 = debugfs_create_dir("audio_pll2", root);

		debugfs_create_file_unsafe("delta_k", 0444, audio_pll1,
			hws[IMX8MP_AUDIO_PLL1], &delta_k_fops);
		debugfs_create_file("pll_parameter", 0x444, audio_pll1,
			hws[IMX8MP_AUDIO_PLL1], &pll_setting_fops);
		debugfs_create_file_unsafe("delta_k", 0444, audio_pll2,
			hws[IMX8MP_AUDIO_PLL2], &delta_k_fops);
		debugfs_create_file("pll_parameter", 0x444, audio_pll2,
			hws[IMX8MP_AUDIO_PLL2], &pll_setting_fops);
	}

	return 0;
}
late_initcall(pll_debug_init);
#endif /* CONFIG_DEBUG_FS */
#endif /* MODULE */<|MERGE_RESOLUTION|>--- conflicted
+++ resolved
@@ -692,7 +692,6 @@
 static struct clk_hw **hws;
 static struct clk_hw_onecell_data *clk_hw_data;
 
-<<<<<<< HEAD
 static int imx_clk_init_on(struct device_node *np,
 				  struct clk_hw * const clks[])
 {
@@ -721,18 +720,13 @@
 	return 0;
 }
 
-=======
->>>>>>> 3de043c6
 static int imx8mp_clocks_probe(struct platform_device *pdev)
 {
 	struct device *dev = &pdev->dev;
 	struct device_node *np = dev->of_node;
 	void __iomem *anatop_base, *ccm_base;
-<<<<<<< HEAD
 
 	check_m4_enabled();
-=======
->>>>>>> 3de043c6
 
 	np = of_find_compatible_node(NULL, NULL, "fsl,imx8mp-anatop");
 	anatop_base = of_iomap(np, 0);
@@ -1041,13 +1035,9 @@
 
 	of_clk_add_hw_provider(np, of_clk_hw_onecell_get, clk_hw_data);
 
-<<<<<<< HEAD
 	imx_clk_init_on(np, hws);
 
-	imx_register_uart_clocks();
-=======
 	imx_register_uart_clocks(4);
->>>>>>> 3de043c6
 
 	return 0;
 }
