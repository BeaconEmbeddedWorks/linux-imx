// SPDX-License-Identifier: GPL-2.0+
/*
 * Fast Ethernet Controller (FEC) driver for Motorola MPC8xx.
 * Copyright (c) 1997 Dan Malek (dmalek@jlc.net)
 *
 * Right now, I am very wasteful with the buffers.  I allocate memory
 * pages and then divide them into 2K frame buffers.  This way I know I
 * have buffers large enough to hold one frame within one buffer descriptor.
 * Once I get this working, I will use 64 or 128 byte CPM buffers, which
 * will be much more memory efficient and will easily handle lots of
 * small packets.
 *
 * Much better multiple PHY support by Magnus Damm.
 * Copyright (c) 2000 Ericsson Radio Systems AB.
 *
 * Support for FEC controller of ColdFire processors.
 * Copyright (c) 2001-2005 Greg Ungerer (gerg@snapgear.com)
 *
 * Bug fixes and cleanup by Philippe De Muyter (phdm@macqel.be)
 * Copyright (c) 2004-2006 Macq Electronique SA.
 *
 * Copyright (C) 2010-2011 Freescale Semiconductor, Inc.
 */

#include <linux/module.h>
#include <linux/kernel.h>
#include <linux/string.h>
#include <linux/pm_runtime.h>
#include <linux/ptrace.h>
#include <linux/errno.h>
#include <linux/ioport.h>
#include <linux/slab.h>
#include <linux/interrupt.h>
#include <linux/delay.h>
#include <linux/netdevice.h>
#include <linux/etherdevice.h>
#include <linux/skbuff.h>
#include <linux/in.h>
#include <linux/ip.h>
#include <net/ip.h>
#include <net/tso.h>
#include <linux/tcp.h>
#include <linux/udp.h>
#include <linux/icmp.h>
#include <linux/spinlock.h>
#include <linux/workqueue.h>
#include <linux/bitops.h>
#include <linux/io.h>
#include <linux/irq.h>
#include <linux/clk.h>
#include <linux/crc32.h>
#include <linux/platform_device.h>
#include <linux/mdio.h>
#include <linux/phy.h>
#include <linux/fec.h>
#include <linux/of.h>
#include <linux/of_device.h>
#include <linux/of_gpio.h>
#include <linux/of_mdio.h>
#include <linux/of_net.h>
#include <linux/regulator/consumer.h>
#include <linux/if_vlan.h>
#include <linux/pinctrl/consumer.h>
#include <linux/pm_runtime.h>
#include <linux/busfreq-imx.h>
#include <linux/prefetch.h>
#include <linux/mfd/syscon.h>
#include <linux/regmap.h>
#include <soc/imx/cpuidle.h>

#include <asm/cacheflush.h>

#include "fec.h"

static void set_multicast_list(struct net_device *ndev);
static void fec_enet_itr_coal_init(struct net_device *ndev);

#define DRIVER_NAME	"fec"

<<<<<<< HEAD
static const u16 fec_enet_vlan_pri_to_queue[8] = {1, 1, 1, 1, 2, 2, 2, 2};
=======
static const u16 fec_enet_vlan_pri_to_queue[8] = {0, 0, 1, 1, 1, 2, 2, 2};
>>>>>>> 2cd5fe24

/* Pause frame feild and FIFO threshold */
#define FEC_ENET_FCE	(1 << 5)
#define FEC_ENET_RSEM_V	0x84
#define FEC_ENET_RSFL_V	16
#define FEC_ENET_RAEM_V	0x8
#define FEC_ENET_RAFL_V	0x8
#define FEC_ENET_OPD_V	0xFFF0
#define FEC_MDIO_PM_TIMEOUT  100 /* ms */

struct fec_devinfo {
	u32 quirks;
};

static const struct fec_devinfo fec_imx25_info = {
	.quirks = FEC_QUIRK_USE_GASKET | FEC_QUIRK_MIB_CLEAR |
		  FEC_QUIRK_HAS_FRREG,
};

static const struct fec_devinfo fec_imx27_info = {
	.quirks = FEC_QUIRK_MIB_CLEAR | FEC_QUIRK_HAS_FRREG,
};

static const struct fec_devinfo fec_imx28_info = {
	.quirks = FEC_QUIRK_ENET_MAC | FEC_QUIRK_SWAP_FRAME |
		  FEC_QUIRK_SINGLE_MDIO | FEC_QUIRK_HAS_RACC |
		  FEC_QUIRK_HAS_FRREG | FEC_QUIRK_CLEAR_SETUP_MII,
};

static const struct fec_devinfo fec_imx6q_info = {
	.quirks = FEC_QUIRK_ENET_MAC | FEC_QUIRK_HAS_GBIT |
		  FEC_QUIRK_HAS_BUFDESC_EX | FEC_QUIRK_HAS_CSUM |
		  FEC_QUIRK_HAS_VLAN | FEC_QUIRK_ERR006358 |
		  FEC_QUIRK_HAS_RACC | FEC_QUIRK_CLEAR_SETUP_MII |
		  FEC_QUIRK_HAS_PMQOS,
};

static const struct fec_devinfo fec_mvf600_info = {
	.quirks = FEC_QUIRK_ENET_MAC | FEC_QUIRK_HAS_RACC,
};

static const struct fec_devinfo fec_imx6x_info = {
	.quirks = FEC_QUIRK_ENET_MAC | FEC_QUIRK_HAS_GBIT |
		  FEC_QUIRK_HAS_BUFDESC_EX | FEC_QUIRK_HAS_CSUM |
		  FEC_QUIRK_HAS_VLAN | FEC_QUIRK_HAS_AVB |
		  FEC_QUIRK_ERR007885 | FEC_QUIRK_BUG_CAPTURE |
		  FEC_QUIRK_HAS_RACC | FEC_QUIRK_HAS_COALESCE |
		  FEC_QUIRK_CLEAR_SETUP_MII,
};

static const struct fec_devinfo fec_imx6ul_info = {
	.quirks = FEC_QUIRK_ENET_MAC | FEC_QUIRK_HAS_GBIT |
		  FEC_QUIRK_HAS_BUFDESC_EX | FEC_QUIRK_HAS_CSUM |
		  FEC_QUIRK_HAS_VLAN | FEC_QUIRK_ERR007885 |
		  FEC_QUIRK_BUG_CAPTURE | FEC_QUIRK_HAS_RACC |
		  FEC_QUIRK_HAS_COALESCE | FEC_QUIRK_CLEAR_SETUP_MII,
};

static const struct fec_devinfo fec_imx8mq_info = {
	.quirks = FEC_QUIRK_ENET_MAC | FEC_QUIRK_HAS_GBIT |
		  FEC_QUIRK_HAS_BUFDESC_EX | FEC_QUIRK_HAS_CSUM |
		  FEC_QUIRK_HAS_VLAN | FEC_QUIRK_HAS_AVB |
		  FEC_QUIRK_ERR007885 | FEC_QUIRK_BUG_CAPTURE |
		  FEC_QUIRK_HAS_RACC | FEC_QUIRK_HAS_COALESCE |
		  FEC_QUIRK_CLEAR_SETUP_MII | FEC_QUIRK_HAS_EEE,
};

static const struct fec_devinfo fec_imx8qm_info = {
	.quirks = FEC_QUIRK_ENET_MAC | FEC_QUIRK_HAS_GBIT |
		  FEC_QUIRK_HAS_BUFDESC_EX | FEC_QUIRK_HAS_CSUM |
		  FEC_QUIRK_HAS_VLAN | FEC_QUIRK_HAS_AVB |
		  FEC_QUIRK_ERR007885 | FEC_QUIRK_BUG_CAPTURE |
		  FEC_QUIRK_HAS_RACC | FEC_QUIRK_HAS_COALESCE |
		  FEC_QUIRK_CLEAR_SETUP_MII | FEC_QUIRK_DELAYED_CLKS_SUPPORT,
};

static const struct fec_devinfo fec_s32v234_info = {
	.quirks = FEC_QUIRK_ENET_MAC | FEC_QUIRK_HAS_GBIT |
		  FEC_QUIRK_HAS_BUFDESC_EX | FEC_QUIRK_HAS_CSUM |
		  FEC_QUIRK_HAS_VLAN | FEC_QUIRK_HAS_AVB |
		  FEC_QUIRK_ERR007885 | FEC_QUIRK_BUG_CAPTURE,
};

static struct platform_device_id fec_devtype[] = {
	{
		/* keep it for coldfire */
		.name = DRIVER_NAME,
		.driver_data = 0,
	}, {
		.name = "imx25-fec",
		.driver_data = (kernel_ulong_t)&fec_imx25_info,
	}, {
		.name = "imx27-fec",
		.driver_data = (kernel_ulong_t)&fec_imx27_info,
	}, {
		.name = "imx28-fec",
		.driver_data = (kernel_ulong_t)&fec_imx28_info,
	}, {
		.name = "imx6q-fec",
		.driver_data = (kernel_ulong_t)&fec_imx6q_info,
	}, {
		.name = "mvf600-fec",
		.driver_data = (kernel_ulong_t)&fec_mvf600_info,
	}, {
		.name = "imx6sx-fec",
		.driver_data = (kernel_ulong_t)&fec_imx6x_info,
	}, {
		.name = "imx6ul-fec",
		.driver_data = (kernel_ulong_t)&fec_imx6ul_info,
	}, {
		.name = "imx8mq-fec",
		.driver_data = (kernel_ulong_t)&fec_imx8mq_info,
	}, {
		.name = "imx8qm-fec",
		.driver_data = (kernel_ulong_t)&fec_imx8qm_info,
	}, {
		.name = "s32v234-fec",
		.driver_data = (kernel_ulong_t)&fec_s32v234_info,
	}, {
		/* sentinel */
	}
};
MODULE_DEVICE_TABLE(platform, fec_devtype);

enum imx_fec_type {
	IMX25_FEC = 1,	/* runs on i.mx25/50/53 */
	IMX27_FEC,	/* runs on i.mx27/35/51 */
	IMX28_FEC,
	IMX6Q_FEC,
	MVF600_FEC,
	IMX6SX_FEC,
	IMX6UL_FEC,
	IMX8MQ_FEC,
	IMX8QM_FEC,
	S32V234_FEC,
};

static const struct of_device_id fec_dt_ids[] = {
	{ .compatible = "fsl,imx25-fec", .data = &fec_devtype[IMX25_FEC], },
	{ .compatible = "fsl,imx27-fec", .data = &fec_devtype[IMX27_FEC], },
	{ .compatible = "fsl,imx28-fec", .data = &fec_devtype[IMX28_FEC], },
	{ .compatible = "fsl,imx6q-fec", .data = &fec_devtype[IMX6Q_FEC], },
	{ .compatible = "fsl,mvf600-fec", .data = &fec_devtype[MVF600_FEC], },
	{ .compatible = "fsl,imx6sx-fec", .data = &fec_devtype[IMX6SX_FEC], },
	{ .compatible = "fsl,imx6ul-fec", .data = &fec_devtype[IMX6UL_FEC], },
	{ .compatible = "fsl,imx8mq-fec", .data = &fec_devtype[IMX8MQ_FEC], },
	{ .compatible = "fsl,imx8qm-fec", .data = &fec_devtype[IMX8QM_FEC], },
	{ .compatible = "fsl,s32v234-fec", .data = &fec_devtype[S32V234_FEC], },
	{ /* sentinel */ }
};
MODULE_DEVICE_TABLE(of, fec_dt_ids);

static unsigned char macaddr[ETH_ALEN];
module_param_array(macaddr, byte, NULL, 0);
MODULE_PARM_DESC(macaddr, "FEC Ethernet MAC address");

#if defined(CONFIG_M5272)
/*
 * Some hardware gets it MAC address out of local flash memory.
 * if this is non-zero then assume it is the address to get MAC from.
 */
#if defined(CONFIG_NETtel)
#define	FEC_FLASHMAC	0xf0006006
#elif defined(CONFIG_GILBARCONAP) || defined(CONFIG_SCALES)
#define	FEC_FLASHMAC	0xf0006000
#elif defined(CONFIG_CANCam)
#define	FEC_FLASHMAC	0xf0020000
#elif defined (CONFIG_M5272C3)
#define	FEC_FLASHMAC	(0xffe04000 + 4)
#elif defined(CONFIG_MOD5272)
#define FEC_FLASHMAC	0xffc0406b
#else
#define	FEC_FLASHMAC	0
#endif
#endif /* CONFIG_M5272 */

/* The FEC stores dest/src/type/vlan, data, and checksum for receive packets.
 *
 * 2048 byte skbufs are allocated. However, alignment requirements
 * varies between FEC variants. Worst case is 64, so round down by 64.
 */
#define PKT_MAXBUF_SIZE		(round_down(2048 - 64, 64))
#define PKT_MINBUF_SIZE		64

/* FEC receive acceleration */
#define FEC_RACC_IPDIS		(1 << 1)
#define FEC_RACC_PRODIS		(1 << 2)
#define FEC_RACC_SHIFT16	BIT(7)
#define FEC_RACC_OPTIONS	(FEC_RACC_IPDIS | FEC_RACC_PRODIS)

/* MIB Control Register */
#define FEC_MIB_CTRLSTAT_DISABLE	BIT(31)

/*
 * The 5270/5271/5280/5282/532x RX control register also contains maximum frame
 * size bits. Other FEC hardware does not, so we need to take that into
 * account when setting it.
 */
#if defined(CONFIG_M523x) || defined(CONFIG_M527x) || defined(CONFIG_M528x) || \
    defined(CONFIG_M520x) || defined(CONFIG_M532x) || defined(CONFIG_ARM) || \
    defined(CONFIG_ARM64)
#define	OPT_FRAME_SIZE	(PKT_MAXBUF_SIZE << 16)
#else
#define	OPT_FRAME_SIZE	0
#endif

/* FEC MII MMFR bits definition */
#define FEC_MMFR_ST		(1 << 30)
#define FEC_MMFR_ST_C45		(0)
#define FEC_MMFR_OP_READ	(2 << 28)
#define FEC_MMFR_OP_READ_C45	(3 << 28)
#define FEC_MMFR_OP_WRITE	(1 << 28)
#define FEC_MMFR_OP_ADDR_WRITE	(0)
#define FEC_MMFR_PA(v)		((v & 0x1f) << 23)
#define FEC_MMFR_RA(v)		((v & 0x1f) << 18)
#define FEC_MMFR_TA		(2 << 16)
#define FEC_MMFR_DATA(v)	(v & 0xffff)
/* FEC ECR bits definition */
#define FEC_ECR_MAGICEN		(1 << 2)
#define FEC_ECR_SLEEP		(1 << 3)

#define FEC_MII_TIMEOUT		30000 /* us */

/* Transmitter timeout */
#define TX_TIMEOUT (2 * HZ)

#define FEC_PAUSE_FLAG_AUTONEG	0x1
#define FEC_PAUSE_FLAG_ENABLE	0x2
#define FEC_WOL_HAS_MAGIC_PACKET	(0x1 << 0)
#define FEC_WOL_FLAG_ENABLE		(0x1 << 1)
#define FEC_WOL_FLAG_SLEEP_ON		(0x1 << 2)

/* By default, set the copybreak to 1518,
 * then the RX path always keep DMA memory unchanged, and
 * allocate one new skb and copy DMA memory data to the new skb
 * buffer, which can improve the performance when SMMU is enabled.
 *
 * The driver support .set_tunable() interface for ethtool, user
 * can dynamicly change the copybreak value.
 */
#define COPYBREAK_DEFAULT	1518

/* Max number of allowed TCP segments for software TSO */
#define FEC_MAX_TSO_SEGS	100
#define FEC_MAX_SKB_DESCS	(FEC_MAX_TSO_SEGS * 2 + MAX_SKB_FRAGS)

#define IS_TSO_HEADER(txq, addr) \
	((addr >= txq->tso_hdrs_dma) && \
	(addr < txq->tso_hdrs_dma + txq->bd.ring_size * TSO_HEADER_SIZE))

static int mii_cnt;

static struct bufdesc *fec_enet_get_nextdesc(struct bufdesc *bdp,
					     struct bufdesc_prop *bd)
{
	return (bdp >= bd->last) ? bd->base
			: (struct bufdesc *)(((void *)bdp) + bd->dsize);
}

static struct bufdesc *fec_enet_get_prevdesc(struct bufdesc *bdp,
					     struct bufdesc_prop *bd)
{
	return (bdp <= bd->base) ? bd->last
			: (struct bufdesc *)(((void *)bdp) - bd->dsize);
}

static int fec_enet_get_bd_index(struct bufdesc *bdp,
				 struct bufdesc_prop *bd)
{
	return ((const char *)bdp - (const char *)bd->base) >> bd->dsize_log2;
}

static int fec_enet_get_free_txdesc_num(struct fec_enet_priv_tx_q *txq)
{
	int entries;

	entries = (((const char *)txq->dirty_tx -
			(const char *)txq->bd.cur) >> txq->bd.dsize_log2) - 1;

	return entries >= 0 ? entries : entries + txq->bd.ring_size;
}

static void swap_buffer(void *bufaddr, int len)
{
	int i;
	unsigned int *buf = bufaddr;

	for (i = 0; i < len; i += 4, buf++)
		swab32s(buf);
}

static void swap_buffer2(void *dst_buf, void *src_buf, int len)
{
	int i;
	unsigned int *src = src_buf;
	unsigned int *dst = dst_buf;

	for (i = 0; i < len; i += 4, src++, dst++)
		*dst = swab32p(src);
}

static void fec_dump(struct net_device *ndev)
{
	struct fec_enet_private *fep = netdev_priv(ndev);
	struct bufdesc *bdp;
	struct fec_enet_priv_tx_q *txq;
	int index = 0;

	netdev_info(ndev, "TX ring dump\n");
	pr_info("Nr     SC     addr       len  SKB\n");

	txq = fep->tx_queue[0];
	bdp = txq->bd.base;

	do {
		pr_info("%3u %c%c 0x%04x 0x%08x %4u %p\n",
			index,
			bdp == txq->bd.cur ? 'S' : ' ',
			bdp == txq->dirty_tx ? 'H' : ' ',
			fec16_to_cpu(bdp->cbd_sc),
			fec32_to_cpu(bdp->cbd_bufaddr),
			fec16_to_cpu(bdp->cbd_datlen),
			txq->tx_skbuff[index]);
		bdp = fec_enet_get_nextdesc(bdp, &txq->bd);
		index++;
	} while (bdp != txq->bd.base);
}

static inline bool is_ipv4_pkt(struct sk_buff *skb)
{
	return skb->protocol == htons(ETH_P_IP) && ip_hdr(skb)->version == 4;
}

static int
fec_enet_clear_csum(struct sk_buff *skb, struct net_device *ndev)
{
	/* Only run for packets requiring a checksum. */
	if (skb->ip_summed != CHECKSUM_PARTIAL)
		return 0;

	if (unlikely(skb_cow_head(skb, 0)))
		return -1;

	if (is_ipv4_pkt(skb))
		ip_hdr(skb)->check = 0;
	*(__sum16 *)(skb->head + skb->csum_start + skb->csum_offset) = 0;

	return 0;
}

static struct bufdesc *
fec_enet_txq_submit_frag_skb(struct fec_enet_priv_tx_q *txq,
			     struct sk_buff *skb,
			     struct net_device *ndev)
{
	struct fec_enet_private *fep = netdev_priv(ndev);
	struct bufdesc *bdp = txq->bd.cur;
	struct bufdesc_ex *ebdp;
	int nr_frags = skb_shinfo(skb)->nr_frags;
	int frag, frag_len;
	unsigned short status;
	unsigned int estatus = 0;
	skb_frag_t *this_frag;
	unsigned int index;
	void *bufaddr;
	dma_addr_t addr;
	int i;

	for (frag = 0; frag < nr_frags; frag++) {
		this_frag = &skb_shinfo(skb)->frags[frag];
		bdp = fec_enet_get_nextdesc(bdp, &txq->bd);
		ebdp = (struct bufdesc_ex *)bdp;

		status = fec16_to_cpu(bdp->cbd_sc);
		status &= ~BD_ENET_TX_STATS;
		status |= (BD_ENET_TX_TC | BD_ENET_TX_READY);
		frag_len = skb_frag_size(&skb_shinfo(skb)->frags[frag]);

		/* Handle the last BD specially */
		if (frag == nr_frags - 1) {
			status |= (BD_ENET_TX_INTR | BD_ENET_TX_LAST);
			if (fep->bufdesc_ex) {
				estatus |= BD_ENET_TX_INT;
				if (unlikely(skb_shinfo(skb)->tx_flags &
					SKBTX_HW_TSTAMP && fep->hwts_tx_en))
					estatus |= BD_ENET_TX_TS;
			}
		}

		if (fep->bufdesc_ex) {
			if (fep->quirks & FEC_QUIRK_HAS_AVB)
				estatus |= FEC_TX_BD_FTYPE(txq->bd.qid);
			if (skb->ip_summed == CHECKSUM_PARTIAL)
				estatus |= BD_ENET_TX_PINS | BD_ENET_TX_IINS;
			ebdp->cbd_bdu = 0;
			ebdp->cbd_esc = cpu_to_fec32(estatus);
		}

		bufaddr = skb_frag_address(this_frag);

		index = fec_enet_get_bd_index(bdp, &txq->bd);
		if (((unsigned long) bufaddr) & fep->tx_align ||
			fep->quirks & FEC_QUIRK_SWAP_FRAME) {
			memcpy(txq->tx_bounce[index], bufaddr, frag_len);
			bufaddr = txq->tx_bounce[index];

			if (fep->quirks & FEC_QUIRK_SWAP_FRAME)
				swap_buffer(bufaddr, frag_len);
		}

		addr = dma_map_single(&fep->pdev->dev, bufaddr, frag_len,
				      DMA_TO_DEVICE);
		if (dma_mapping_error(&fep->pdev->dev, addr)) {
			if (net_ratelimit())
				netdev_err(ndev, "Tx DMA memory map failed\n");
			goto dma_mapping_error;
		}

		bdp->cbd_bufaddr = cpu_to_fec32(addr);
		bdp->cbd_datlen = cpu_to_fec16(frag_len);
		/* Make sure the updates to rest of the descriptor are
		 * performed before transferring ownership.
		 */
		wmb();
		bdp->cbd_sc = cpu_to_fec16(status);
	}

	return bdp;
dma_mapping_error:
	bdp = txq->bd.cur;
	for (i = 0; i < frag; i++) {
		bdp = fec_enet_get_nextdesc(bdp, &txq->bd);
		dma_unmap_single(&fep->pdev->dev, fec32_to_cpu(bdp->cbd_bufaddr),
				 fec16_to_cpu(bdp->cbd_datlen), DMA_TO_DEVICE);
	}
	return ERR_PTR(-ENOMEM);
}

static int fec_enet_txq_submit_skb(struct fec_enet_priv_tx_q *txq,
				   struct sk_buff *skb, struct net_device *ndev)
{
	struct fec_enet_private *fep = netdev_priv(ndev);
	int nr_frags = skb_shinfo(skb)->nr_frags;
	struct bufdesc *bdp, *last_bdp;
	void *bufaddr;
	dma_addr_t addr;
	unsigned short status;
	unsigned short buflen;
	unsigned int estatus = 0;
	unsigned int index;
	int entries_free;

	entries_free = fec_enet_get_free_txdesc_num(txq);
	if (entries_free < MAX_SKB_FRAGS + 1) {
		dev_kfree_skb_any(skb);
		if (net_ratelimit())
			netdev_err(ndev, "NOT enough BD for SG!\n");
		return NETDEV_TX_OK;
	}

	/* Protocol checksum off-load for TCP and UDP. */
	if (fec_enet_clear_csum(skb, ndev)) {
		dev_kfree_skb_any(skb);
		return NETDEV_TX_OK;
	}

	/* Fill in a Tx ring entry */
	bdp = txq->bd.cur;
	last_bdp = bdp;
	status = fec16_to_cpu(bdp->cbd_sc);
	status &= ~BD_ENET_TX_STATS;

	/* Set buffer length and buffer pointer */
	bufaddr = skb->data;
	buflen = skb_headlen(skb);

	index = fec_enet_get_bd_index(bdp, &txq->bd);
	if (((unsigned long) bufaddr) & fep->tx_align ||
		fep->quirks & FEC_QUIRK_SWAP_FRAME) {
		memcpy(txq->tx_bounce[index], skb->data, buflen);
		bufaddr = txq->tx_bounce[index];

		if (fep->quirks & FEC_QUIRK_SWAP_FRAME)
			swap_buffer(bufaddr, buflen);
	}

	/* Push the data cache so the CPM does not get stale memory data. */
	addr = dma_map_single(&fep->pdev->dev, bufaddr, buflen, DMA_TO_DEVICE);
	if (dma_mapping_error(&fep->pdev->dev, addr)) {
		dev_kfree_skb_any(skb);
		if (net_ratelimit())
			netdev_err(ndev, "Tx DMA memory map failed\n");
		return NETDEV_TX_OK;
	}

	if (nr_frags) {
		last_bdp = fec_enet_txq_submit_frag_skb(txq, skb, ndev);
		if (IS_ERR(last_bdp)) {
			dma_unmap_single(&fep->pdev->dev, addr,
					 buflen, DMA_TO_DEVICE);
			dev_kfree_skb_any(skb);
			return NETDEV_TX_OK;
		}
	} else {
		status |= (BD_ENET_TX_INTR | BD_ENET_TX_LAST);
		if (fep->bufdesc_ex) {
			estatus = BD_ENET_TX_INT;
			if (unlikely(skb_shinfo(skb)->tx_flags &
				SKBTX_HW_TSTAMP && fep->hwts_tx_en))
				estatus |= BD_ENET_TX_TS;
		}
	}
	bdp->cbd_bufaddr = cpu_to_fec32(addr);
	bdp->cbd_datlen = cpu_to_fec16(buflen);

	if (fep->bufdesc_ex) {

		struct bufdesc_ex *ebdp = (struct bufdesc_ex *)bdp;

		if (unlikely(skb_shinfo(skb)->tx_flags & SKBTX_HW_TSTAMP &&
			fep->hwts_tx_en))
			skb_shinfo(skb)->tx_flags |= SKBTX_IN_PROGRESS;

		if (fep->quirks & FEC_QUIRK_HAS_AVB)
			estatus |= FEC_TX_BD_FTYPE(txq->bd.qid);

		if (skb->ip_summed == CHECKSUM_PARTIAL)
			estatus |= BD_ENET_TX_PINS | BD_ENET_TX_IINS;

		ebdp->cbd_bdu = 0;
		ebdp->cbd_esc = cpu_to_fec32(estatus);
	}

	index = fec_enet_get_bd_index(last_bdp, &txq->bd);
	/* Save skb pointer */
	txq->tx_skbuff[index] = skb;

	/* Make sure the updates to rest of the descriptor are performed before
	 * transferring ownership.
	 */
	wmb();

	/* Send it on its way.  Tell FEC it's ready, interrupt when done,
	 * it's the last BD of the frame, and to put the CRC on the end.
	 */
	status |= (BD_ENET_TX_READY | BD_ENET_TX_TC);
	bdp->cbd_sc = cpu_to_fec16(status);

	/* If this was the last BD in the ring, start at the beginning again. */
	bdp = fec_enet_get_nextdesc(last_bdp, &txq->bd);

	skb_tx_timestamp(skb);

	/* Make sure the update to bdp and tx_skbuff are performed before
	 * txq->bd.cur.
	 */
	wmb();
	txq->bd.cur = bdp;

	/* Trigger transmission start */
	writel(0, txq->bd.reg_desc_active);

	return 0;
}

static int
fec_enet_txq_put_data_tso(struct fec_enet_priv_tx_q *txq, struct sk_buff *skb,
			  struct net_device *ndev,
			  struct bufdesc *bdp, int index, char *data,
			  int size, bool last_tcp, bool is_last)
{
	struct fec_enet_private *fep = netdev_priv(ndev);
	struct bufdesc_ex *ebdp = container_of(bdp, struct bufdesc_ex, desc);
	unsigned short status;
	unsigned int estatus = 0;
	dma_addr_t addr;

	status = fec16_to_cpu(bdp->cbd_sc);
	status &= ~BD_ENET_TX_STATS;

	status |= (BD_ENET_TX_TC | BD_ENET_TX_READY);

	if (((unsigned long) data) & fep->tx_align ||
		fep->quirks & FEC_QUIRK_SWAP_FRAME) {
		memcpy(txq->tx_bounce[index], data, size);
		data = txq->tx_bounce[index];

		if (fep->quirks & FEC_QUIRK_SWAP_FRAME)
			swap_buffer(data, size);
	}

	addr = dma_map_single(&fep->pdev->dev, data, size, DMA_TO_DEVICE);
	if (dma_mapping_error(&fep->pdev->dev, addr)) {
		dev_kfree_skb_any(skb);
		if (net_ratelimit())
			netdev_err(ndev, "Tx DMA memory map failed\n");
		return NETDEV_TX_BUSY;
	}

	bdp->cbd_datlen = cpu_to_fec16(size);
	bdp->cbd_bufaddr = cpu_to_fec32(addr);

	if (fep->bufdesc_ex) {
		if (fep->quirks & FEC_QUIRK_HAS_AVB)
			estatus |= FEC_TX_BD_FTYPE(txq->bd.qid);
		if (skb->ip_summed == CHECKSUM_PARTIAL)
			estatus |= BD_ENET_TX_PINS | BD_ENET_TX_IINS;
		ebdp->cbd_bdu = 0;
		ebdp->cbd_esc = cpu_to_fec32(estatus);
	}

	/* Handle the last BD specially */
	if (last_tcp)
		status |= (BD_ENET_TX_LAST | BD_ENET_TX_TC);
	if (is_last) {
		status |= BD_ENET_TX_INTR;
		if (fep->bufdesc_ex)
			ebdp->cbd_esc |= cpu_to_fec32(BD_ENET_TX_INT);
	}

	bdp->cbd_sc = cpu_to_fec16(status);

	return 0;
}

static int
fec_enet_txq_put_hdr_tso(struct fec_enet_priv_tx_q *txq,
			 struct sk_buff *skb, struct net_device *ndev,
			 struct bufdesc *bdp, int index)
{
	struct fec_enet_private *fep = netdev_priv(ndev);
	int hdr_len = skb_transport_offset(skb) + tcp_hdrlen(skb);
	struct bufdesc_ex *ebdp = container_of(bdp, struct bufdesc_ex, desc);
	void *bufaddr;
	unsigned long dmabuf;
	unsigned short status;
	unsigned int estatus = 0;

	status = fec16_to_cpu(bdp->cbd_sc);
	status &= ~BD_ENET_TX_STATS;
	status |= (BD_ENET_TX_TC | BD_ENET_TX_READY);

	bufaddr = txq->tso_hdrs + index * TSO_HEADER_SIZE;
	dmabuf = txq->tso_hdrs_dma + index * TSO_HEADER_SIZE;
	if (((unsigned long)bufaddr) & fep->tx_align ||
		fep->quirks & FEC_QUIRK_SWAP_FRAME) {
		memcpy(txq->tx_bounce[index], skb->data, hdr_len);
		bufaddr = txq->tx_bounce[index];

		if (fep->quirks & FEC_QUIRK_SWAP_FRAME)
			swap_buffer(bufaddr, hdr_len);

		dmabuf = dma_map_single(&fep->pdev->dev, bufaddr,
					hdr_len, DMA_TO_DEVICE);
		if (dma_mapping_error(&fep->pdev->dev, dmabuf)) {
			dev_kfree_skb_any(skb);
			if (net_ratelimit())
				netdev_err(ndev, "Tx DMA memory map failed\n");
			return NETDEV_TX_BUSY;
		}
	}

	bdp->cbd_bufaddr = cpu_to_fec32(dmabuf);
	bdp->cbd_datlen = cpu_to_fec16(hdr_len);

	if (fep->bufdesc_ex) {
		if (fep->quirks & FEC_QUIRK_HAS_AVB)
			estatus |= FEC_TX_BD_FTYPE(txq->bd.qid);
		if (skb->ip_summed == CHECKSUM_PARTIAL)
			estatus |= BD_ENET_TX_PINS | BD_ENET_TX_IINS;
		ebdp->cbd_bdu = 0;
		ebdp->cbd_esc = cpu_to_fec32(estatus);
	}

	bdp->cbd_sc = cpu_to_fec16(status);

	return 0;
}

static int fec_enet_txq_submit_tso(struct fec_enet_priv_tx_q *txq,
				   struct sk_buff *skb,
				   struct net_device *ndev)
{
	struct fec_enet_private *fep = netdev_priv(ndev);
	int hdr_len, total_len, data_left;
	struct bufdesc *bdp = txq->bd.cur;
	struct tso_t tso;
	unsigned int index = 0;
	int ret;

	if (tso_count_descs(skb) >= fec_enet_get_free_txdesc_num(txq)) {
		dev_kfree_skb_any(skb);
		if (net_ratelimit())
			netdev_err(ndev, "NOT enough BD for TSO!\n");
		return NETDEV_TX_OK;
	}

	/* Protocol checksum off-load for TCP and UDP. */
	if (fec_enet_clear_csum(skb, ndev)) {
		dev_kfree_skb_any(skb);
		return NETDEV_TX_OK;
	}

	/* Initialize the TSO handler, and prepare the first payload */
	hdr_len = tso_start(skb, &tso);

	total_len = skb->len - hdr_len;
	while (total_len > 0) {
		char *hdr;

		index = fec_enet_get_bd_index(bdp, &txq->bd);
		data_left = min_t(int, skb_shinfo(skb)->gso_size, total_len);
		total_len -= data_left;

		/* prepare packet headers: MAC + IP + TCP */
		hdr = txq->tso_hdrs + index * TSO_HEADER_SIZE;
		tso_build_hdr(skb, hdr, &tso, data_left, total_len == 0);
		ret = fec_enet_txq_put_hdr_tso(txq, skb, ndev, bdp, index);
		if (ret)
			goto err_release;

		while (data_left > 0) {
			int size;

			size = min_t(int, tso.size, data_left);
			bdp = fec_enet_get_nextdesc(bdp, &txq->bd);
			index = fec_enet_get_bd_index(bdp, &txq->bd);
			ret = fec_enet_txq_put_data_tso(txq, skb, ndev,
							bdp, index,
							tso.data, size,
							size == data_left,
							total_len == 0);
			if (ret)
				goto err_release;

			data_left -= size;
			tso_build_data(skb, &tso, size);
		}

		bdp = fec_enet_get_nextdesc(bdp, &txq->bd);
	}

	/* Save skb pointer */
	txq->tx_skbuff[index] = skb;

	skb_tx_timestamp(skb);
	txq->bd.cur = bdp;

	/* Trigger transmission start */
	if (!(fep->quirks & FEC_QUIRK_ERR007885) ||
	    !readl(txq->bd.reg_desc_active) ||
	    !readl(txq->bd.reg_desc_active) ||
	    !readl(txq->bd.reg_desc_active) ||
	    !readl(txq->bd.reg_desc_active))
		writel(0, txq->bd.reg_desc_active);

	return 0;

err_release:
	/* TODO: Release all used data descriptors for TSO */
	return ret;
}

static netdev_tx_t
fec_enet_start_xmit(struct sk_buff *skb, struct net_device *ndev)
{
	struct fec_enet_private *fep = netdev_priv(ndev);
	int entries_free;
	unsigned short queue;
	struct fec_enet_priv_tx_q *txq;
	struct netdev_queue *nq;
	int ret;

	queue = skb_get_queue_mapping(skb);
	txq = fep->tx_queue[queue];
	nq = netdev_get_tx_queue(ndev, queue);

	if (skb_is_gso(skb))
		ret = fec_enet_txq_submit_tso(txq, skb, ndev);
	else
		ret = fec_enet_txq_submit_skb(txq, skb, ndev);
	if (ret)
		return ret;

	entries_free = fec_enet_get_free_txdesc_num(txq);
	if (entries_free <= txq->tx_stop_threshold)
		netif_tx_stop_queue(nq);

	return NETDEV_TX_OK;
}

/* Init RX & TX buffer descriptors
 */
static void fec_enet_bd_init(struct net_device *dev)
{
	struct fec_enet_private *fep = netdev_priv(dev);
	struct fec_enet_priv_tx_q *txq;
	struct fec_enet_priv_rx_q *rxq;
	struct bufdesc *bdp;
	unsigned int i;
	unsigned int q;

	for (q = 0; q < fep->num_rx_queues; q++) {
		/* Initialize the receive buffer descriptors. */
		rxq = fep->rx_queue[q];
		bdp = rxq->bd.base;

		for (i = 0; i < rxq->bd.ring_size; i++) {

			/* Initialize the BD for every fragment in the page. */
			if (bdp->cbd_bufaddr)
				bdp->cbd_sc = cpu_to_fec16(BD_ENET_RX_EMPTY);
			else
				bdp->cbd_sc = cpu_to_fec16(0);
			bdp = fec_enet_get_nextdesc(bdp, &rxq->bd);
		}

		/* Set the last buffer to wrap */
		bdp = fec_enet_get_prevdesc(bdp, &rxq->bd);
		bdp->cbd_sc |= cpu_to_fec16(BD_SC_WRAP);

		rxq->bd.cur = rxq->bd.base;
	}

	for (q = 0; q < fep->num_tx_queues; q++) {
		/* ...and the same for transmit */
		txq = fep->tx_queue[q];
		bdp = txq->bd.base;
		txq->bd.cur = bdp;

		for (i = 0; i < txq->bd.ring_size; i++) {
			/* Initialize the BD for every fragment in the page. */
			bdp->cbd_sc = cpu_to_fec16(0);
			if (bdp->cbd_bufaddr &&
			    !IS_TSO_HEADER(txq, fec32_to_cpu(bdp->cbd_bufaddr)))
				dma_unmap_single(&fep->pdev->dev,
						 fec32_to_cpu(bdp->cbd_bufaddr),
						 fec16_to_cpu(bdp->cbd_datlen),
						 DMA_TO_DEVICE);
			if (txq->tx_skbuff[i]) {
				dev_kfree_skb_any(txq->tx_skbuff[i]);
				txq->tx_skbuff[i] = NULL;
			}
			bdp->cbd_bufaddr = cpu_to_fec32(0);
			bdp = fec_enet_get_nextdesc(bdp, &txq->bd);
		}

		/* Set the last buffer to wrap */
		bdp = fec_enet_get_prevdesc(bdp, &txq->bd);
		bdp->cbd_sc |= cpu_to_fec16(BD_SC_WRAP);
		txq->dirty_tx = bdp;
	}
}

static void fec_enet_active_rxring(struct net_device *ndev)
{
	struct fec_enet_private *fep = netdev_priv(ndev);
	int i;

	for (i = 0; i < fep->num_rx_queues; i++)
		writel(0, fep->rx_queue[i]->bd.reg_desc_active);
}

static void fec_enet_enable_ring(struct net_device *ndev)
{
	struct fec_enet_private *fep = netdev_priv(ndev);
	struct fec_enet_priv_tx_q *txq;
	struct fec_enet_priv_rx_q *rxq;
	int i;

	for (i = 0; i < fep->num_rx_queues; i++) {
		rxq = fep->rx_queue[i];
		writel(rxq->bd.dma, fep->hwp + FEC_R_DES_START(i));
		writel(PKT_MAXBUF_SIZE, fep->hwp + FEC_R_BUFF_SIZE(i));

		/* enable DMA1/2 */
		if (i)
			writel(RCMR_MATCHEN | RCMR_CMP(i),
			       fep->hwp + FEC_RCMR(i));
	}

	for (i = 0; i < fep->num_tx_queues; i++) {
		txq = fep->tx_queue[i];
		writel(txq->bd.dma, fep->hwp + FEC_X_DES_START(i));

		/* enable DMA1/2 */
		if (i)
			writel(DMA_CLASS_EN | IDLE_SLOPE(i),
			       fep->hwp + FEC_DMA_CFG(i));
	}
}

static void fec_enet_reset_skb(struct net_device *ndev)
{
	struct fec_enet_private *fep = netdev_priv(ndev);
	struct fec_enet_priv_tx_q *txq;
	int i, j;

	for (i = 0; i < fep->num_tx_queues; i++) {
		txq = fep->tx_queue[i];

		for (j = 0; j < txq->bd.ring_size; j++) {
			if (txq->tx_skbuff[j]) {
				dev_kfree_skb_any(txq->tx_skbuff[j]);
				txq->tx_skbuff[j] = NULL;
			}
		}
	}
}

/*
 * This function is called to start or restart the FEC during a link
 * change, transmit timeout, or to reconfigure the FEC.  The network
 * packet processing for this device must be stopped before this call.
 */
static void
fec_restart(struct net_device *ndev)
{
	struct fec_enet_private *fep = netdev_priv(ndev);
	u32 val;
	u32 temp_mac[2];
	u32 rcntl = OPT_FRAME_SIZE | 0x04;
	u32 ecntl = FEC_ENET_ETHEREN; /* ETHEREN */

	/* Whack a reset.  We should wait for this.
	 * For i.MX6SX SOC, enet use AXI bus, we use disable MAC
	 * instead of reset MAC itself.
	 */
	if (fep->quirks & FEC_QUIRK_HAS_AVB) {
		writel(0, fep->hwp + FEC_ECNTRL);
	} else {
		writel(1, fep->hwp + FEC_ECNTRL);
		udelay(10);
	}

	/*
	 * enet-mac reset will reset mac address registers too,
	 * so need to reconfigure it.
	 */
	memcpy(&temp_mac, ndev->dev_addr, ETH_ALEN);
	writel((__force u32)cpu_to_be32(temp_mac[0]),
	       fep->hwp + FEC_ADDR_LOW);
	writel((__force u32)cpu_to_be32(temp_mac[1]),
	       fep->hwp + FEC_ADDR_HIGH);

	/* Clear any outstanding interrupt, except MDIO. */
	writel((0xffffffff & ~FEC_ENET_MII), fep->hwp + FEC_IEVENT);

	fec_enet_bd_init(ndev);

	fec_enet_enable_ring(ndev);

	/* Reset tx SKB buffers. */
	fec_enet_reset_skb(ndev);

	/* Enable MII mode */
	if (fep->full_duplex == DUPLEX_FULL) {
		/* FD enable */
		writel(0x04, fep->hwp + FEC_X_CNTRL);
	} else {
		/* No Rcv on Xmit */
		rcntl |= 0x02;
		writel(0x0, fep->hwp + FEC_X_CNTRL);
	}

	/* Set MII speed */
	writel(fep->phy_speed, fep->hwp + FEC_MII_SPEED);

#if !defined(CONFIG_M5272)
	if (fep->quirks & FEC_QUIRK_HAS_RACC) {
		val = readl(fep->hwp + FEC_RACC);
		/* align IP header */
		val |= FEC_RACC_SHIFT16;
		if (fep->csum_flags & FLAG_RX_CSUM_ENABLED)
			/* set RX checksum */
			val |= FEC_RACC_OPTIONS;
		else
			val &= ~FEC_RACC_OPTIONS;
		writel(val, fep->hwp + FEC_RACC);
		writel(PKT_MAXBUF_SIZE, fep->hwp + FEC_FTRL);
	}
#endif

	/*
	 * The phy interface and speed need to get configured
	 * differently on enet-mac.
	 */
	if (fep->quirks & FEC_QUIRK_ENET_MAC) {
		/* Enable flow control and length check */
		rcntl |= 0x40000000 | 0x00000020;

		/* RGMII, RMII or MII */
		if (fep->phy_interface == PHY_INTERFACE_MODE_RGMII ||
		    fep->phy_interface == PHY_INTERFACE_MODE_RGMII_ID ||
		    fep->phy_interface == PHY_INTERFACE_MODE_RGMII_RXID ||
		    fep->phy_interface == PHY_INTERFACE_MODE_RGMII_TXID)
			rcntl |= (1 << 6);
		else if (fep->phy_interface == PHY_INTERFACE_MODE_RMII)
			rcntl |= (1 << 8);
		else
			rcntl &= ~(1 << 8);

		/* 1G, 100M or 10M */
		if (ndev->phydev) {
			if (ndev->phydev->speed == SPEED_1000)
				ecntl |= (1 << 5);
			else if (ndev->phydev->speed == SPEED_100)
				rcntl &= ~(1 << 9);
			else
				rcntl |= (1 << 9);
		}
	} else {
#ifdef FEC_MIIGSK_ENR
		if (fep->quirks & FEC_QUIRK_USE_GASKET) {
			u32 cfgr;
			/* disable the gasket and wait */
			writel(0, fep->hwp + FEC_MIIGSK_ENR);
			while (readl(fep->hwp + FEC_MIIGSK_ENR) & 4)
				udelay(1);

			/*
			 * configure the gasket:
			 *   RMII, 50 MHz, no loopback, no echo
			 *   MII, 25 MHz, no loopback, no echo
			 */
			cfgr = (fep->phy_interface == PHY_INTERFACE_MODE_RMII)
				? BM_MIIGSK_CFGR_RMII : BM_MIIGSK_CFGR_MII;
			if (ndev->phydev && ndev->phydev->speed == SPEED_10)
				cfgr |= BM_MIIGSK_CFGR_FRCONT_10M;
			writel(cfgr, fep->hwp + FEC_MIIGSK_CFGR);

			/* re-enable the gasket */
			writel(2, fep->hwp + FEC_MIIGSK_ENR);
		}
#endif
	}

#if !defined(CONFIG_M5272)
	/* enable pause frame*/
	if ((fep->pause_flag & FEC_PAUSE_FLAG_ENABLE) ||
	    ((fep->pause_flag & FEC_PAUSE_FLAG_AUTONEG) &&
	     ndev->phydev && ndev->phydev->pause)) {
		rcntl |= FEC_ENET_FCE;

		/* set FIFO threshold parameter to reduce overrun */
		writel(FEC_ENET_RSEM_V, fep->hwp + FEC_R_FIFO_RSEM);
		writel(FEC_ENET_RSFL_V, fep->hwp + FEC_R_FIFO_RSFL);
		writel(FEC_ENET_RAEM_V, fep->hwp + FEC_R_FIFO_RAEM);
		writel(FEC_ENET_RAFL_V, fep->hwp + FEC_R_FIFO_RAFL);

		/* OPD */
		writel(FEC_ENET_OPD_V, fep->hwp + FEC_OPD);
	} else {
		rcntl &= ~FEC_ENET_FCE;
	}
#endif /* !defined(CONFIG_M5272) */

	writel(rcntl, fep->hwp + FEC_R_CNTRL);

	/* Setup multicast filter. */
	set_multicast_list(ndev);
#ifndef CONFIG_M5272
	writel(0, fep->hwp + FEC_HASH_TABLE_HIGH);
	writel(0, fep->hwp + FEC_HASH_TABLE_LOW);
#endif

	if (fep->quirks & FEC_QUIRK_ENET_MAC) {
		/* enable ENET endian swap */
		ecntl |= (1 << 8);
		/* enable ENET store and forward mode */
		writel(1 << 8, fep->hwp + FEC_X_WMRK);
	}

	if (fep->bufdesc_ex)
		ecntl |= (1 << 4);

	if (fep->quirks & FEC_QUIRK_DELAYED_CLKS_SUPPORT &&
		fep->rgmii_txc_dly)
		ecntl |= FEC_ENET_TXC_DLY;
	if (fep->quirks & FEC_QUIRK_DELAYED_CLKS_SUPPORT &&
		fep->rgmii_rxc_dly)
		ecntl |= FEC_ENET_RXC_DLY;

#ifndef CONFIG_M5272
	/* Enable the MIB statistic event counters */
	writel(0 << 31, fep->hwp + FEC_MIB_CTRLSTAT);
#endif

	/* And last, enable the transmit and receive processing */
	writel(ecntl, fep->hwp + FEC_ECNTRL);
	fec_enet_active_rxring(ndev);

	if (fep->bufdesc_ex)
		fec_ptp_start_cyclecounter(ndev);

	/* Enable interrupts we wish to service */
	if (fep->link)
		writel(FEC_DEFAULT_IMASK, fep->hwp + FEC_IMASK);
	else
		writel(0, fep->hwp + FEC_IMASK);

	/* Init the interrupt coalescing */
	fec_enet_itr_coal_init(ndev);

}

static int fec_enet_ipc_handle_init(struct fec_enet_private *fep)
{
	if (!(of_machine_is_compatible("fsl,imx8qm") ||
	    of_machine_is_compatible("fsl,imx8qxp") ||
	    of_machine_is_compatible("fsl,imx8dxl")))
		return 0;

	return imx_scu_get_handle(&fep->ipc_handle);
}

static void fec_enet_ipg_stop_set(struct fec_enet_private *fep, bool enabled)
{
	struct device_node *np = fep->pdev->dev.of_node;
	u32 rsrc_id, val;
	int idx;

	if (!np || !fep->ipc_handle)
		return;

	idx = of_alias_get_id(np, "ethernet");
	if (idx < 0)
		idx = 0;
	rsrc_id = idx ? IMX_SC_R_ENET_1 : IMX_SC_R_ENET_0;

	val = enabled ? 1 : 0;
	imx_sc_misc_set_control(fep->ipc_handle, rsrc_id, IMX_SC_C_IPG_STOP, val);
}

static void fec_enet_stop_mode(struct fec_enet_private *fep, bool enabled)
{
	struct fec_platform_data *pdata = fep->pdev->dev.platform_data;
	struct fec_stop_mode_gpr *stop_gpr = &fep->stop_gpr;

	if (stop_gpr->gpr) {
		if (enabled)
			regmap_update_bits(stop_gpr->gpr, stop_gpr->reg,
					   BIT(stop_gpr->bit),
					   BIT(stop_gpr->bit));
		else
			regmap_update_bits(stop_gpr->gpr, stop_gpr->reg,
					   BIT(stop_gpr->bit), 0);
	} else if (pdata && pdata->sleep_mode_enable) {
		pdata->sleep_mode_enable(enabled);
	} else {
		fec_enet_ipg_stop_set(fep, enabled);
	}
}

static inline void fec_irqs_disable(struct net_device *ndev)
{
	struct fec_enet_private *fep = netdev_priv(ndev);

	writel(0, fep->hwp + FEC_IMASK);
}

static void
fec_stop(struct net_device *ndev)
{
	struct fec_enet_private *fep = netdev_priv(ndev);
	u32 rmii_mode = readl(fep->hwp + FEC_R_CNTRL) & (1 << 8);
	u32 val;

	/* We cannot expect a graceful transmit stop without link !!! */
	if (fep->link) {
		writel(1, fep->hwp + FEC_X_CNTRL); /* Graceful transmit stop */
		udelay(10);
		if (!(readl(fep->hwp + FEC_IEVENT) & FEC_ENET_GRA))
			netdev_err(ndev, "Graceful transmit stop did not complete!\n");
	}

	/* Whack a reset.  We should wait for this.
	 * For i.MX6SX SOC, enet use AXI bus, we use disable MAC
	 * instead of reset MAC itself.
	 */
	if (!(fep->wol_flag & FEC_WOL_FLAG_SLEEP_ON)) {
		if (fep->quirks & FEC_QUIRK_HAS_AVB) {
			writel(0, fep->hwp + FEC_ECNTRL);
		} else {
			writel(1, fep->hwp + FEC_ECNTRL);
			udelay(10);
		}
		writel(FEC_DEFAULT_IMASK, fep->hwp + FEC_IMASK);
	} else {
		writel(FEC_DEFAULT_IMASK | FEC_ENET_WAKEUP, fep->hwp + FEC_IMASK);
		val = readl(fep->hwp + FEC_ECNTRL);
		val |= (FEC_ECR_MAGICEN | FEC_ECR_SLEEP);
		writel(val, fep->hwp + FEC_ECNTRL);
	}
	writel(fep->phy_speed, fep->hwp + FEC_MII_SPEED);

	/* We have to keep ENET enabled to have MII interrupt stay working */
	if (fep->quirks & FEC_QUIRK_ENET_MAC &&
		!(fep->wol_flag & FEC_WOL_FLAG_SLEEP_ON)) {
		writel(2, fep->hwp + FEC_ECNTRL);
		writel(rmii_mode, fep->hwp + FEC_R_CNTRL);
	}
}


static void
fec_timeout(struct net_device *ndev, unsigned int txqueue)
{
	struct fec_enet_private *fep = netdev_priv(ndev);

	fec_dump(ndev);

	ndev->stats.tx_errors++;

	schedule_work(&fep->tx_timeout_work);
}

static void fec_enet_timeout_work(struct work_struct *work)
{
	struct fec_enet_private *fep =
		container_of(work, struct fec_enet_private, tx_timeout_work);
	struct net_device *ndev = fep->netdev;

	rtnl_lock();
	if (netif_device_present(ndev) || netif_running(ndev)) {
		napi_disable(&fep->napi);
		netif_tx_lock_bh(ndev);
		fec_restart(ndev);
		netif_tx_wake_all_queues(ndev);
		netif_tx_unlock_bh(ndev);
		napi_enable(&fep->napi);
	}
	rtnl_unlock();
}

static void
fec_enet_hwtstamp(struct fec_enet_private *fep, unsigned ts,
	struct skb_shared_hwtstamps *hwtstamps)
{
	unsigned long flags;
	u64 ns;

	spin_lock_irqsave(&fep->tmreg_lock, flags);
	ns = timecounter_cyc2time(&fep->tc, ts);
	spin_unlock_irqrestore(&fep->tmreg_lock, flags);

	memset(hwtstamps, 0, sizeof(*hwtstamps));
	hwtstamps->hwtstamp = ns_to_ktime(ns);
}

static void
fec_enet_tx_queue(struct net_device *ndev, u16 queue_id)
{
	struct	fec_enet_private *fep;
	struct bufdesc *bdp;
	unsigned short status;
	struct	sk_buff	*skb;
	struct fec_enet_priv_tx_q *txq;
	struct netdev_queue *nq;
	int	index = 0;
	int	entries_free;

	fep = netdev_priv(ndev);

	txq = fep->tx_queue[queue_id];
	/* get next bdp of dirty_tx */
	nq = netdev_get_tx_queue(ndev, queue_id);
	bdp = txq->dirty_tx;

	/* get next bdp of dirty_tx */
	bdp = fec_enet_get_nextdesc(bdp, &txq->bd);

	while (bdp != READ_ONCE(txq->bd.cur)) {
		/* Order the load of bd.cur and cbd_sc */
		rmb();
		status = fec16_to_cpu(READ_ONCE(bdp->cbd_sc));
		if (status & BD_ENET_TX_READY)
			break;

		index = fec_enet_get_bd_index(bdp, &txq->bd);

		skb = txq->tx_skbuff[index];
		txq->tx_skbuff[index] = NULL;
		if (!IS_TSO_HEADER(txq, fec32_to_cpu(bdp->cbd_bufaddr)))
			dma_unmap_single(&fep->pdev->dev,
					 fec32_to_cpu(bdp->cbd_bufaddr),
					 fec16_to_cpu(bdp->cbd_datlen),
					 DMA_TO_DEVICE);
		bdp->cbd_bufaddr = cpu_to_fec32(0);
		if (!skb)
			goto skb_done;

		/* Check for errors. */
		if (status & (BD_ENET_TX_HB | BD_ENET_TX_LC |
				   BD_ENET_TX_RL | BD_ENET_TX_UN |
				   BD_ENET_TX_CSL)) {
			ndev->stats.tx_errors++;
			if (status & BD_ENET_TX_HB)  /* No heartbeat */
				ndev->stats.tx_heartbeat_errors++;
			if (status & BD_ENET_TX_LC)  /* Late collision */
				ndev->stats.tx_window_errors++;
			if (status & BD_ENET_TX_RL)  /* Retrans limit */
				ndev->stats.tx_aborted_errors++;
			if (status & BD_ENET_TX_UN)  /* Underrun */
				ndev->stats.tx_fifo_errors++;
			if (status & BD_ENET_TX_CSL) /* Carrier lost */
				ndev->stats.tx_carrier_errors++;
		} else {
			ndev->stats.tx_packets++;
			ndev->stats.tx_bytes += skb->len;
		}

		/* NOTE: SKBTX_IN_PROGRESS being set does not imply it's we who
		 * are to time stamp the packet, so we still need to check time
		 * stamping enabled flag.
		 */
		if (unlikely(skb_shinfo(skb)->tx_flags & SKBTX_IN_PROGRESS &&
			     fep->hwts_tx_en) &&
		    fep->bufdesc_ex) {
			struct skb_shared_hwtstamps shhwtstamps;
			struct bufdesc_ex *ebdp = (struct bufdesc_ex *)bdp;

			fec_enet_hwtstamp(fep, fec32_to_cpu(ebdp->ts), &shhwtstamps);
			skb_tstamp_tx(skb, &shhwtstamps);
		}

		/* Deferred means some collisions occurred during transmit,
		 * but we eventually sent the packet OK.
		 */
		if (status & BD_ENET_TX_DEF)
			ndev->stats.collisions++;

		/* Free the sk buffer associated with this last transmit */
		dev_kfree_skb_any(skb);
skb_done:
		/* Make sure the update to bdp and tx_skbuff are performed
		 * before dirty_tx
		 */
		wmb();
		txq->dirty_tx = bdp;

		/* Update pointer to next buffer descriptor to be transmitted */
		bdp = fec_enet_get_nextdesc(bdp, &txq->bd);

		/* Since we have freed up a buffer, the ring is no longer full
		 */
		if (netif_tx_queue_stopped(nq)) {
			entries_free = fec_enet_get_free_txdesc_num(txq);
			if (entries_free >= txq->tx_wake_threshold)
				netif_tx_wake_queue(nq);
		}
	}

	/* ERR006358: Keep the transmitter going */
	if (bdp != txq->bd.cur &&
	    readl(txq->bd.reg_desc_active) == 0)
		writel(0, txq->bd.reg_desc_active);
}

static void fec_enet_tx(struct net_device *ndev)
{
	struct fec_enet_private *fep = netdev_priv(ndev);
	int i;

	/* Make sure that AVB queues are processed first. */
	for (i = fep->num_tx_queues - 1; i >= 0; i--)
		fec_enet_tx_queue(ndev, i);
}

static int
fec_enet_new_rxbdp(struct net_device *ndev, struct bufdesc *bdp, struct sk_buff *skb)
{
	struct  fec_enet_private *fep = netdev_priv(ndev);
	int off;

	off = ((unsigned long)skb->data) & fep->rx_align;
	if (off)
		skb_reserve(skb, fep->rx_align + 1 - off);

	bdp->cbd_bufaddr = cpu_to_fec32(dma_map_single(&fep->pdev->dev, skb->data, FEC_ENET_RX_FRSIZE - fep->rx_align, DMA_FROM_DEVICE));
	if (dma_mapping_error(&fep->pdev->dev, fec32_to_cpu(bdp->cbd_bufaddr))) {
		if (net_ratelimit())
			netdev_err(ndev, "Rx DMA memory map failed\n");
		return -ENOMEM;
	}

	return 0;
}

static bool fec_enet_copybreak(struct net_device *ndev, struct sk_buff **skb,
			       struct bufdesc *bdp, u32 length, bool swap)
{
	struct  fec_enet_private *fep = netdev_priv(ndev);
	struct sk_buff *new_skb;

	if (length > fep->rx_copybreak)
		return false;

	new_skb = netdev_alloc_skb(ndev, length);
	if (!new_skb)
		return false;

	dma_sync_single_for_cpu(&fep->pdev->dev,
				fec32_to_cpu(bdp->cbd_bufaddr),
				FEC_ENET_RX_FRSIZE - fep->rx_align,
				DMA_FROM_DEVICE);
	if (!swap)
		memcpy(new_skb->data, (*skb)->data, length);
	else
		swap_buffer2(new_skb->data, (*skb)->data, length);
	*skb = new_skb;

	return true;
}

/* During a receive, the bd_rx.cur points to the current incoming buffer.
 * When we update through the ring, if the next incoming buffer has
 * not been given to the system, we just set the empty indicator,
 * effectively tossing the packet.
 */
static int
fec_enet_rx_queue(struct net_device *ndev, int budget, u16 queue_id)
{
	struct fec_enet_private *fep = netdev_priv(ndev);
	struct fec_enet_priv_rx_q *rxq;
	struct bufdesc *bdp;
	unsigned short status;
	struct  sk_buff *skb_new = NULL;
	struct  sk_buff *skb;
	ushort	pkt_len;
	__u8 *data;
	int	pkt_received = 0;
	struct	bufdesc_ex *ebdp = NULL;
	bool	vlan_packet_rcvd = false;
	u16	vlan_tag;
	int	index = 0;
	bool	is_copybreak;
	bool	need_swap = fep->quirks & FEC_QUIRK_SWAP_FRAME;

#ifdef CONFIG_M532x
	flush_cache_all();
#endif
	rxq = fep->rx_queue[queue_id];

	/* First, grab all of the stats for the incoming packet.
	 * These get messed up if we get called due to a busy condition.
	 */
	bdp = rxq->bd.cur;

	while (!((status = fec16_to_cpu(bdp->cbd_sc)) & BD_ENET_RX_EMPTY)) {

		if (pkt_received >= budget)
			break;
		pkt_received++;

		writel(FEC_ENET_RXF, fep->hwp + FEC_IEVENT);

		/* Check for errors. */
		status ^= BD_ENET_RX_LAST;
		if (status & (BD_ENET_RX_LG | BD_ENET_RX_SH | BD_ENET_RX_NO |
			   BD_ENET_RX_CR | BD_ENET_RX_OV | BD_ENET_RX_LAST |
			   BD_ENET_RX_CL)) {
			ndev->stats.rx_errors++;
			if (status & BD_ENET_RX_OV) {
				/* FIFO overrun */
				ndev->stats.rx_fifo_errors++;
				goto rx_processing_done;
			}
			if (status & (BD_ENET_RX_LG | BD_ENET_RX_SH
						| BD_ENET_RX_LAST)) {
				/* Frame too long or too short. */
				ndev->stats.rx_length_errors++;
				if (status & BD_ENET_RX_LAST)
					netdev_err(ndev, "rcv is not +last\n");
			}
			if (status & BD_ENET_RX_CR)	/* CRC Error */
				ndev->stats.rx_crc_errors++;
			/* Report late collisions as a frame error. */
			if (status & (BD_ENET_RX_NO | BD_ENET_RX_CL))
				ndev->stats.rx_frame_errors++;
			goto rx_processing_done;
		}

		/* Process the incoming frame. */
		ndev->stats.rx_packets++;
		pkt_len = fec16_to_cpu(bdp->cbd_datlen);
		ndev->stats.rx_bytes += pkt_len;

		index = fec_enet_get_bd_index(bdp, &rxq->bd);
		skb = rxq->rx_skbuff[index];

		/* The packet length includes FCS, but we don't want to
		 * include that when passing upstream as it messes up
		 * bridging applications.
		 */
		is_copybreak = fec_enet_copybreak(ndev, &skb, bdp, pkt_len - 4,
						  need_swap);
		if (!is_copybreak) {
			skb_new = netdev_alloc_skb(ndev, FEC_ENET_RX_FRSIZE);
			if (unlikely(!skb_new)) {
				ndev->stats.rx_dropped++;
				goto rx_processing_done;
			}
			dma_unmap_single(&fep->pdev->dev,
					 fec32_to_cpu(bdp->cbd_bufaddr),
					 FEC_ENET_RX_FRSIZE - fep->rx_align,
					 DMA_FROM_DEVICE);
		}

		prefetch(skb->data - NET_IP_ALIGN);
		skb_put(skb, pkt_len - 4);
		data = skb->data;

		if (!is_copybreak && need_swap)
			swap_buffer(data, pkt_len);

#if !defined(CONFIG_M5272)
		if (fep->quirks & FEC_QUIRK_HAS_RACC)
			data = skb_pull_inline(skb, 2);
#endif

		/* Extract the enhanced buffer descriptor */
		ebdp = NULL;
		if (fep->bufdesc_ex)
			ebdp = (struct bufdesc_ex *)bdp;

		/* If this is a VLAN packet remove the VLAN Tag */
		vlan_packet_rcvd = false;
		if ((ndev->features & NETIF_F_HW_VLAN_CTAG_RX) &&
		    fep->bufdesc_ex &&
		    (ebdp->cbd_esc & cpu_to_fec32(BD_ENET_RX_VLAN))) {
			/* Push and remove the vlan tag */
			struct vlan_hdr *vlan_header =
					(struct vlan_hdr *) (data + ETH_HLEN);
			vlan_tag = ntohs(vlan_header->h_vlan_TCI);

			vlan_packet_rcvd = true;

			memmove(skb->data + VLAN_HLEN, data, ETH_ALEN * 2);
			skb_pull(skb, VLAN_HLEN);
		}

		skb->protocol = eth_type_trans(skb, ndev);

		/* Get receive timestamp from the skb */
		if (fep->hwts_rx_en && fep->bufdesc_ex)
			fec_enet_hwtstamp(fep, fec32_to_cpu(ebdp->ts),
					  skb_hwtstamps(skb));

		if (fep->bufdesc_ex &&
		    (fep->csum_flags & FLAG_RX_CSUM_ENABLED)) {
			if (!(ebdp->cbd_esc & cpu_to_fec32(FLAG_RX_CSUM_ERROR))) {
				/* don't check it */
				skb->ip_summed = CHECKSUM_UNNECESSARY;
			} else {
				skb_checksum_none_assert(skb);
			}
		}

		/* Handle received VLAN packets */
		if (vlan_packet_rcvd)
			__vlan_hwaccel_put_tag(skb,
					       htons(ETH_P_8021Q),
					       vlan_tag);

		skb_record_rx_queue(skb, queue_id);
		napi_gro_receive(&fep->napi, skb);

		if (is_copybreak) {
			dma_sync_single_for_device(&fep->pdev->dev,
						   fec32_to_cpu(bdp->cbd_bufaddr),
						   FEC_ENET_RX_FRSIZE - fep->rx_align,
						   DMA_FROM_DEVICE);
		} else {
			rxq->rx_skbuff[index] = skb_new;
			fec_enet_new_rxbdp(ndev, bdp, skb_new);
		}

rx_processing_done:
		/* Clear the status flags for this buffer */
		status &= ~BD_ENET_RX_STATS;

		/* Mark the buffer empty */
		status |= BD_ENET_RX_EMPTY;

		if (fep->bufdesc_ex) {
			struct bufdesc_ex *ebdp = (struct bufdesc_ex *)bdp;

			ebdp->cbd_esc = cpu_to_fec32(BD_ENET_RX_INT);
			ebdp->cbd_prot = 0;
			ebdp->cbd_bdu = 0;
		}
		/* Make sure the updates to rest of the descriptor are
		 * performed before transferring ownership.
		 */
		wmb();
		bdp->cbd_sc = cpu_to_fec16(status);

		/* Update BD pointer to next entry */
		bdp = fec_enet_get_nextdesc(bdp, &rxq->bd);

		/* Doing this here will keep the FEC running while we process
		 * incoming frames.  On a heavily loaded network, we should be
		 * able to keep up at the expense of system resources.
		 */
		writel(0, rxq->bd.reg_desc_active);
	}
	rxq->bd.cur = bdp;
	return pkt_received;
}

static int fec_enet_rx(struct net_device *ndev, int budget)
{
	struct fec_enet_private *fep = netdev_priv(ndev);
	int i, done = 0;

	/* Make sure that AVB queues are processed first. */
	for (i = fep->num_rx_queues - 1; i >= 0; i--)
		done += fec_enet_rx_queue(ndev, budget - done, i);

	return done;
}

static bool fec_enet_collect_events(struct fec_enet_private *fep)
{
	uint int_events;

	int_events = readl(fep->hwp + FEC_IEVENT);

	/* Don't clear MDIO events, we poll for those */
	int_events &= ~FEC_ENET_MII;

	writel(int_events, fep->hwp + FEC_IEVENT);

	return int_events != 0;
}

static irqreturn_t
fec_enet_interrupt(int irq, void *dev_id)
{
	struct net_device *ndev = dev_id;
	struct fec_enet_private *fep = netdev_priv(ndev);
	irqreturn_t ret = IRQ_NONE;

	if (fec_enet_collect_events(fep) && fep->link) {
		ret = IRQ_HANDLED;

		if (napi_schedule_prep(&fep->napi)) {
			/* Disable interrupts */
			writel(0, fep->hwp + FEC_IMASK);
			__napi_schedule(&fep->napi);
		}
	}

	return ret;
}

static int fec_enet_rx_napi(struct napi_struct *napi, int budget)
{
	struct net_device *ndev = napi->dev;
	struct fec_enet_private *fep = netdev_priv(ndev);
	int done = 0;

	do {
		done += fec_enet_rx(ndev, budget - done);
		fec_enet_tx(ndev);
	} while ((done < budget) && fec_enet_collect_events(fep));

	if (done < budget) {
		napi_complete_done(napi, done);
		writel(FEC_DEFAULT_IMASK, fep->hwp + FEC_IMASK);
	}

	return done;
}

/* ------------------------------------------------------------------------- */
static int fec_get_mac(struct net_device *ndev)
{
	struct fec_enet_private *fep = netdev_priv(ndev);
	struct fec_platform_data *pdata = dev_get_platdata(&fep->pdev->dev);
	unsigned char *iap, tmpaddr[ETH_ALEN];

	/*
	 * try to get mac address in following order:
	 *
	 * 1) module parameter via kernel command line in form
	 *    fec.macaddr=0x00,0x04,0x9f,0x01,0x30,0xe0
	 */
	iap = macaddr;

	/*
	 * 2) from device tree data
	 */
	if (!is_valid_ether_addr(iap)) {
		struct device_node *np = fep->pdev->dev.of_node;
		if (np) {
			const char *mac = of_get_mac_address(np);
			if (!IS_ERR(mac))
				iap = (unsigned char *) mac;
			else if (PTR_ERR(mac) == -EPROBE_DEFER)
				return -EPROBE_DEFER;
		}
	}

	/*
	 * 3) from flash or fuse (via platform data)
	 */
	if (!is_valid_ether_addr(iap)) {
#ifdef CONFIG_M5272
		if (FEC_FLASHMAC)
			iap = (unsigned char *)FEC_FLASHMAC;
#else
		if (pdata)
			iap = (unsigned char *)&pdata->mac;
#endif
	}

	/*
	 * 4) FEC mac registers set by bootloader
	 */
	if (!is_valid_ether_addr(iap)) {
		*((__be32 *) &tmpaddr[0]) =
			cpu_to_be32(readl(fep->hwp + FEC_ADDR_LOW));
		*((__be16 *) &tmpaddr[4]) =
			cpu_to_be16(readl(fep->hwp + FEC_ADDR_HIGH) >> 16);
		iap = &tmpaddr[0];
	}

	/*
	 * 5) random mac address
	 */
	if (!is_valid_ether_addr(iap)) {
		/* Report it and use a random ethernet address instead */
		dev_err(&fep->pdev->dev, "Invalid MAC address: %pM\n", iap);
		eth_hw_addr_random(ndev);
		dev_info(&fep->pdev->dev, "Using random MAC address: %pM\n",
			 ndev->dev_addr);
		return 0;
	}

	memcpy(ndev->dev_addr, iap, ETH_ALEN);

	/* Adjust MAC if using macaddr */
	if (iap == macaddr)
		 ndev->dev_addr[ETH_ALEN-1] = macaddr[ETH_ALEN-1] + fep->dev_id;

	return 0;
}

/* ------------------------------------------------------------------------- */

/*
 * Phy section
 */
static void fec_enet_adjust_link(struct net_device *ndev)
{
	struct fec_enet_private *fep = netdev_priv(ndev);
	struct phy_device *phy_dev = ndev->phydev;
	int status_change = 0;

	/*
	 * If the netdev is down, or is going down, we're not interested
	 * in link state events, so just mark our idea of the link as down
	 * and ignore the event.
	 */
	if (!netif_running(ndev) || !netif_device_present(ndev)) {
		fep->link = 0;
	} else if (phy_dev->link) {
		if (!fep->link) {
			fep->link = phy_dev->link;
			status_change = 1;
		}

		if (fep->full_duplex != phy_dev->duplex) {
			fep->full_duplex = phy_dev->duplex;
			status_change = 1;
		}

		if (phy_dev->speed != fep->speed) {
			fep->speed = phy_dev->speed;
			status_change = 1;
		}

		/* if any of the above changed restart the FEC */
		if (status_change) {
			napi_disable(&fep->napi);
			netif_tx_lock_bh(ndev);
			fec_restart(ndev);
			netif_tx_wake_all_queues(ndev);
			netif_tx_unlock_bh(ndev);
			napi_enable(&fep->napi);
		}
	} else {
		if (fep->link) {
			napi_disable(&fep->napi);
			netif_tx_lock_bh(ndev);
			fec_stop(ndev);
			netif_tx_unlock_bh(ndev);
			napi_enable(&fep->napi);
			fep->link = phy_dev->link;
			status_change = 1;
		}
	}

	if (status_change)
		phy_print_status(phy_dev);
}

static int fec_enet_mdio_wait(struct fec_enet_private *fep)
{
	uint ievent;
	int ret;

	ret = readl_poll_timeout_atomic(fep->hwp + FEC_IEVENT, ievent,
					ievent & FEC_ENET_MII, 2, 30000);

	if (!ret)
		writel(FEC_ENET_MII, fep->hwp + FEC_IEVENT);

	return ret;
}

static int fec_enet_mdio_read(struct mii_bus *bus, int mii_id, int regnum)
{
	struct fec_enet_private *fep = bus->priv;
	struct device *dev = &fep->pdev->dev;
	int ret = 0, frame_start, frame_addr, frame_op;
	bool is_c45 = !!(regnum & MII_ADDR_C45);

	ret = pm_runtime_resume_and_get(dev);
	if (ret < 0)
		return ret;

	if (is_c45) {
		frame_start = FEC_MMFR_ST_C45;

		/* write address */
		frame_addr = (regnum >> 16);
		writel(frame_start | FEC_MMFR_OP_ADDR_WRITE |
		       FEC_MMFR_PA(mii_id) | FEC_MMFR_RA(frame_addr) |
		       FEC_MMFR_TA | (regnum & 0xFFFF),
		       fep->hwp + FEC_MII_DATA);

		/* wait for end of transfer */
		ret = fec_enet_mdio_wait(fep);
		if (ret) {
			netdev_err(fep->netdev, "MDIO address write timeout\n");
			goto out;
		}

		frame_op = FEC_MMFR_OP_READ_C45;

	} else {
		/* C22 read */
		frame_op = FEC_MMFR_OP_READ;
		frame_start = FEC_MMFR_ST;
		frame_addr = regnum;
	}

	/* start a read op */
	writel(frame_start | frame_op |
		FEC_MMFR_PA(mii_id) | FEC_MMFR_RA(frame_addr) |
		FEC_MMFR_TA, fep->hwp + FEC_MII_DATA);

	/* wait for end of transfer */
	ret = fec_enet_mdio_wait(fep);
	if (ret) {
		netdev_err(fep->netdev, "MDIO read timeout\n");
		goto out;
	}

	ret = FEC_MMFR_DATA(readl(fep->hwp + FEC_MII_DATA));

out:
	pm_runtime_mark_last_busy(dev);
	pm_runtime_put_autosuspend(dev);

	return ret;
}

static int fec_enet_mdio_write(struct mii_bus *bus, int mii_id, int regnum,
			   u16 value)
{
	struct fec_enet_private *fep = bus->priv;
	struct device *dev = &fep->pdev->dev;
	int ret, frame_start, frame_addr;
	bool is_c45 = !!(regnum & MII_ADDR_C45);

	ret = pm_runtime_resume_and_get(dev);
	if (ret < 0)
		return ret;

	if (is_c45) {
		frame_start = FEC_MMFR_ST_C45;

		/* write address */
		frame_addr = (regnum >> 16);
		writel(frame_start | FEC_MMFR_OP_ADDR_WRITE |
		       FEC_MMFR_PA(mii_id) | FEC_MMFR_RA(frame_addr) |
		       FEC_MMFR_TA | (regnum & 0xFFFF),
		       fep->hwp + FEC_MII_DATA);

		/* wait for end of transfer */
		ret = fec_enet_mdio_wait(fep);
		if (ret) {
			netdev_err(fep->netdev, "MDIO address write timeout\n");
			goto out;
		}
	} else {
		/* C22 write */
		frame_start = FEC_MMFR_ST;
		frame_addr = regnum;
	}

	/* start a write op */
	writel(frame_start | FEC_MMFR_OP_WRITE |
		FEC_MMFR_PA(mii_id) | FEC_MMFR_RA(frame_addr) |
		FEC_MMFR_TA | FEC_MMFR_DATA(value),
		fep->hwp + FEC_MII_DATA);

	/* wait for end of transfer */
	ret = fec_enet_mdio_wait(fep);
	if (ret)
		netdev_err(fep->netdev, "MDIO write timeout\n");

out:
	pm_runtime_mark_last_busy(dev);
	pm_runtime_put_autosuspend(dev);

	return ret;
}

static void fec_enet_phy_reset_after_clk_enable(struct net_device *ndev)
{
	struct fec_enet_private *fep = netdev_priv(ndev);
	struct phy_device *phy_dev = ndev->phydev;

	if (phy_dev) {
		phy_reset_after_clk_enable(phy_dev);
	} else if (fep->phy_node) {
		/*
		 * If the PHY still is not bound to the MAC, but there is
		 * OF PHY node and a matching PHY device instance already,
		 * use the OF PHY node to obtain the PHY device instance,
		 * and then use that PHY device instance when triggering
		 * the PHY reset.
		 */
		phy_dev = of_phy_find_device(fep->phy_node);
		phy_reset_after_clk_enable(phy_dev);
		put_device(&phy_dev->mdio.dev);
	}
}

static int fec_enet_clk_enable(struct net_device *ndev, bool enable)
{
	struct fec_enet_private *fep = netdev_priv(ndev);
	int ret;

	if (enable) {
		ret = clk_prepare_enable(fep->clk_enet_out);
		if (ret)
			return ret;

		if (fep->clk_ptp) {
			mutex_lock(&fep->ptp_clk_mutex);
			ret = clk_prepare_enable(fep->clk_ptp);
			if (ret) {
				mutex_unlock(&fep->ptp_clk_mutex);
				goto failed_clk_ptp;
			} else {
				fep->ptp_clk_on = true;
			}
			mutex_unlock(&fep->ptp_clk_mutex);
		}

		ret = clk_prepare_enable(fep->clk_ref);
		if (ret)
			goto failed_clk_ref;

		ret = clk_prepare_enable(fep->clk_2x_txclk);
		if (ret)
			goto failed_clk_2x_txclk;

		fec_enet_phy_reset_after_clk_enable(ndev);
	} else {
		clk_disable_unprepare(fep->clk_enet_out);
		if (fep->clk_ptp) {
			mutex_lock(&fep->ptp_clk_mutex);
			clk_disable_unprepare(fep->clk_ptp);
			fep->ptp_clk_on = false;
			mutex_unlock(&fep->ptp_clk_mutex);
		}
		clk_disable_unprepare(fep->clk_ref);
		clk_disable_unprepare(fep->clk_2x_txclk);
	}

	return 0;

failed_clk_2x_txclk:
	if (fep->clk_ref)
		clk_disable_unprepare(fep->clk_ref);
failed_clk_ref:
	if (fep->clk_ptp) {
		mutex_lock(&fep->ptp_clk_mutex);
		clk_disable_unprepare(fep->clk_ptp);
		fep->ptp_clk_on = false;
		mutex_unlock(&fep->ptp_clk_mutex);
	}
failed_clk_ptp:
	clk_disable_unprepare(fep->clk_enet_out);

	return ret;
}

static int fec_restore_mii_bus(struct net_device *ndev)
{
	struct fec_enet_private *fep = netdev_priv(ndev);
	int ret;

	ret = pm_runtime_get_sync(&fep->pdev->dev);
	if (ret < 0)
		return ret;

	writel(0xffc00000, fep->hwp + FEC_IEVENT);
	writel(fep->phy_speed, fep->hwp + FEC_MII_SPEED);
	writel(FEC_ENET_MII, fep->hwp + FEC_IMASK);
	writel(FEC_ENET_ETHEREN, fep->hwp + FEC_ECNTRL);

	pm_runtime_mark_last_busy(&fep->pdev->dev);
	pm_runtime_put_autosuspend(&fep->pdev->dev);
	return 0;
}

static int fec_enet_mii_probe(struct net_device *ndev)
{
	struct fec_enet_private *fep = netdev_priv(ndev);
	struct phy_device *phy_dev = NULL;
	char mdio_bus_id[MII_BUS_ID_SIZE];
	char phy_name[MII_BUS_ID_SIZE + 3];
	int phy_id;
	int dev_id = fep->dev_id;

	if (fep->phy_node) {
		phy_dev = of_phy_connect(ndev, fep->phy_node,
					 &fec_enet_adjust_link, 0,
					 fep->phy_interface);
		if (!phy_dev) {
			netdev_err(ndev, "Unable to connect to phy\n");
			return -ENODEV;
		}
	} else {
		/* check for attached phy */
		for (phy_id = 0; (phy_id < PHY_MAX_ADDR); phy_id++) {
			if (!mdiobus_is_registered_device(fep->mii_bus, phy_id))
				continue;
			if (dev_id--)
				continue;
			strlcpy(mdio_bus_id, fep->mii_bus->id, MII_BUS_ID_SIZE);
			break;
		}

		if (phy_id >= PHY_MAX_ADDR) {
			netdev_info(ndev, "no PHY, assuming direct connection to switch\n");
			strlcpy(mdio_bus_id, "fixed-0", MII_BUS_ID_SIZE);
			phy_id = 0;
		}

		snprintf(phy_name, sizeof(phy_name),
			 PHY_ID_FMT, mdio_bus_id, phy_id);
		phy_dev = phy_connect(ndev, phy_name, &fec_enet_adjust_link,
				      fep->phy_interface);
	}

	if (IS_ERR(phy_dev)) {
		netdev_err(ndev, "could not attach to PHY\n");
		return PTR_ERR(phy_dev);
	}

	/* mask with MAC supported features */
	if (fep->quirks & FEC_QUIRK_HAS_GBIT) {
		phy_set_max_speed(phy_dev, 1000);
		phy_remove_link_mode(phy_dev,
				     ETHTOOL_LINK_MODE_1000baseT_Half_BIT);
#if !defined(CONFIG_M5272)
		phy_support_sym_pause(phy_dev);
#endif
	}
	else
		phy_set_max_speed(phy_dev, 100);

	fep->link = 0;
	fep->full_duplex = 0;

	phy_attached_info(phy_dev);

	return 0;
}

static int fec_enet_mii_init(struct platform_device *pdev)
{
	static struct mii_bus *fec0_mii_bus;
	static bool *fec_mii_bus_share;
	struct net_device *ndev = platform_get_drvdata(pdev);
	struct fec_enet_private *fep = netdev_priv(ndev);
	bool suppress_preamble = false;
	struct device_node *node;
	int err = -ENXIO;
	u32 mii_speed, holdtime;
	u32 bus_freq;

	/*
	 * The i.MX28 dual fec interfaces are not equal.
	 * Here are the differences:
	 *
	 *  - fec0 supports MII & RMII modes while fec1 only supports RMII
	 *  - fec0 acts as the 1588 time master while fec1 is slave
	 *  - external phys can only be configured by fec0
	 *
	 * That is to say fec1 can not work independently. It only works
	 * when fec0 is working. The reason behind this design is that the
	 * second interface is added primarily for Switch mode.
	 *
	 * Because of the last point above, both phys are attached on fec0
	 * mdio interface in board design, and need to be configured by
	 * fec0 mii_bus.
	 */
	if ((fep->quirks & FEC_QUIRK_SINGLE_MDIO) && fep->dev_id > 0) {
		/* fec1 uses fec0 mii_bus */
		if (mii_cnt && fec0_mii_bus) {
			fep->mii_bus = fec0_mii_bus;
			*fec_mii_bus_share = true;
			mii_cnt++;
			return 0;
		}
		return -ENOENT;
	}

	bus_freq = 2500000; /* 2.5MHz by default */
	node = of_get_child_by_name(pdev->dev.of_node, "mdio");
	if (node) {
		of_property_read_u32(node, "clock-frequency", &bus_freq);
		suppress_preamble = of_property_read_bool(node,
							  "suppress-preamble");
	}

	/*
	 * Set MII speed (= clk_get_rate() / 2 * phy_speed)
	 *
	 * The formula for FEC MDC is 'ref_freq / (MII_SPEED x 2)' while
	 * for ENET-MAC is 'ref_freq / ((MII_SPEED + 1) x 2)'.  The i.MX28
	 * Reference Manual has an error on this, and gets fixed on i.MX6Q
	 * document.
	 */
	mii_speed = DIV_ROUND_UP(clk_get_rate(fep->clk_ipg), bus_freq * 2);
	if (fep->quirks & FEC_QUIRK_ENET_MAC)
		mii_speed--;
	if (mii_speed > 63) {
		dev_err(&pdev->dev,
			"fec clock (%lu) too fast to get right mii speed\n",
			clk_get_rate(fep->clk_ipg));
		err = -EINVAL;
		goto err_out;
	}

	/*
	 * The i.MX28 and i.MX6 types have another filed in the MSCR (aka
	 * MII_SPEED) register that defines the MDIO output hold time. Earlier
	 * versions are RAZ there, so just ignore the difference and write the
	 * register always.
	 * The minimal hold time according to IEE802.3 (clause 22) is 10 ns.
	 * HOLDTIME + 1 is the number of clk cycles the fec is holding the
	 * output.
	 * The HOLDTIME bitfield takes values between 0 and 7 (inclusive).
	 * Given that ceil(clkrate / 5000000) <= 64, the calculation for
	 * holdtime cannot result in a value greater than 3.
	 */
	holdtime = DIV_ROUND_UP(clk_get_rate(fep->clk_ipg), 100000000) - 1;

	fep->phy_speed = mii_speed << 1 | holdtime << 8;

	if (suppress_preamble)
		fep->phy_speed |= BIT(7);

	if (fep->quirks & FEC_QUIRK_CLEAR_SETUP_MII) {
		/* Clear MMFR to avoid to generate MII event by writing MSCR.
		 * MII event generation condition:
		 * - writing MSCR:
		 *	- mmfr[31:0]_not_zero & mscr[7:0]_is_zero &
		 *	  mscr_reg_data_in[7:0] != 0
		 * - writing MMFR:
		 *	- mscr[7:0]_not_zero
		 */
		writel(0, fep->hwp + FEC_MII_DATA);
	}

	writel(fep->phy_speed, fep->hwp + FEC_MII_SPEED);

	/* Clear any pending transaction complete indication */
	writel(FEC_ENET_MII, fep->hwp + FEC_IEVENT);

	fep->mii_bus = mdiobus_alloc();
	if (fep->mii_bus == NULL) {
		err = -ENOMEM;
		goto err_out;
	}

	fep->mii_bus->name = "fec_enet_mii_bus";
	fep->mii_bus->read = fec_enet_mdio_read;
	fep->mii_bus->write = fec_enet_mdio_write;
	snprintf(fep->mii_bus->id, MII_BUS_ID_SIZE, "%s-%x",
		pdev->name, fep->dev_id + 1);
	fep->mii_bus->priv = fep;
	fep->mii_bus->parent = &pdev->dev;

	err = of_mdiobus_register(fep->mii_bus, node);
	if (err)
		goto err_out_free_mdiobus;
	of_node_put(node);

	mii_cnt++;

	/* save fec0 mii_bus */
	if (fep->quirks & FEC_QUIRK_SINGLE_MDIO) {
		fec0_mii_bus = fep->mii_bus;
		fec_mii_bus_share = &fep->mii_bus_share;
	}

	return 0;

err_out_free_mdiobus:
	mdiobus_free(fep->mii_bus);
err_out:
	of_node_put(node);
	return err;
}

static void fec_enet_mii_remove(struct fec_enet_private *fep)
{
	if (--mii_cnt == 0) {
		mdiobus_unregister(fep->mii_bus);
		mdiobus_free(fep->mii_bus);
	}
}

static void fec_enet_get_drvinfo(struct net_device *ndev,
				 struct ethtool_drvinfo *info)
{
	struct fec_enet_private *fep = netdev_priv(ndev);

	strlcpy(info->driver, fep->pdev->dev.driver->name,
		sizeof(info->driver));
	strlcpy(info->bus_info, dev_name(&ndev->dev), sizeof(info->bus_info));
}

static int fec_enet_get_regs_len(struct net_device *ndev)
{
	struct fec_enet_private *fep = netdev_priv(ndev);
	struct resource *r;
	int s = 0;

	r = platform_get_resource(fep->pdev, IORESOURCE_MEM, 0);
	if (r)
		s = resource_size(r);

	return s;
}

/* List of registers that can be safety be read to dump them with ethtool */
#if defined(CONFIG_M523x) || defined(CONFIG_M527x) || defined(CONFIG_M528x) || \
	defined(CONFIG_M520x) || defined(CONFIG_M532x) || defined(CONFIG_ARM) || \
	defined(CONFIG_ARM64) || defined(CONFIG_COMPILE_TEST)
static __u32 fec_enet_register_version = 2;
static u32 fec_enet_register_offset[] = {
	FEC_IEVENT, FEC_IMASK, FEC_R_DES_ACTIVE_0, FEC_X_DES_ACTIVE_0,
	FEC_ECNTRL, FEC_MII_DATA, FEC_MII_SPEED, FEC_MIB_CTRLSTAT, FEC_R_CNTRL,
	FEC_X_CNTRL, FEC_ADDR_LOW, FEC_ADDR_HIGH, FEC_OPD, FEC_TXIC0, FEC_TXIC1,
	FEC_TXIC2, FEC_RXIC0, FEC_RXIC1, FEC_RXIC2, FEC_HASH_TABLE_HIGH,
	FEC_HASH_TABLE_LOW, FEC_GRP_HASH_TABLE_HIGH, FEC_GRP_HASH_TABLE_LOW,
	FEC_X_WMRK, FEC_R_BOUND, FEC_R_FSTART, FEC_R_DES_START_1,
	FEC_X_DES_START_1, FEC_R_BUFF_SIZE_1, FEC_R_DES_START_2,
	FEC_X_DES_START_2, FEC_R_BUFF_SIZE_2, FEC_R_DES_START_0,
	FEC_X_DES_START_0, FEC_R_BUFF_SIZE_0, FEC_R_FIFO_RSFL, FEC_R_FIFO_RSEM,
	FEC_R_FIFO_RAEM, FEC_R_FIFO_RAFL, FEC_RACC, FEC_RCMR_1, FEC_RCMR_2,
	FEC_DMA_CFG_1, FEC_DMA_CFG_2, FEC_R_DES_ACTIVE_1, FEC_X_DES_ACTIVE_1,
	FEC_R_DES_ACTIVE_2, FEC_X_DES_ACTIVE_2, FEC_QOS_SCHEME,
	RMON_T_DROP, RMON_T_PACKETS, RMON_T_BC_PKT, RMON_T_MC_PKT,
	RMON_T_CRC_ALIGN, RMON_T_UNDERSIZE, RMON_T_OVERSIZE, RMON_T_FRAG,
	RMON_T_JAB, RMON_T_COL, RMON_T_P64, RMON_T_P65TO127, RMON_T_P128TO255,
	RMON_T_P256TO511, RMON_T_P512TO1023, RMON_T_P1024TO2047,
	RMON_T_P_GTE2048, RMON_T_OCTETS,
	IEEE_T_DROP, IEEE_T_FRAME_OK, IEEE_T_1COL, IEEE_T_MCOL, IEEE_T_DEF,
	IEEE_T_LCOL, IEEE_T_EXCOL, IEEE_T_MACERR, IEEE_T_CSERR, IEEE_T_SQE,
	IEEE_T_FDXFC, IEEE_T_OCTETS_OK,
	RMON_R_PACKETS, RMON_R_BC_PKT, RMON_R_MC_PKT, RMON_R_CRC_ALIGN,
	RMON_R_UNDERSIZE, RMON_R_OVERSIZE, RMON_R_FRAG, RMON_R_JAB,
	RMON_R_RESVD_O, RMON_R_P64, RMON_R_P65TO127, RMON_R_P128TO255,
	RMON_R_P256TO511, RMON_R_P512TO1023, RMON_R_P1024TO2047,
	RMON_R_P_GTE2048, RMON_R_OCTETS,
	IEEE_R_DROP, IEEE_R_FRAME_OK, IEEE_R_CRC, IEEE_R_ALIGN, IEEE_R_MACERR,
	IEEE_R_FDXFC, IEEE_R_OCTETS_OK
};
#else
static __u32 fec_enet_register_version = 1;
static u32 fec_enet_register_offset[] = {
	FEC_ECNTRL, FEC_IEVENT, FEC_IMASK, FEC_IVEC, FEC_R_DES_ACTIVE_0,
	FEC_R_DES_ACTIVE_1, FEC_R_DES_ACTIVE_2, FEC_X_DES_ACTIVE_0,
	FEC_X_DES_ACTIVE_1, FEC_X_DES_ACTIVE_2, FEC_MII_DATA, FEC_MII_SPEED,
	FEC_R_BOUND, FEC_R_FSTART, FEC_X_WMRK, FEC_X_FSTART, FEC_R_CNTRL,
	FEC_MAX_FRM_LEN, FEC_X_CNTRL, FEC_ADDR_LOW, FEC_ADDR_HIGH,
	FEC_GRP_HASH_TABLE_HIGH, FEC_GRP_HASH_TABLE_LOW, FEC_R_DES_START_0,
	FEC_R_DES_START_1, FEC_R_DES_START_2, FEC_X_DES_START_0,
	FEC_X_DES_START_1, FEC_X_DES_START_2, FEC_R_BUFF_SIZE_0,
	FEC_R_BUFF_SIZE_1, FEC_R_BUFF_SIZE_2
};
#endif

static void fec_enet_get_regs(struct net_device *ndev,
			      struct ethtool_regs *regs, void *regbuf)
{
	struct fec_enet_private *fep = netdev_priv(ndev);
	u32 __iomem *theregs = (u32 __iomem *)fep->hwp;
	struct device *dev = &fep->pdev->dev;
	u32 *buf = (u32 *)regbuf;
	u32 i, off;
	int ret;

	ret = pm_runtime_resume_and_get(dev);
	if (ret < 0)
		return;

	regs->version = fec_enet_register_version;

	memset(buf, 0, regs->len);

	for (i = 0; i < ARRAY_SIZE(fec_enet_register_offset); i++) {
		off = fec_enet_register_offset[i];

		if ((off == FEC_R_BOUND || off == FEC_R_FSTART) &&
		    !(fep->quirks & FEC_QUIRK_HAS_FRREG))
			continue;

		off >>= 2;
		buf[off] = readl(&theregs[off]);
	}

	pm_runtime_mark_last_busy(dev);
	pm_runtime_put_autosuspend(dev);
}

static int fec_enet_get_ts_info(struct net_device *ndev,
				struct ethtool_ts_info *info)
{
	struct fec_enet_private *fep = netdev_priv(ndev);

	if (fep->bufdesc_ex) {

		info->so_timestamping = SOF_TIMESTAMPING_TX_SOFTWARE |
					SOF_TIMESTAMPING_RX_SOFTWARE |
					SOF_TIMESTAMPING_SOFTWARE |
					SOF_TIMESTAMPING_TX_HARDWARE |
					SOF_TIMESTAMPING_RX_HARDWARE |
					SOF_TIMESTAMPING_RAW_HARDWARE;
		if (fep->ptp_clock)
			info->phc_index = ptp_clock_index(fep->ptp_clock);
		else
			info->phc_index = -1;

		info->tx_types = (1 << HWTSTAMP_TX_OFF) |
				 (1 << HWTSTAMP_TX_ON);

		info->rx_filters = (1 << HWTSTAMP_FILTER_NONE) |
				   (1 << HWTSTAMP_FILTER_ALL);
		return 0;
	} else {
		return ethtool_op_get_ts_info(ndev, info);
	}
}

#if !defined(CONFIG_M5272)

static void fec_enet_get_pauseparam(struct net_device *ndev,
				    struct ethtool_pauseparam *pause)
{
	struct fec_enet_private *fep = netdev_priv(ndev);

	pause->autoneg = (fep->pause_flag & FEC_PAUSE_FLAG_AUTONEG) != 0;
	pause->tx_pause = (fep->pause_flag & FEC_PAUSE_FLAG_ENABLE) != 0;
	pause->rx_pause = pause->tx_pause;
}

static int fec_enet_set_pauseparam(struct net_device *ndev,
				   struct ethtool_pauseparam *pause)
{
	struct fec_enet_private *fep = netdev_priv(ndev);

	if (!ndev->phydev)
		return -ENODEV;

	if (pause->tx_pause != pause->rx_pause) {
		netdev_info(ndev,
			"hardware only support enable/disable both tx and rx");
		return -EINVAL;
	}

	fep->pause_flag = 0;

	/* tx pause must be same as rx pause */
	fep->pause_flag |= pause->rx_pause ? FEC_PAUSE_FLAG_ENABLE : 0;
	fep->pause_flag |= pause->autoneg ? FEC_PAUSE_FLAG_AUTONEG : 0;

	phy_set_sym_pause(ndev->phydev, pause->rx_pause, pause->tx_pause,
			  pause->autoneg);

	if (pause->autoneg) {
		if (netif_running(ndev))
			fec_stop(ndev);
		phy_start_aneg(ndev->phydev);
	}
	if (netif_running(ndev)) {
		napi_disable(&fep->napi);
		netif_tx_lock_bh(ndev);
		fec_restart(ndev);
		netif_tx_wake_all_queues(ndev);
		netif_tx_unlock_bh(ndev);
		napi_enable(&fep->napi);
	}

	return 0;
}

static const struct fec_stat {
	char name[ETH_GSTRING_LEN];
	u16 offset;
} fec_stats[] = {
	/* RMON TX */
	{ "tx_dropped", RMON_T_DROP },
	{ "tx_packets", RMON_T_PACKETS },
	{ "tx_broadcast", RMON_T_BC_PKT },
	{ "tx_multicast", RMON_T_MC_PKT },
	{ "tx_crc_errors", RMON_T_CRC_ALIGN },
	{ "tx_undersize", RMON_T_UNDERSIZE },
	{ "tx_oversize", RMON_T_OVERSIZE },
	{ "tx_fragment", RMON_T_FRAG },
	{ "tx_jabber", RMON_T_JAB },
	{ "tx_collision", RMON_T_COL },
	{ "tx_64byte", RMON_T_P64 },
	{ "tx_65to127byte", RMON_T_P65TO127 },
	{ "tx_128to255byte", RMON_T_P128TO255 },
	{ "tx_256to511byte", RMON_T_P256TO511 },
	{ "tx_512to1023byte", RMON_T_P512TO1023 },
	{ "tx_1024to2047byte", RMON_T_P1024TO2047 },
	{ "tx_GTE2048byte", RMON_T_P_GTE2048 },
	{ "tx_octets", RMON_T_OCTETS },

	/* IEEE TX */
	{ "IEEE_tx_drop", IEEE_T_DROP },
	{ "IEEE_tx_frame_ok", IEEE_T_FRAME_OK },
	{ "IEEE_tx_1col", IEEE_T_1COL },
	{ "IEEE_tx_mcol", IEEE_T_MCOL },
	{ "IEEE_tx_def", IEEE_T_DEF },
	{ "IEEE_tx_lcol", IEEE_T_LCOL },
	{ "IEEE_tx_excol", IEEE_T_EXCOL },
	{ "IEEE_tx_macerr", IEEE_T_MACERR },
	{ "IEEE_tx_cserr", IEEE_T_CSERR },
	{ "IEEE_tx_sqe", IEEE_T_SQE },
	{ "IEEE_tx_fdxfc", IEEE_T_FDXFC },
	{ "IEEE_tx_octets_ok", IEEE_T_OCTETS_OK },

	/* RMON RX */
	{ "rx_packets", RMON_R_PACKETS },
	{ "rx_broadcast", RMON_R_BC_PKT },
	{ "rx_multicast", RMON_R_MC_PKT },
	{ "rx_crc_errors", RMON_R_CRC_ALIGN },
	{ "rx_undersize", RMON_R_UNDERSIZE },
	{ "rx_oversize", RMON_R_OVERSIZE },
	{ "rx_fragment", RMON_R_FRAG },
	{ "rx_jabber", RMON_R_JAB },
	{ "rx_64byte", RMON_R_P64 },
	{ "rx_65to127byte", RMON_R_P65TO127 },
	{ "rx_128to255byte", RMON_R_P128TO255 },
	{ "rx_256to511byte", RMON_R_P256TO511 },
	{ "rx_512to1023byte", RMON_R_P512TO1023 },
	{ "rx_1024to2047byte", RMON_R_P1024TO2047 },
	{ "rx_GTE2048byte", RMON_R_P_GTE2048 },
	{ "rx_octets", RMON_R_OCTETS },

	/* IEEE RX */
	{ "IEEE_rx_drop", IEEE_R_DROP },
	{ "IEEE_rx_frame_ok", IEEE_R_FRAME_OK },
	{ "IEEE_rx_crc", IEEE_R_CRC },
	{ "IEEE_rx_align", IEEE_R_ALIGN },
	{ "IEEE_rx_macerr", IEEE_R_MACERR },
	{ "IEEE_rx_fdxfc", IEEE_R_FDXFC },
	{ "IEEE_rx_octets_ok", IEEE_R_OCTETS_OK },
};

#define FEC_STATS_SIZE		(ARRAY_SIZE(fec_stats) * sizeof(u64))

static void fec_enet_update_ethtool_stats(struct net_device *dev)
{
	struct fec_enet_private *fep = netdev_priv(dev);
	int i;

	for (i = 0; i < ARRAY_SIZE(fec_stats); i++)
		fep->ethtool_stats[i] = readl(fep->hwp + fec_stats[i].offset);
}

static void fec_enet_get_ethtool_stats(struct net_device *dev,
				       struct ethtool_stats *stats, u64 *data)
{
	struct fec_enet_private *fep = netdev_priv(dev);

	if (netif_running(dev))
		fec_enet_update_ethtool_stats(dev);

	memcpy(data, fep->ethtool_stats, FEC_STATS_SIZE);
}

static void fec_enet_get_strings(struct net_device *netdev,
	u32 stringset, u8 *data)
{
	int i;
	switch (stringset) {
	case ETH_SS_STATS:
		for (i = 0; i < ARRAY_SIZE(fec_stats); i++)
			memcpy(data + i * ETH_GSTRING_LEN,
				fec_stats[i].name, ETH_GSTRING_LEN);
		break;
	}
}

static int fec_enet_get_sset_count(struct net_device *dev, int sset)
{
	switch (sset) {
	case ETH_SS_STATS:
		return ARRAY_SIZE(fec_stats);
	default:
		return -EOPNOTSUPP;
	}
}

static void fec_enet_clear_ethtool_stats(struct net_device *dev)
{
	struct fec_enet_private *fep = netdev_priv(dev);
	int i;

	/* Disable MIB statistics counters */
	writel(FEC_MIB_CTRLSTAT_DISABLE, fep->hwp + FEC_MIB_CTRLSTAT);

	for (i = 0; i < ARRAY_SIZE(fec_stats); i++)
		writel(0, fep->hwp + fec_stats[i].offset);

	/* Don't disable MIB statistics counters */
	writel(0, fep->hwp + FEC_MIB_CTRLSTAT);
}

#else	/* !defined(CONFIG_M5272) */
#define FEC_STATS_SIZE	0
static inline void fec_enet_update_ethtool_stats(struct net_device *dev)
{
}

static inline void fec_enet_clear_ethtool_stats(struct net_device *dev)
{
}
#endif /* !defined(CONFIG_M5272) */

/* ITR clock source is enet system clock (clk_ahb).
 * TCTT unit is cycle_ns * 64 cycle
 * So, the ICTT value = X us / (cycle_ns * 64)
 */
static int fec_enet_us_to_itr_clock(struct net_device *ndev, int us)
{
	struct fec_enet_private *fep = netdev_priv(ndev);

	return us * (fep->itr_clk_rate / 64000) / 1000;
}

/* Set threshold for interrupt coalescing */
static void fec_enet_itr_coal_set(struct net_device *ndev)
{
	struct fec_enet_private *fep = netdev_priv(ndev);
	int rx_itr, tx_itr;

	/* Must be greater than zero to avoid unpredictable behavior */
	if (!fep->rx_time_itr || !fep->rx_pkts_itr ||
	    !fep->tx_time_itr || !fep->tx_pkts_itr)
		return;

	/* Select enet system clock as Interrupt Coalescing
	 * timer Clock Source
	 */
	rx_itr = FEC_ITR_CLK_SEL;
	tx_itr = FEC_ITR_CLK_SEL;

	/* set ICFT and ICTT */
	rx_itr |= FEC_ITR_ICFT(fep->rx_pkts_itr);
	rx_itr |= FEC_ITR_ICTT(fec_enet_us_to_itr_clock(ndev, fep->rx_time_itr));
	tx_itr |= FEC_ITR_ICFT(fep->tx_pkts_itr);
	tx_itr |= FEC_ITR_ICTT(fec_enet_us_to_itr_clock(ndev, fep->tx_time_itr));

	rx_itr |= FEC_ITR_EN;
	tx_itr |= FEC_ITR_EN;

	writel(tx_itr, fep->hwp + FEC_TXIC0);
	writel(rx_itr, fep->hwp + FEC_RXIC0);
	if (fep->quirks & FEC_QUIRK_HAS_AVB) {
		writel(tx_itr, fep->hwp + FEC_TXIC1);
		writel(rx_itr, fep->hwp + FEC_RXIC1);
		writel(tx_itr, fep->hwp + FEC_TXIC2);
		writel(rx_itr, fep->hwp + FEC_RXIC2);
	}
}

static int
fec_enet_get_coalesce(struct net_device *ndev, struct ethtool_coalesce *ec)
{
	struct fec_enet_private *fep = netdev_priv(ndev);

	if (!(fep->quirks & FEC_QUIRK_HAS_COALESCE))
		return -EOPNOTSUPP;

	ec->rx_coalesce_usecs = fep->rx_time_itr;
	ec->rx_max_coalesced_frames = fep->rx_pkts_itr;

	ec->tx_coalesce_usecs = fep->tx_time_itr;
	ec->tx_max_coalesced_frames = fep->tx_pkts_itr;

	return 0;
}

static int
fec_enet_set_coalesce(struct net_device *ndev, struct ethtool_coalesce *ec)
{
	struct fec_enet_private *fep = netdev_priv(ndev);
	struct device *dev = &fep->pdev->dev;
	unsigned int cycle;

	if (!(fep->quirks & FEC_QUIRK_HAS_COALESCE))
		return -EOPNOTSUPP;

	if (ec->rx_max_coalesced_frames > 255) {
		dev_err(dev, "Rx coalesced frames exceed hardware limitation\n");
		return -EINVAL;
	}

	if (ec->tx_max_coalesced_frames > 255) {
		dev_err(dev, "Tx coalesced frame exceed hardware limitation\n");
		return -EINVAL;
	}

	cycle = fec_enet_us_to_itr_clock(ndev, ec->rx_coalesce_usecs);
	if (cycle > 0xFFFF) {
		dev_err(dev, "Rx coalesced usec exceed hardware limitation\n");
		return -EINVAL;
	}

	cycle = fec_enet_us_to_itr_clock(ndev, ec->tx_coalesce_usecs);
	if (cycle > 0xFFFF) {
		dev_err(dev, "Tx coalesced usec exceed hardware limitation\n");
		return -EINVAL;
	}

	fep->rx_time_itr = ec->rx_coalesce_usecs;
	fep->rx_pkts_itr = ec->rx_max_coalesced_frames;

	fep->tx_time_itr = ec->tx_coalesce_usecs;
	fep->tx_pkts_itr = ec->tx_max_coalesced_frames;

	fec_enet_itr_coal_set(ndev);

	return 0;
}

static void fec_enet_itr_coal_init(struct net_device *ndev)
{
	struct ethtool_coalesce ec;

	ec.rx_coalesce_usecs = FEC_ITR_ICTT_DEFAULT;
	ec.rx_max_coalesced_frames = FEC_ITR_ICFT_DEFAULT;

	ec.tx_coalesce_usecs = FEC_ITR_ICTT_DEFAULT;
	ec.tx_max_coalesced_frames = FEC_ITR_ICFT_DEFAULT;

	fec_enet_set_coalesce(ndev, &ec);
}

static int fec_enet_get_tunable(struct net_device *netdev,
				const struct ethtool_tunable *tuna,
				void *data)
{
	struct fec_enet_private *fep = netdev_priv(netdev);
	int ret = 0;

	switch (tuna->id) {
	case ETHTOOL_RX_COPYBREAK:
		*(u32 *)data = fep->rx_copybreak;
		break;
	default:
		ret = -EINVAL;
		break;
	}

	return ret;
}

static int fec_enet_set_tunable(struct net_device *netdev,
				const struct ethtool_tunable *tuna,
				const void *data)
{
	struct fec_enet_private *fep = netdev_priv(netdev);
	int ret = 0;

	switch (tuna->id) {
	case ETHTOOL_RX_COPYBREAK:
		fep->rx_copybreak = *(u32 *)data;
		break;
	default:
		ret = -EINVAL;
		break;
	}

	return ret;
}

/* LPI Sleep Ts count base on tx clk (clk_ref).
 * The lpi sleep cnt value = X us / (cycle_ns)
 */
static int fec_enet_us_to_tx_cycle(struct net_device *ndev, int us)
{
	struct fec_enet_private *fep = netdev_priv(ndev);

	return us * (fep->clk_ref_rate / 1000) / 1000;
}

static int fec_enet_eee_mode_set(struct net_device *ndev, bool enable)
{
	struct fec_enet_private *fep = netdev_priv(ndev);
	struct ethtool_eee *p = &fep->eee;
	unsigned int sleep_cycle, wake_cycle;
	int ret = 0;

	if (enable) {
		ret = phy_init_eee(ndev->phydev, 0);
		if (ret)
			return ret;

		sleep_cycle = fec_enet_us_to_tx_cycle(ndev, p->tx_lpi_timer);
		wake_cycle = sleep_cycle;
	} else {
		sleep_cycle = 0;
		wake_cycle = 0;
	}

	p->tx_lpi_enabled = enable;
	p->eee_enabled = enable;
	p->eee_active = enable;

	writel(sleep_cycle, fep->hwp + FEC_LPI_SLEEP);
	writel(wake_cycle, fep->hwp + FEC_LPI_WAKE);

	return 0;
}

static int
fec_enet_get_eee(struct net_device *ndev, struct ethtool_eee *edata)
{
	struct fec_enet_private *fep = netdev_priv(ndev);
	struct ethtool_eee *p = &fep->eee;

	if (!(fep->quirks & FEC_QUIRK_HAS_EEE))
		return -EOPNOTSUPP;

	if (!netif_running(ndev))
		return -ENETDOWN;

	edata->eee_enabled = p->eee_enabled;
	edata->eee_active = p->eee_active;
	edata->tx_lpi_timer = p->tx_lpi_timer;
	edata->tx_lpi_enabled = p->tx_lpi_enabled;

	return phy_ethtool_get_eee(ndev->phydev, edata);
}

static int
fec_enet_set_eee(struct net_device *ndev, struct ethtool_eee *edata)
{
	struct fec_enet_private *fep = netdev_priv(ndev);
	struct ethtool_eee *p = &fep->eee;
	int ret = 0;

	if (!(fep->quirks & FEC_QUIRK_HAS_EEE))
		return -EOPNOTSUPP;

	if (!netif_running(ndev))
		return -ENETDOWN;

	p->tx_lpi_timer = edata->tx_lpi_timer;

	if (!edata->eee_enabled || !edata->tx_lpi_enabled ||
	    !edata->tx_lpi_timer)
		ret = fec_enet_eee_mode_set(ndev, false);
	else
		ret = fec_enet_eee_mode_set(ndev, true);

	if (ret)
		return ret;

	return phy_ethtool_set_eee(ndev->phydev, edata);
}

static void
fec_enet_get_wol(struct net_device *ndev, struct ethtool_wolinfo *wol)
{
	struct fec_enet_private *fep = netdev_priv(ndev);

	if (fep->wol_flag & FEC_WOL_HAS_MAGIC_PACKET) {
		wol->supported = WAKE_MAGIC;
		wol->wolopts = fep->wol_flag & FEC_WOL_FLAG_ENABLE ? WAKE_MAGIC : 0;
	} else {
		wol->supported = wol->wolopts = 0;
	}
}

static int
fec_enet_set_wol(struct net_device *ndev, struct ethtool_wolinfo *wol)
{
	struct fec_enet_private *fep = netdev_priv(ndev);

	if (!(fep->wol_flag & FEC_WOL_HAS_MAGIC_PACKET))
		return -EINVAL;

	if (wol->wolopts & ~WAKE_MAGIC)
		return -EINVAL;

	device_set_wakeup_enable(&ndev->dev, wol->wolopts & WAKE_MAGIC);
	if (device_may_wakeup(&ndev->dev))
		fep->wol_flag |= FEC_WOL_FLAG_ENABLE;
	else
		fep->wol_flag &= (~FEC_WOL_FLAG_ENABLE);

	return 0;
}

static const struct ethtool_ops fec_enet_ethtool_ops = {
	.supported_coalesce_params = ETHTOOL_COALESCE_USECS |
				     ETHTOOL_COALESCE_MAX_FRAMES,
	.get_drvinfo		= fec_enet_get_drvinfo,
	.get_regs_len		= fec_enet_get_regs_len,
	.get_regs		= fec_enet_get_regs,
	.nway_reset		= phy_ethtool_nway_reset,
	.get_link		= ethtool_op_get_link,
	.get_coalesce		= fec_enet_get_coalesce,
	.set_coalesce		= fec_enet_set_coalesce,
#ifndef CONFIG_M5272
	.get_pauseparam		= fec_enet_get_pauseparam,
	.set_pauseparam		= fec_enet_set_pauseparam,
	.get_strings		= fec_enet_get_strings,
	.get_ethtool_stats	= fec_enet_get_ethtool_stats,
	.get_sset_count		= fec_enet_get_sset_count,
#endif
	.get_ts_info		= fec_enet_get_ts_info,
	.get_tunable		= fec_enet_get_tunable,
	.set_tunable		= fec_enet_set_tunable,
	.get_wol		= fec_enet_get_wol,
	.set_wol		= fec_enet_set_wol,
	.get_eee		= fec_enet_get_eee,
	.set_eee		= fec_enet_set_eee,
	.get_link_ksettings	= phy_ethtool_get_link_ksettings,
	.set_link_ksettings	= phy_ethtool_set_link_ksettings,
};

static int fec_enet_ioctl(struct net_device *ndev, struct ifreq *rq, int cmd)
{
	struct fec_enet_private *fep = netdev_priv(ndev);
	struct phy_device *phydev = ndev->phydev;

	if (!netif_running(ndev))
		return -EINVAL;

	if (!phydev)
		return -ENODEV;

	if (fep->bufdesc_ex) {
		bool use_fec_hwts = !phy_has_hwtstamp(phydev);

		if (cmd == SIOCSHWTSTAMP) {
			if (use_fec_hwts)
				return fec_ptp_set(ndev, rq);
			fec_ptp_disable_hwts(ndev);
		} else if (cmd == SIOCGHWTSTAMP) {
			if (use_fec_hwts)
				return fec_ptp_get(ndev, rq);
		}
	}

	return phy_mii_ioctl(phydev, rq, cmd);
}

static void fec_enet_free_buffers(struct net_device *ndev)
{
	struct fec_enet_private *fep = netdev_priv(ndev);
	unsigned int i;
	struct sk_buff *skb;
	struct bufdesc	*bdp;
	struct fec_enet_priv_tx_q *txq;
	struct fec_enet_priv_rx_q *rxq;
	unsigned int q;

	for (q = 0; q < fep->num_rx_queues; q++) {
		rxq = fep->rx_queue[q];
		bdp = rxq->bd.base;
		for (i = 0; i < rxq->bd.ring_size; i++) {
			skb = rxq->rx_skbuff[i];
			rxq->rx_skbuff[i] = NULL;
			if (skb) {
				dma_unmap_single(&fep->pdev->dev,
						 fec32_to_cpu(bdp->cbd_bufaddr),
						 FEC_ENET_RX_FRSIZE - fep->rx_align,
						 DMA_FROM_DEVICE);
				dev_kfree_skb(skb);
			}
			bdp = fec_enet_get_nextdesc(bdp, &rxq->bd);
		}
	}

	for (q = 0; q < fep->num_tx_queues; q++) {
		txq = fep->tx_queue[q];
		for (i = 0; i < txq->bd.ring_size; i++) {
			kfree(txq->tx_bounce[i]);
			txq->tx_bounce[i] = NULL;
			skb = txq->tx_skbuff[i];
			txq->tx_skbuff[i] = NULL;
			dev_kfree_skb(skb);
		}
	}
}

static void fec_enet_free_queue(struct net_device *ndev)
{
	struct fec_enet_private *fep = netdev_priv(ndev);
	int i;
	struct fec_enet_priv_tx_q *txq;

	for (i = 0; i < fep->num_tx_queues; i++)
		if (fep->tx_queue[i] && fep->tx_queue[i]->tso_hdrs) {
			txq = fep->tx_queue[i];
			dma_free_coherent(&fep->pdev->dev,
					  txq->bd.ring_size * TSO_HEADER_SIZE,
					  txq->tso_hdrs,
					  txq->tso_hdrs_dma);
		}

	for (i = 0; i < fep->num_rx_queues; i++)
		kfree(fep->rx_queue[i]);
	for (i = 0; i < fep->num_tx_queues; i++)
		kfree(fep->tx_queue[i]);
}

static int fec_enet_alloc_queue(struct net_device *ndev)
{
	struct fec_enet_private *fep = netdev_priv(ndev);
	int i;
	int ret = 0;
	struct fec_enet_priv_tx_q *txq;

	for (i = 0; i < fep->num_tx_queues; i++) {
		txq = kzalloc(sizeof(*txq), GFP_KERNEL);
		if (!txq) {
			ret = -ENOMEM;
			goto alloc_failed;
		}

		fep->tx_queue[i] = txq;
		txq->bd.ring_size = TX_RING_SIZE;
		fep->total_tx_ring_size += fep->tx_queue[i]->bd.ring_size;

		txq->tx_stop_threshold = FEC_MAX_SKB_DESCS;
		txq->tx_wake_threshold =
			(txq->bd.ring_size - txq->tx_stop_threshold) / 2;

		txq->tso_hdrs = dma_alloc_coherent(&fep->pdev->dev,
					txq->bd.ring_size * TSO_HEADER_SIZE,
					&txq->tso_hdrs_dma,
					GFP_KERNEL);
		if (!txq->tso_hdrs) {
			ret = -ENOMEM;
			goto alloc_failed;
		}
	}

	for (i = 0; i < fep->num_rx_queues; i++) {
		fep->rx_queue[i] = kzalloc(sizeof(*fep->rx_queue[i]),
					   GFP_KERNEL);
		if (!fep->rx_queue[i]) {
			ret = -ENOMEM;
			goto alloc_failed;
		}

		fep->rx_queue[i]->bd.ring_size = RX_RING_SIZE;
		fep->total_rx_ring_size += fep->rx_queue[i]->bd.ring_size;
	}
	return ret;

alloc_failed:
	fec_enet_free_queue(ndev);
	return ret;
}

static int
fec_enet_alloc_rxq_buffers(struct net_device *ndev, unsigned int queue)
{
	struct fec_enet_private *fep = netdev_priv(ndev);
	unsigned int i;
	struct sk_buff *skb;
	struct bufdesc	*bdp;
	struct fec_enet_priv_rx_q *rxq;

	rxq = fep->rx_queue[queue];
	bdp = rxq->bd.base;
	for (i = 0; i < rxq->bd.ring_size; i++) {
		skb = netdev_alloc_skb(ndev, FEC_ENET_RX_FRSIZE);
		if (!skb)
			goto err_alloc;

		if (fec_enet_new_rxbdp(ndev, bdp, skb)) {
			dev_kfree_skb(skb);
			goto err_alloc;
		}

		rxq->rx_skbuff[i] = skb;
		bdp->cbd_sc = cpu_to_fec16(BD_ENET_RX_EMPTY);

		if (fep->bufdesc_ex) {
			struct bufdesc_ex *ebdp = (struct bufdesc_ex *)bdp;
			ebdp->cbd_esc = cpu_to_fec32(BD_ENET_RX_INT);
		}

		bdp = fec_enet_get_nextdesc(bdp, &rxq->bd);
	}

	/* Set the last buffer to wrap. */
	bdp = fec_enet_get_prevdesc(bdp, &rxq->bd);
	bdp->cbd_sc |= cpu_to_fec16(BD_SC_WRAP);
	return 0;

 err_alloc:
	fec_enet_free_buffers(ndev);
	return -ENOMEM;
}

static int
fec_enet_alloc_txq_buffers(struct net_device *ndev, unsigned int queue)
{
	struct fec_enet_private *fep = netdev_priv(ndev);
	unsigned int i;
	struct bufdesc  *bdp;
	struct fec_enet_priv_tx_q *txq;

	txq = fep->tx_queue[queue];
	bdp = txq->bd.base;
	for (i = 0; i < txq->bd.ring_size; i++) {
		txq->tx_bounce[i] = kmalloc(FEC_ENET_TX_FRSIZE, GFP_KERNEL);
		if (!txq->tx_bounce[i])
			goto err_alloc;

		bdp->cbd_sc = cpu_to_fec16(0);
		bdp->cbd_bufaddr = cpu_to_fec32(0);

		if (fep->bufdesc_ex) {
			struct bufdesc_ex *ebdp = (struct bufdesc_ex *)bdp;
			ebdp->cbd_esc = cpu_to_fec32(BD_ENET_TX_INT);
		}

		bdp = fec_enet_get_nextdesc(bdp, &txq->bd);
	}

	/* Set the last buffer to wrap. */
	bdp = fec_enet_get_prevdesc(bdp, &txq->bd);
	bdp->cbd_sc |= cpu_to_fec16(BD_SC_WRAP);

	return 0;

 err_alloc:
	fec_enet_free_buffers(ndev);
	return -ENOMEM;
}

static int fec_enet_alloc_buffers(struct net_device *ndev)
{
	struct fec_enet_private *fep = netdev_priv(ndev);
	unsigned int i;

	for (i = 0; i < fep->num_rx_queues; i++)
		if (fec_enet_alloc_rxq_buffers(ndev, i))
			return -ENOMEM;

	for (i = 0; i < fep->num_tx_queues; i++)
		if (fec_enet_alloc_txq_buffers(ndev, i))
			return -ENOMEM;
	return 0;
}

static int
fec_enet_open(struct net_device *ndev)
{
	struct fec_enet_private *fep = netdev_priv(ndev);
	int ret;
	bool reset_again;

	ret = pm_runtime_resume_and_get(&fep->pdev->dev);
	if (ret < 0)
		return ret;

	pinctrl_pm_select_default_state(&fep->pdev->dev);
	ret = fec_enet_clk_enable(ndev, true);
	if (ret)
		goto clk_enable;

	/* During the first fec_enet_open call the PHY isn't probed at this
	 * point. Therefore the phy_reset_after_clk_enable() call within
	 * fec_enet_clk_enable() fails. As we need this reset in order to be
	 * sure the PHY is working correctly we check if we need to reset again
	 * later when the PHY is probed
	 */
	if (ndev->phydev && ndev->phydev->drv)
		reset_again = false;
	else
		reset_again = true;

	/* I should reset the ring buffers here, but I don't yet know
	 * a simple way to do that.
	 */

	ret = fec_enet_alloc_buffers(ndev);
	if (ret)
		goto err_enet_alloc;

	/* Init MAC prior to mii bus probe */
	fec_restart(ndev);

	/* Call phy_reset_after_clk_enable() again if it failed during
	 * phy_reset_after_clk_enable() before because the PHY wasn't probed.
	 */
	if (reset_again)
		fec_enet_phy_reset_after_clk_enable(ndev);

	/* Probe and connect to PHY when open the interface */
	ret = fec_enet_mii_probe(ndev);
	if (ret)
		goto err_enet_mii_probe;

	if (fep->quirks & FEC_QUIRK_ERR006687)
		imx6q_cpuidle_fec_irqs_used();
	if (fep->quirks & FEC_QUIRK_HAS_PMQOS)
		cpu_latency_qos_add_request(&fep->pm_qos_req, 0);

	napi_enable(&fep->napi);
	phy_start(ndev->phydev);
	netif_tx_start_all_queues(ndev);

	device_set_wakeup_enable(&ndev->dev, fep->wol_flag &
				 FEC_WOL_FLAG_ENABLE);

	return 0;

err_enet_mii_probe:
	fec_enet_free_buffers(ndev);
err_enet_alloc:
	fec_enet_clk_enable(ndev, false);
clk_enable:
	pm_runtime_mark_last_busy(&fep->pdev->dev);
	pm_runtime_put_autosuspend(&fep->pdev->dev);
	if (!fep->mii_bus_share)
		pinctrl_pm_select_sleep_state(&fep->pdev->dev);
	return ret;
}

static int
fec_enet_close(struct net_device *ndev)
{
	struct fec_enet_private *fep = netdev_priv(ndev);

	phy_stop(ndev->phydev);

	if (netif_device_present(ndev)) {
		napi_disable(&fep->napi);
		netif_tx_disable(ndev);
		fec_stop(ndev);
	}

	phy_disconnect(ndev->phydev);
	ndev->phydev = NULL;

	if (fep->quirks & FEC_QUIRK_ERR006687)
		imx6q_cpuidle_fec_irqs_unused();

	fec_enet_update_ethtool_stats(ndev);

	fec_enet_clk_enable(ndev, false);
	if (fep->quirks & FEC_QUIRK_HAS_PMQOS)
		cpu_latency_qos_remove_request(&fep->pm_qos_req);
	if (!fep->mii_bus_share)
		pinctrl_pm_select_sleep_state(&fep->pdev->dev);
	pm_runtime_mark_last_busy(&fep->pdev->dev);
	pm_runtime_put_autosuspend(&fep->pdev->dev);

	fec_enet_free_buffers(ndev);

	return 0;
}

/* Set or clear the multicast filter for this adaptor.
 * Skeleton taken from sunlance driver.
 * The CPM Ethernet implementation allows Multicast as well as individual
 * MAC address filtering.  Some of the drivers check to make sure it is
 * a group multicast address, and discard those that are not.  I guess I
 * will do the same for now, but just remove the test if you want
 * individual filtering as well (do the upper net layers want or support
 * this kind of feature?).
 */

#define FEC_HASH_BITS	6		/* #bits in hash */

static void set_multicast_list(struct net_device *ndev)
{
	struct fec_enet_private *fep = netdev_priv(ndev);
	struct netdev_hw_addr *ha;
	unsigned int crc, tmp;
	unsigned char hash;
	unsigned int hash_high = 0, hash_low = 0;

	if (ndev->flags & IFF_PROMISC) {
		tmp = readl(fep->hwp + FEC_R_CNTRL);
		tmp |= 0x8;
		writel(tmp, fep->hwp + FEC_R_CNTRL);
		return;
	}

	tmp = readl(fep->hwp + FEC_R_CNTRL);
	tmp &= ~0x8;
	writel(tmp, fep->hwp + FEC_R_CNTRL);

	if (ndev->flags & IFF_ALLMULTI) {
		/* Catch all multicast addresses, so set the
		 * filter to all 1's
		 */
		writel(0xffffffff, fep->hwp + FEC_GRP_HASH_TABLE_HIGH);
		writel(0xffffffff, fep->hwp + FEC_GRP_HASH_TABLE_LOW);

		return;
	}

	/* Add the addresses in hash register */
	netdev_for_each_mc_addr(ha, ndev) {
		/* calculate crc32 value of mac address */
		crc = ether_crc_le(ndev->addr_len, ha->addr);

		/* only upper 6 bits (FEC_HASH_BITS) are used
		 * which point to specific bit in the hash registers
		 */
		hash = (crc >> (32 - FEC_HASH_BITS)) & 0x3f;

		if (hash > 31)
			hash_high |= 1 << (hash - 32);
		else
			hash_low |= 1 << hash;
	}

	writel(hash_high, fep->hwp + FEC_GRP_HASH_TABLE_HIGH);
	writel(hash_low, fep->hwp + FEC_GRP_HASH_TABLE_LOW);
}

/* Set a MAC change in hardware. */
static int
fec_set_mac_address(struct net_device *ndev, void *p)
{
	struct fec_enet_private *fep = netdev_priv(ndev);
	struct sockaddr *addr = p;

	if (addr) {
		if (!is_valid_ether_addr(addr->sa_data))
			return -EADDRNOTAVAIL;
		memcpy(ndev->dev_addr, addr->sa_data, ndev->addr_len);
	}

	/* Add netif status check here to avoid system hang in below case:
	 * ifconfig ethx down; ifconfig ethx hw ether xx:xx:xx:xx:xx:xx;
	 * After ethx down, fec all clocks are gated off and then register
	 * access causes system hang.
	 */
	if (!netif_running(ndev))
		return 0;

	writel(ndev->dev_addr[3] | (ndev->dev_addr[2] << 8) |
		(ndev->dev_addr[1] << 16) | (ndev->dev_addr[0] << 24),
		fep->hwp + FEC_ADDR_LOW);
	writel((ndev->dev_addr[5] << 16) | (ndev->dev_addr[4] << 24),
		fep->hwp + FEC_ADDR_HIGH);
	return 0;
}

#ifdef CONFIG_NET_POLL_CONTROLLER
/**
 * fec_poll_controller - FEC Poll controller function
 * @dev: The FEC network adapter
 *
 * Polled functionality used by netconsole and others in non interrupt mode
 *
 */
static void fec_poll_controller(struct net_device *dev)
{
	int i;
	struct fec_enet_private *fep = netdev_priv(dev);

	for (i = 0; i < FEC_IRQ_NUM; i++) {
		if (fep->irq[i] > 0) {
			disable_irq(fep->irq[i]);
			fec_enet_interrupt(fep->irq[i], dev);
			enable_irq(fep->irq[i]);
		}
	}
}
#endif

static inline void fec_enet_set_netdev_features(struct net_device *netdev,
	netdev_features_t features)
{
	struct fec_enet_private *fep = netdev_priv(netdev);
	netdev_features_t changed = features ^ netdev->features;

	netdev->features = features;

	/* Receive checksum has been changed */
	if (changed & NETIF_F_RXCSUM) {
		if (features & NETIF_F_RXCSUM)
			fep->csum_flags |= FLAG_RX_CSUM_ENABLED;
		else
			fep->csum_flags &= ~FLAG_RX_CSUM_ENABLED;
	}
}

static int fec_set_features(struct net_device *netdev,
	netdev_features_t features)
{
	struct fec_enet_private *fep = netdev_priv(netdev);
	netdev_features_t changed = features ^ netdev->features;

	if (netif_running(netdev) && changed & NETIF_F_RXCSUM) {
		napi_disable(&fep->napi);
		netif_tx_lock_bh(netdev);
		fec_stop(netdev);
		fec_enet_set_netdev_features(netdev, features);
		fec_restart(netdev);
		netif_tx_wake_all_queues(netdev);
		netif_tx_unlock_bh(netdev);
		napi_enable(&fep->napi);
	} else {
		fec_enet_set_netdev_features(netdev, features);
	}

	return 0;
}

<<<<<<< HEAD
u16 fec_enet_get_raw_vlan_tci(struct sk_buff *skb)
=======
static u16 fec_enet_get_raw_vlan_tci(struct sk_buff *skb)
>>>>>>> 2cd5fe24
{
	struct vlan_ethhdr *vhdr;
	unsigned short vlan_TCI = 0;

<<<<<<< HEAD
	if (skb->protocol == ntohs(ETH_P_ALL)) {
=======
	if (skb->protocol == htons(ETH_P_ALL)) {
>>>>>>> 2cd5fe24
		vhdr = (struct vlan_ethhdr *)(skb->data);
		vlan_TCI = ntohs(vhdr->h_vlan_TCI);
	}

	return vlan_TCI;
}

<<<<<<< HEAD
u16 fec_enet_select_queue(struct net_device *ndev, struct sk_buff *skb,
			  struct net_device *sb_dev)
=======
static u16 fec_enet_select_queue(struct net_device *ndev, struct sk_buff *skb,
				 struct net_device *sb_dev)
>>>>>>> 2cd5fe24
{
	struct fec_enet_private *fep = netdev_priv(ndev);
	u16 vlan_tag;

	if (!(fep->quirks & FEC_QUIRK_HAS_AVB))
		return netdev_pick_tx(ndev, skb, NULL);

	vlan_tag = fec_enet_get_raw_vlan_tci(skb);
	if (!vlan_tag)
		return vlan_tag;

<<<<<<< HEAD
	return  fec_enet_vlan_pri_to_queue[vlan_tag >> 13];
=======
	return fec_enet_vlan_pri_to_queue[vlan_tag >> 13];
>>>>>>> 2cd5fe24
}

static const struct net_device_ops fec_netdev_ops = {
	.ndo_open		= fec_enet_open,
	.ndo_stop		= fec_enet_close,
	.ndo_start_xmit		= fec_enet_start_xmit,
	.ndo_select_queue       = fec_enet_select_queue,
	.ndo_set_rx_mode	= set_multicast_list,
	.ndo_validate_addr	= eth_validate_addr,
	.ndo_tx_timeout		= fec_timeout,
	.ndo_set_mac_address	= fec_set_mac_address,
	.ndo_do_ioctl		= fec_enet_ioctl,
#ifdef CONFIG_NET_POLL_CONTROLLER
	.ndo_poll_controller	= fec_poll_controller,
#endif
	.ndo_set_features	= fec_set_features,
};

static const unsigned short offset_des_active_rxq[] = {
	FEC_R_DES_ACTIVE_0, FEC_R_DES_ACTIVE_1, FEC_R_DES_ACTIVE_2
};

static const unsigned short offset_des_active_txq[] = {
	FEC_X_DES_ACTIVE_0, FEC_X_DES_ACTIVE_1, FEC_X_DES_ACTIVE_2
};

 /*
  * XXX:  We need to clean up on failure exits here.
  *
  */
static int fec_enet_init(struct net_device *ndev)
{
	struct fec_enet_private *fep = netdev_priv(ndev);
	struct bufdesc *cbd_base;
	dma_addr_t bd_dma;
	int bd_size;
	unsigned int i;
	unsigned dsize = fep->bufdesc_ex ? sizeof(struct bufdesc_ex) :
			sizeof(struct bufdesc);
	unsigned dsize_log2 = __fls(dsize);
	int ret;

	WARN_ON(dsize != (1 << dsize_log2));
#if defined(CONFIG_ARM) || defined(CONFIG_ARM64)
	fep->rx_align = 0xf;
	fep->tx_align = 0xf;
#else
	fep->rx_align = 0x3;
	fep->tx_align = 0x3;
#endif

	/* Check mask of the streaming and coherent API */
	ret = dma_set_mask_and_coherent(&fep->pdev->dev, DMA_BIT_MASK(32));
	if (ret < 0) {
		dev_warn(&fep->pdev->dev, "No suitable DMA available\n");
		return ret;
	}

	ret = fec_enet_alloc_queue(ndev);
	if (ret)
		return ret;

	bd_size = (fep->total_tx_ring_size + fep->total_rx_ring_size) * dsize;

	/* Allocate memory for buffer descriptors. */
	cbd_base = dmam_alloc_coherent(&fep->pdev->dev, bd_size, &bd_dma,
				       GFP_KERNEL);
	if (!cbd_base) {
		ret = -ENOMEM;
		goto free_queue_mem;
	}

	/* Get the Ethernet address */
	ret = fec_get_mac(ndev);
	if (ret)
		goto free_queue_mem;

	/* make sure MAC we just acquired is programmed into the hw */
	fec_set_mac_address(ndev, NULL);

	/* Set receive and transmit descriptor base. */
	for (i = 0; i < fep->num_rx_queues; i++) {
		struct fec_enet_priv_rx_q *rxq = fep->rx_queue[i];
		unsigned size = dsize * rxq->bd.ring_size;

		rxq->bd.qid = i;
		rxq->bd.base = cbd_base;
		rxq->bd.cur = cbd_base;
		rxq->bd.dma = bd_dma;
		rxq->bd.dsize = dsize;
		rxq->bd.dsize_log2 = dsize_log2;
		rxq->bd.reg_desc_active = fep->hwp + offset_des_active_rxq[i];
		bd_dma += size;
		cbd_base = (struct bufdesc *)(((void *)cbd_base) + size);
		rxq->bd.last = (struct bufdesc *)(((void *)cbd_base) - dsize);
	}

	for (i = 0; i < fep->num_tx_queues; i++) {
		struct fec_enet_priv_tx_q *txq = fep->tx_queue[i];
		unsigned size = dsize * txq->bd.ring_size;

		txq->bd.qid = i;
		txq->bd.base = cbd_base;
		txq->bd.cur = cbd_base;
		txq->bd.dma = bd_dma;
		txq->bd.dsize = dsize;
		txq->bd.dsize_log2 = dsize_log2;
		txq->bd.reg_desc_active = fep->hwp + offset_des_active_txq[i];
		bd_dma += size;
		cbd_base = (struct bufdesc *)(((void *)cbd_base) + size);
		txq->bd.last = (struct bufdesc *)(((void *)cbd_base) - dsize);
	}


	/* The FEC Ethernet specific entries in the device structure */
	ndev->watchdog_timeo = TX_TIMEOUT;
	ndev->netdev_ops = &fec_netdev_ops;
	ndev->ethtool_ops = &fec_enet_ethtool_ops;

	writel(FEC_RX_DISABLED_IMASK, fep->hwp + FEC_IMASK);
	netif_napi_add(ndev, &fep->napi, fec_enet_rx_napi, NAPI_POLL_WEIGHT);

	if (fep->quirks & FEC_QUIRK_HAS_VLAN)
		/* enable hw VLAN support */
		ndev->features |= NETIF_F_HW_VLAN_CTAG_RX;

	if (fep->quirks & FEC_QUIRK_HAS_CSUM) {
		ndev->gso_max_segs = FEC_MAX_TSO_SEGS;

		/* enable hw accelerator */
		ndev->features |= (NETIF_F_IP_CSUM | NETIF_F_IPV6_CSUM
				| NETIF_F_RXCSUM | NETIF_F_SG | NETIF_F_TSO);
		fep->csum_flags |= FLAG_RX_CSUM_ENABLED;
	}

	if (fep->quirks & FEC_QUIRK_HAS_AVB) {
		fep->tx_align = 0;
		fep->rx_align = 0x3f;
	}

	ndev->hw_features = ndev->features;

	fec_restart(ndev);

	if (fep->quirks & FEC_QUIRK_MIB_CLEAR)
		fec_enet_clear_ethtool_stats(ndev);
	else
		fec_enet_update_ethtool_stats(ndev);

	return 0;

free_queue_mem:
	fec_enet_free_queue(ndev);
	return ret;
}

#ifdef CONFIG_OF
static int fec_reset_phy(struct platform_device *pdev)
{
	int err, phy_reset;
	bool active_high = false;
	int msec = 1, phy_post_delay = 0;
	struct device_node *np = pdev->dev.of_node;

	if (!np)
		return 0;

	err = of_property_read_u32(np, "phy-reset-duration", &msec);
	/* A sane reset duration should not be longer than 1s */
	if (!err && msec > 1000)
		msec = 1;

	phy_reset = of_get_named_gpio(np, "phy-reset-gpios", 0);
	if (phy_reset == -EPROBE_DEFER)
		return phy_reset;
	else if (!gpio_is_valid(phy_reset))
		return 0;

	err = of_property_read_u32(np, "phy-reset-post-delay", &phy_post_delay);
	/* valid reset duration should be less than 1s */
	if (!err && phy_post_delay > 1000)
		return -EINVAL;

	active_high = of_property_read_bool(np, "phy-reset-active-high");

	err = devm_gpio_request_one(&pdev->dev, phy_reset,
			active_high ? GPIOF_OUT_INIT_HIGH : GPIOF_OUT_INIT_LOW,
			"phy-reset");
	if (err) {
		dev_err(&pdev->dev, "failed to get phy-reset-gpios: %d\n", err);
		return err;
	}

	if (msec > 20)
		msleep(msec);
	else
		usleep_range(msec * 1000, msec * 1000 + 1000);

	gpio_set_value_cansleep(phy_reset, !active_high);

	if (!phy_post_delay)
		return 0;

	if (phy_post_delay > 20)
		msleep(phy_post_delay);
	else
		usleep_range(phy_post_delay * 1000,
			     phy_post_delay * 1000 + 1000);

	return 0;
}
#else /* CONFIG_OF */
static int fec_reset_phy(struct platform_device *pdev)
{
	/*
	 * In case of platform probe, the reset has been done
	 * by machine code.
	 */
	return 0;
}
#endif /* CONFIG_OF */

static void
fec_enet_get_queue_num(struct platform_device *pdev, int *num_tx, int *num_rx)
{
	struct device_node *np = pdev->dev.of_node;

	*num_tx = *num_rx = 1;

	if (!np || !of_device_is_available(np))
		return;

	/* parse the num of tx and rx queues */
	of_property_read_u32(np, "fsl,num-tx-queues", num_tx);

	of_property_read_u32(np, "fsl,num-rx-queues", num_rx);

	if (*num_tx < 1 || *num_tx > FEC_ENET_MAX_TX_QS) {
		dev_warn(&pdev->dev, "Invalid num_tx(=%d), fall back to 1\n",
			 *num_tx);
		*num_tx = 1;
		return;
	}

	if (*num_rx < 1 || *num_rx > FEC_ENET_MAX_RX_QS) {
		dev_warn(&pdev->dev, "Invalid num_rx(=%d), fall back to 1\n",
			 *num_rx);
		*num_rx = 1;
		return;
	}

}

static int fec_enet_get_irq_cnt(struct platform_device *pdev)
{
	int irq_cnt = platform_irq_count(pdev);

	if (irq_cnt > FEC_IRQ_NUM)
		irq_cnt = FEC_IRQ_NUM;	/* last for pps */
	else if (irq_cnt == 2)
		irq_cnt = 1;	/* last for pps */
	else if (irq_cnt <= 0)
		irq_cnt = 1;	/* At least 1 irq is needed */
	return irq_cnt;
}

static int fec_enet_init_stop_mode(struct fec_enet_private *fep,
				   struct device_node *np)
{
	struct device_node *gpr_np;
	u32 out_val[3];
	int ret = 0;

	gpr_np = of_parse_phandle(np, "fsl,stop-mode", 0);
	if (!gpr_np)
		return 0;

	ret = of_property_read_u32_array(np, "fsl,stop-mode", out_val,
					 ARRAY_SIZE(out_val));
	if (ret) {
		dev_dbg(&fep->pdev->dev, "no stop mode property\n");
		return ret;
	}

	fep->stop_gpr.gpr = syscon_node_to_regmap(gpr_np);
	if (IS_ERR(fep->stop_gpr.gpr)) {
		dev_err(&fep->pdev->dev, "could not find gpr regmap\n");
		ret = PTR_ERR(fep->stop_gpr.gpr);
		fep->stop_gpr.gpr = NULL;
		goto out;
	}

	fep->stop_gpr.reg = out_val[1];
	fep->stop_gpr.bit = out_val[2];

out:
	of_node_put(gpr_np);

	return ret;
}

static int
fec_probe(struct platform_device *pdev)
{
	struct fec_enet_private *fep;
	struct fec_platform_data *pdata;
	phy_interface_t interface;
	struct net_device *ndev;
	int i, irq, ret = 0;
	const struct of_device_id *of_id;
	static int dev_id;
	struct device_node *np = pdev->dev.of_node, *phy_node;
	int num_tx_qs;
	int num_rx_qs;
	char irq_name[8];
	int irq_cnt;
	struct fec_devinfo *dev_info;

	fec_enet_get_queue_num(pdev, &num_tx_qs, &num_rx_qs);

	/* Init network device */
	ndev = alloc_etherdev_mqs(sizeof(struct fec_enet_private) +
				  FEC_STATS_SIZE, num_tx_qs, num_rx_qs);
	if (!ndev)
		return -ENOMEM;

	SET_NETDEV_DEV(ndev, &pdev->dev);

	/* setup board info structure */
	fep = netdev_priv(ndev);

	of_id = of_match_device(fec_dt_ids, &pdev->dev);
	if (of_id)
		pdev->id_entry = of_id->data;
	dev_info = (struct fec_devinfo *)pdev->id_entry->driver_data;
	if (dev_info)
		fep->quirks = dev_info->quirks;

	fep->netdev = ndev;
	fep->num_rx_queues = num_rx_qs;
	fep->num_tx_queues = num_tx_qs;

#if !defined(CONFIG_M5272)
	/* default enable pause frame auto negotiation */
	if (fep->quirks & FEC_QUIRK_HAS_GBIT)
		fep->pause_flag |= FEC_PAUSE_FLAG_AUTONEG;
#endif

	/* Select default pin state */
	pinctrl_pm_select_default_state(&pdev->dev);

	fep->hwp = devm_platform_ioremap_resource(pdev, 0);
	if (IS_ERR(fep->hwp)) {
		ret = PTR_ERR(fep->hwp);
		goto failed_ioremap;
	}

	fep->pdev = pdev;
	fep->dev_id = dev_id++;

	platform_set_drvdata(pdev, ndev);

	if ((of_machine_is_compatible("fsl,imx6q") ||
	     of_machine_is_compatible("fsl,imx6dl")) &&
	    !of_property_read_bool(np, "fsl,err006687-workaround-present"))
		fep->quirks |= FEC_QUIRK_ERR006687;

	ret = fec_enet_ipc_handle_init(fep);
	if (ret)
		goto failed_ipc_init;

	if (of_get_property(np, "fsl,magic-packet", NULL))
		fep->wol_flag |= FEC_WOL_HAS_MAGIC_PACKET;

	ret = fec_enet_init_stop_mode(fep, np);
	if (ret)
		goto failed_stop_mode;

	if (of_get_property(np, "fsl,rgmii_txc_dly", NULL))
		fep->rgmii_txc_dly = true;

	if (of_get_property(np, "fsl,rgmii_rxc_dly", NULL))
		fep->rgmii_rxc_dly = true;

	phy_node = of_parse_phandle(np, "phy-handle", 0);
	if (!phy_node && of_phy_is_fixed_link(np)) {
		ret = of_phy_register_fixed_link(np);
		if (ret < 0) {
			dev_err(&pdev->dev,
				"broken fixed-link specification\n");
			goto failed_phy;
		}
		phy_node = of_node_get(np);
	}
	fep->phy_node = phy_node;

	ret = of_get_phy_mode(pdev->dev.of_node, &interface);
	if (ret) {
		pdata = dev_get_platdata(&pdev->dev);
		if (pdata)
			fep->phy_interface = pdata->phy;
		else
			fep->phy_interface = PHY_INTERFACE_MODE_MII;
	} else {
		fep->phy_interface = interface;
	}

	request_bus_freq(BUS_FREQ_HIGH);

	fep->clk_ipg = devm_clk_get(&pdev->dev, "ipg");
	if (IS_ERR(fep->clk_ipg)) {
		ret = PTR_ERR(fep->clk_ipg);
		goto failed_clk;
	}

	fep->clk_ahb = devm_clk_get(&pdev->dev, "ahb");
	if (IS_ERR(fep->clk_ahb)) {
		ret = PTR_ERR(fep->clk_ahb);
		goto failed_clk;
	}

	fep->itr_clk_rate = clk_get_rate(fep->clk_ahb);

	/* enet_out is optional, depends on board */
	fep->clk_enet_out = devm_clk_get(&pdev->dev, "enet_out");
	if (IS_ERR(fep->clk_enet_out))
		fep->clk_enet_out = NULL;

	fep->ptp_clk_on = false;
	mutex_init(&fep->ptp_clk_mutex);

	/* clk_ref is optional, depends on board */
	fep->clk_ref = devm_clk_get(&pdev->dev, "enet_clk_ref");
	if (IS_ERR(fep->clk_ref))
		fep->clk_ref = NULL;
	fep->clk_ref_rate = clk_get_rate(fep->clk_ref);

	/* clk_2x_txclk is optional, depends on board */
	fep->clk_2x_txclk = devm_clk_get(&pdev->dev, "enet_2x_txclk");
	if (IS_ERR(fep->clk_2x_txclk))
		fep->clk_2x_txclk = NULL;

	fep->bufdesc_ex = fep->quirks & FEC_QUIRK_HAS_BUFDESC_EX;
	fep->clk_ptp = devm_clk_get(&pdev->dev, "ptp");
	if (IS_ERR(fep->clk_ptp)) {
		fep->clk_ptp = NULL;
		fep->bufdesc_ex = false;
	}

	ret = fec_enet_clk_enable(ndev, true);
	if (ret)
		goto failed_clk;

	ret = clk_prepare_enable(fep->clk_ipg);
	if (ret)
		goto failed_clk_ipg;
	ret = clk_prepare_enable(fep->clk_ahb);
	if (ret)
		goto failed_clk_ahb;

	fep->reg_phy = devm_regulator_get_optional(&pdev->dev, "phy");
	if (!IS_ERR(fep->reg_phy)) {
		ret = regulator_enable(fep->reg_phy);
		if (ret) {
			dev_err(&pdev->dev,
				"Failed to enable phy regulator: %d\n", ret);
			goto failed_regulator;
		}
	} else {
		if (PTR_ERR(fep->reg_phy) == -EPROBE_DEFER) {
			ret = -EPROBE_DEFER;
			goto failed_regulator;
		}
		fep->reg_phy = NULL;
	}

	pm_runtime_set_autosuspend_delay(&pdev->dev, FEC_MDIO_PM_TIMEOUT);
	pm_runtime_use_autosuspend(&pdev->dev);
	pm_runtime_get_noresume(&pdev->dev);
	pm_runtime_set_active(&pdev->dev);
	pm_runtime_enable(&pdev->dev);

	ret = fec_reset_phy(pdev);
	if (ret)
		goto failed_reset;

	irq_cnt = fec_enet_get_irq_cnt(pdev);
	if (fep->bufdesc_ex)
		fec_ptp_init(pdev, irq_cnt);

	ret = fec_enet_init(ndev);
	if (ret)
		goto failed_init;

	for (i = 0; i < irq_cnt; i++) {
		snprintf(irq_name, sizeof(irq_name), "int%d", i);
		irq = platform_get_irq_byname_optional(pdev, irq_name);
		if (irq < 0)
			irq = platform_get_irq(pdev, i);
		if (irq < 0) {
			ret = irq;
			goto failed_irq;
		}
		ret = devm_request_irq(&pdev->dev, irq, fec_enet_interrupt,
				       0, pdev->name, ndev);
		if (ret)
			goto failed_irq;

		fep->irq[i] = irq;
	}

	/* get wake up irq */
	ret = of_property_read_u32(np, "fsl,wakeup_irq", &irq);
	if (!ret && irq < irq_cnt)
		fep->wake_irq = fep->irq[irq];
	else
		fep->wake_irq = fep->irq[0];

	/* board only enable one mii bus in default */
	if (!of_get_property(np, "fsl,mii-exclusive", NULL))
		fep->quirks |= FEC_QUIRK_SINGLE_MDIO;
	ret = fec_enet_mii_init(pdev);
	if (ret)
		goto failed_mii_init;

	/* Carrier starts down, phylib will bring it up */
	netif_carrier_off(ndev);
	fec_enet_clk_enable(ndev, false);
	pinctrl_pm_select_sleep_state(&pdev->dev);

	ndev->max_mtu = PKT_MAXBUF_SIZE - ETH_HLEN - ETH_FCS_LEN;

	ret = register_netdev(ndev);
	if (ret)
		goto failed_register;

	device_init_wakeup(&ndev->dev, fep->wol_flag &
			   FEC_WOL_HAS_MAGIC_PACKET);

	if (fep->bufdesc_ex && fep->ptp_clock)
		netdev_info(ndev, "registered PHC device %d\n", fep->dev_id);

	fep->rx_copybreak = COPYBREAK_DEFAULT;
	INIT_WORK(&fep->tx_timeout_work, fec_enet_timeout_work);

	pm_runtime_mark_last_busy(&pdev->dev);
	pm_runtime_put_autosuspend(&pdev->dev);

	return 0;

failed_register:
	fec_enet_mii_remove(fep);
failed_mii_init:
failed_irq:
failed_init:
	fec_ptp_stop(pdev);
failed_reset:
	pm_runtime_put_noidle(&pdev->dev);
	pm_runtime_disable(&pdev->dev);
	if (fep->reg_phy)
		regulator_disable(fep->reg_phy);
failed_regulator:
	clk_disable_unprepare(fep->clk_ahb);
failed_clk_ahb:
	clk_disable_unprepare(fep->clk_ipg);
failed_clk_ipg:
	fec_enet_clk_enable(ndev, false);
failed_clk:
	release_bus_freq(BUS_FREQ_HIGH);
	if (of_phy_is_fixed_link(np))
		of_phy_deregister_fixed_link(np);
	of_node_put(phy_node);
failed_stop_mode:
failed_ipc_init:
failed_phy:
	dev_id--;
failed_ioremap:
	free_netdev(ndev);

	return ret;
}

static int
fec_drv_remove(struct platform_device *pdev)
{
	struct net_device *ndev = platform_get_drvdata(pdev);
	struct fec_enet_private *fep = netdev_priv(ndev);
	struct device_node *np = pdev->dev.of_node;
	int ret;

	ret = pm_runtime_resume_and_get(&pdev->dev);
	if (ret < 0)
		return ret;

	cancel_work_sync(&fep->tx_timeout_work);
	fec_ptp_stop(pdev);
	unregister_netdev(ndev);
	fec_enet_mii_remove(fep);
	if (fep->reg_phy)
		regulator_disable(fep->reg_phy);

	if (of_phy_is_fixed_link(np))
		of_phy_deregister_fixed_link(np);
	of_node_put(fep->phy_node);
	free_netdev(ndev);

	clk_disable_unprepare(fep->clk_ahb);
	clk_disable_unprepare(fep->clk_ipg);
	pm_runtime_put_noidle(&pdev->dev);
	pm_runtime_disable(&pdev->dev);

	return 0;
}

static int __maybe_unused fec_suspend(struct device *dev)
{
	struct net_device *ndev = dev_get_drvdata(dev);
	struct fec_enet_private *fep = netdev_priv(ndev);

	rtnl_lock();
	if (netif_running(ndev)) {
		int ret;

		if (fep->wol_flag & FEC_WOL_FLAG_ENABLE)
			fep->wol_flag |= FEC_WOL_FLAG_SLEEP_ON;
		phy_stop(ndev->phydev);
		napi_disable(&fep->napi);
		netif_tx_lock_bh(ndev);
		netif_device_detach(ndev);
		netif_tx_unlock_bh(ndev);
		fec_stop(ndev);
		if (!(fep->wol_flag & FEC_WOL_FLAG_ENABLE)) {
			fec_irqs_disable(ndev);
			pinctrl_pm_select_sleep_state(&fep->pdev->dev);
		} else {
			fec_enet_stop_mode(fep, true);
			disable_irq(fep->wake_irq);
			enable_irq_wake(fep->wake_irq);
		}
		fec_enet_clk_enable(ndev, false);

		fep->rpm_active = !pm_runtime_status_suspended(dev);
		if (fep->rpm_active) {
			ret = pm_runtime_force_suspend(dev);
			if (ret < 0)
				return ret;
		}
	} else if (fep->mii_bus_share && !ndev->phydev) {
		pinctrl_pm_select_sleep_state(&fep->pdev->dev);
	}
	rtnl_unlock();

	if (fep->reg_phy && !(fep->wol_flag & FEC_WOL_FLAG_ENABLE))
		regulator_disable(fep->reg_phy);

	/* SOC supply clock to phy, when clock is disabled, phy link down
	 * SOC control phy regulator, when regulator is disabled, phy link down
	 */
	if (fep->clk_enet_out || fep->reg_phy)
		fep->link = 0;

	return 0;
}

static int __maybe_unused fec_resume(struct device *dev)
{
	struct net_device *ndev = dev_get_drvdata(dev);
	struct fec_enet_private *fep = netdev_priv(ndev);
	int ret = 0;
	int val;

	if (fep->reg_phy && !(fep->wol_flag & FEC_WOL_FLAG_ENABLE)) {
		ret = regulator_enable(fep->reg_phy);
		if (ret)
			return ret;
	}

	rtnl_lock();
	if (netif_running(ndev)) {
		if (fep->rpm_active)
			pm_runtime_force_resume(dev);

		ret = fec_enet_clk_enable(ndev, true);
		if (ret) {
			rtnl_unlock();
			goto failed_clk;
		}
		if (fep->wol_flag & FEC_WOL_FLAG_ENABLE) {
			disable_irq_wake(fep->wake_irq);
			fec_enet_stop_mode(fep, false);
			enable_irq(fep->wake_irq);
			val = readl(fep->hwp + FEC_ECNTRL);
			val &= ~(FEC_ECR_MAGICEN | FEC_ECR_SLEEP);
			writel(val, fep->hwp + FEC_ECNTRL);
			fep->wol_flag &= ~FEC_WOL_FLAG_SLEEP_ON;
		} else {
			pinctrl_pm_select_default_state(&fep->pdev->dev);
		}
		fec_restart(ndev);
		netif_tx_lock_bh(ndev);
		netif_device_attach(ndev);
		netif_tx_unlock_bh(ndev);
		napi_enable(&fep->napi);
		phy_start(ndev->phydev);
	} else if (fep->mii_bus_share && !ndev->phydev) {
		pinctrl_pm_select_default_state(&fep->pdev->dev);
		/* And then recovery mii bus */
		ret = fec_restore_mii_bus(ndev);
	}
	rtnl_unlock();

	return ret;

failed_clk:
	if (fep->reg_phy)
		regulator_disable(fep->reg_phy);
	return ret;
}

static int __maybe_unused fec_runtime_suspend(struct device *dev)
{
	struct net_device *ndev = dev_get_drvdata(dev);
	struct fec_enet_private *fep = netdev_priv(ndev);

	clk_disable_unprepare(fep->clk_ahb);
	clk_disable_unprepare(fep->clk_ipg);
	release_bus_freq(BUS_FREQ_HIGH);

	return 0;
}

static int __maybe_unused fec_runtime_resume(struct device *dev)
{
	struct net_device *ndev = dev_get_drvdata(dev);
	struct fec_enet_private *fep = netdev_priv(ndev);
	int ret;

	request_bus_freq(BUS_FREQ_HIGH);

	ret = clk_prepare_enable(fep->clk_ahb);
	if (ret)
		return ret;
	ret = clk_prepare_enable(fep->clk_ipg);
	if (ret)
		goto failed_clk_ipg;

	return 0;

failed_clk_ipg:
	clk_disable_unprepare(fep->clk_ahb);
	release_bus_freq(BUS_FREQ_HIGH);
	return ret;
}

static const struct dev_pm_ops fec_pm_ops = {
	SET_SYSTEM_SLEEP_PM_OPS(fec_suspend, fec_resume)
	SET_RUNTIME_PM_OPS(fec_runtime_suspend, fec_runtime_resume, NULL)
};

static struct platform_driver fec_driver = {
	.driver	= {
		.name	= DRIVER_NAME,
		.pm	= &fec_pm_ops,
		.of_match_table = fec_dt_ids,
		.suppress_bind_attrs = true,
	},
	.id_table = fec_devtype,
	.probe	= fec_probe,
	.remove	= fec_drv_remove,
};

module_platform_driver(fec_driver);

MODULE_ALIAS("platform:"DRIVER_NAME);
MODULE_LICENSE("GPL");<|MERGE_RESOLUTION|>--- conflicted
+++ resolved
@@ -77,11 +77,7 @@
 
 #define DRIVER_NAME	"fec"
 
-<<<<<<< HEAD
 static const u16 fec_enet_vlan_pri_to_queue[8] = {1, 1, 1, 1, 2, 2, 2, 2};
-=======
-static const u16 fec_enet_vlan_pri_to_queue[8] = {0, 0, 1, 1, 1, 2, 2, 2};
->>>>>>> 2cd5fe24
 
 /* Pause frame feild and FIFO threshold */
 #define FEC_ENET_FCE	(1 << 5)
@@ -3447,20 +3443,12 @@
 	return 0;
 }
 
-<<<<<<< HEAD
-u16 fec_enet_get_raw_vlan_tci(struct sk_buff *skb)
-=======
 static u16 fec_enet_get_raw_vlan_tci(struct sk_buff *skb)
->>>>>>> 2cd5fe24
 {
 	struct vlan_ethhdr *vhdr;
 	unsigned short vlan_TCI = 0;
 
-<<<<<<< HEAD
-	if (skb->protocol == ntohs(ETH_P_ALL)) {
-=======
 	if (skb->protocol == htons(ETH_P_ALL)) {
->>>>>>> 2cd5fe24
 		vhdr = (struct vlan_ethhdr *)(skb->data);
 		vlan_TCI = ntohs(vhdr->h_vlan_TCI);
 	}
@@ -3468,13 +3456,8 @@
 	return vlan_TCI;
 }
 
-<<<<<<< HEAD
-u16 fec_enet_select_queue(struct net_device *ndev, struct sk_buff *skb,
-			  struct net_device *sb_dev)
-=======
 static u16 fec_enet_select_queue(struct net_device *ndev, struct sk_buff *skb,
 				 struct net_device *sb_dev)
->>>>>>> 2cd5fe24
 {
 	struct fec_enet_private *fep = netdev_priv(ndev);
 	u16 vlan_tag;
@@ -3486,11 +3469,7 @@
 	if (!vlan_tag)
 		return vlan_tag;
 
-<<<<<<< HEAD
-	return  fec_enet_vlan_pri_to_queue[vlan_tag >> 13];
-=======
 	return fec_enet_vlan_pri_to_queue[vlan_tag >> 13];
->>>>>>> 2cd5fe24
 }
 
 static const struct net_device_ops fec_netdev_ops = {
