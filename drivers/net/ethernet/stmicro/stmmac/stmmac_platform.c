--- conflicted
+++ resolved
@@ -132,8 +132,6 @@
 }
 
 /**
-<<<<<<< HEAD
-=======
  * stmmac_dt_phy - parse device-tree driver parameters to allocate PHY resources
  * @plat: driver data platform structure
  * @np: device tree node
@@ -197,7 +195,6 @@
 }
 
 /**
->>>>>>> f03b24a8
  * stmmac_probe_config_dt - parse device-tree driver parameters
  * @pdev: platform_device structure
  * @plat: driver data platform structure
@@ -212,7 +209,6 @@
 	struct device_node *np = pdev->dev.of_node;
 	struct plat_stmmacenet_data *plat;
 	struct stmmac_dma_cfg *dma_cfg;
-	struct device_node *child_node = NULL;
 
 	plat = devm_kzalloc(&pdev->dev, sizeof(*plat), GFP_KERNEL);
 	if (!plat)
@@ -232,45 +228,15 @@
 	/* Default to phy auto-detection */
 	plat->phy_addr = -1;
 
-<<<<<<< HEAD
-	/* If we find a phy-handle property, use it as the PHY */
-	plat->phy_node = of_parse_phandle(np, "phy-handle", 0);
-
-	/* If phy-handle is not specified, check if we have a fixed-phy */
-	if (!plat->phy_node && of_phy_is_fixed_link(np)) {
-		if ((of_phy_register_fixed_link(np) < 0))
-			return ERR_PTR(-ENODEV);
-
-		plat->phy_node = of_node_get(np);
-	}
-
-	for_each_child_of_node(np, child_node)
-		if (of_device_is_compatible(child_node,	"snps,dwmac-mdio")) {
-			plat->mdio_node = child_node;
-			break;
-		}
-
-=======
->>>>>>> f03b24a8
 	/* "snps,phy-addr" is not a standard property. Mark it as deprecated
 	 * and warn of its use. Remove this when phy node support is added.
 	 */
 	if (of_property_read_u32(np, "snps,phy-addr", &plat->phy_addr) == 0)
 		dev_warn(&pdev->dev, "snps,phy-addr property is deprecated\n");
 
-<<<<<<< HEAD
-	if ((plat->phy_node && !of_phy_is_fixed_link(np)) || !plat->mdio_node)
-		plat->mdio_bus_data = NULL;
-	else
-		plat->mdio_bus_data =
-			devm_kzalloc(&pdev->dev,
-				     sizeof(struct stmmac_mdio_bus_data),
-				     GFP_KERNEL);
-=======
 	/* To Configure PHY by using all device-tree supported properties */
 	if (stmmac_dt_phy(plat, np, &pdev->dev))
 		return ERR_PTR(-ENODEV);
->>>>>>> f03b24a8
 
 	of_property_read_u32(np, "tx-fifo-depth", &plat->tx_fifo_size);
 
