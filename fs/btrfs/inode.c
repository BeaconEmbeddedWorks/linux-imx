/*
 * Copyright (C) 2007 Oracle.  All rights reserved.
 *
 * This program is free software; you can redistribute it and/or
 * modify it under the terms of the GNU General Public
 * License v2 as published by the Free Software Foundation.
 *
 * This program is distributed in the hope that it will be useful,
 * but WITHOUT ANY WARRANTY; without even the implied warranty of
 * MERCHANTABILITY or FITNESS FOR A PARTICULAR PURPOSE.  See the GNU
 * General Public License for more details.
 *
 * You should have received a copy of the GNU General Public
 * License along with this program; if not, write to the
 * Free Software Foundation, Inc., 59 Temple Place - Suite 330,
 * Boston, MA 021110-1307, USA.
 */

#include <linux/kernel.h>
#include <linux/bio.h>
#include <linux/buffer_head.h>
#include <linux/file.h>
#include <linux/fs.h>
#include <linux/pagemap.h>
#include <linux/highmem.h>
#include <linux/time.h>
#include <linux/init.h>
#include <linux/string.h>
#include <linux/backing-dev.h>
#include <linux/mpage.h>
#include <linux/swap.h>
#include <linux/writeback.h>
#include <linux/statfs.h>
#include <linux/compat.h>
#include <linux/bit_spinlock.h>
#include <linux/xattr.h>
#include <linux/posix_acl.h>
#include <linux/falloc.h>
#include <linux/slab.h>
#include <linux/ratelimit.h>
#include <linux/mount.h>
#include "compat.h"
#include "ctree.h"
#include "disk-io.h"
#include "transaction.h"
#include "btrfs_inode.h"
#include "ioctl.h"
#include "print-tree.h"
#include "ordered-data.h"
#include "xattr.h"
#include "tree-log.h"
#include "volumes.h"
#include "compression.h"
#include "locking.h"
#include "free-space-cache.h"
#include "inode-map.h"

struct btrfs_iget_args {
	u64 ino;
	struct btrfs_root *root;
};

static const struct inode_operations btrfs_dir_inode_operations;
static const struct inode_operations btrfs_symlink_inode_operations;
static const struct inode_operations btrfs_dir_ro_inode_operations;
static const struct inode_operations btrfs_special_inode_operations;
static const struct inode_operations btrfs_file_inode_operations;
static const struct address_space_operations btrfs_aops;
static const struct address_space_operations btrfs_symlink_aops;
static const struct file_operations btrfs_dir_file_operations;
static struct extent_io_ops btrfs_extent_io_ops;

static struct kmem_cache *btrfs_inode_cachep;
struct kmem_cache *btrfs_trans_handle_cachep;
struct kmem_cache *btrfs_transaction_cachep;
struct kmem_cache *btrfs_path_cachep;
struct kmem_cache *btrfs_free_space_cachep;

#define S_SHIFT 12
static unsigned char btrfs_type_by_mode[S_IFMT >> S_SHIFT] = {
	[S_IFREG >> S_SHIFT]	= BTRFS_FT_REG_FILE,
	[S_IFDIR >> S_SHIFT]	= BTRFS_FT_DIR,
	[S_IFCHR >> S_SHIFT]	= BTRFS_FT_CHRDEV,
	[S_IFBLK >> S_SHIFT]	= BTRFS_FT_BLKDEV,
	[S_IFIFO >> S_SHIFT]	= BTRFS_FT_FIFO,
	[S_IFSOCK >> S_SHIFT]	= BTRFS_FT_SOCK,
	[S_IFLNK >> S_SHIFT]	= BTRFS_FT_SYMLINK,
};

static int btrfs_setsize(struct inode *inode, loff_t newsize);
static int btrfs_truncate(struct inode *inode);
static int btrfs_finish_ordered_io(struct btrfs_ordered_extent *ordered_extent);
static noinline int cow_file_range(struct inode *inode,
				   struct page *locked_page,
				   u64 start, u64 end, int *page_started,
				   unsigned long *nr_written, int unlock);
static noinline int btrfs_update_inode_fallback(struct btrfs_trans_handle *trans,
				struct btrfs_root *root, struct inode *inode);

static int btrfs_init_inode_security(struct btrfs_trans_handle *trans,
				     struct inode *inode,  struct inode *dir,
				     const struct qstr *qstr)
{
	int err;

	err = btrfs_init_acl(trans, inode, dir);
	if (!err)
		err = btrfs_xattr_security_init(trans, inode, dir, qstr);
	return err;
}

/*
 * this does all the hard work for inserting an inline extent into
 * the btree.  The caller should have done a btrfs_drop_extents so that
 * no overlapping inline items exist in the btree
 */
static noinline int insert_inline_extent(struct btrfs_trans_handle *trans,
				struct btrfs_root *root, struct inode *inode,
				u64 start, size_t size, size_t compressed_size,
				int compress_type,
				struct page **compressed_pages)
{
	struct btrfs_key key;
	struct btrfs_path *path;
	struct extent_buffer *leaf;
	struct page *page = NULL;
	char *kaddr;
	unsigned long ptr;
	struct btrfs_file_extent_item *ei;
	int err = 0;
	int ret;
	size_t cur_size = size;
	size_t datasize;
	unsigned long offset;

	if (compressed_size && compressed_pages)
		cur_size = compressed_size;

	path = btrfs_alloc_path();
	if (!path)
		return -ENOMEM;

	path->leave_spinning = 1;

	key.objectid = btrfs_ino(inode);
	key.offset = start;
	btrfs_set_key_type(&key, BTRFS_EXTENT_DATA_KEY);
	datasize = btrfs_file_extent_calc_inline_size(cur_size);

	inode_add_bytes(inode, size);
	ret = btrfs_insert_empty_item(trans, root, path, &key,
				      datasize);
	if (ret) {
		err = ret;
		goto fail;
	}
	leaf = path->nodes[0];
	ei = btrfs_item_ptr(leaf, path->slots[0],
			    struct btrfs_file_extent_item);
	btrfs_set_file_extent_generation(leaf, ei, trans->transid);
	btrfs_set_file_extent_type(leaf, ei, BTRFS_FILE_EXTENT_INLINE);
	btrfs_set_file_extent_encryption(leaf, ei, 0);
	btrfs_set_file_extent_other_encoding(leaf, ei, 0);
	btrfs_set_file_extent_ram_bytes(leaf, ei, size);
	ptr = btrfs_file_extent_inline_start(ei);

	if (compress_type != BTRFS_COMPRESS_NONE) {
		struct page *cpage;
		int i = 0;
		while (compressed_size > 0) {
			cpage = compressed_pages[i];
			cur_size = min_t(unsigned long, compressed_size,
				       PAGE_CACHE_SIZE);

			kaddr = kmap_atomic(cpage);
			write_extent_buffer(leaf, kaddr, ptr, cur_size);
			kunmap_atomic(kaddr);

			i++;
			ptr += cur_size;
			compressed_size -= cur_size;
		}
		btrfs_set_file_extent_compression(leaf, ei,
						  compress_type);
	} else {
		page = find_get_page(inode->i_mapping,
				     start >> PAGE_CACHE_SHIFT);
		btrfs_set_file_extent_compression(leaf, ei, 0);
		kaddr = kmap_atomic(page);
		offset = start & (PAGE_CACHE_SIZE - 1);
		write_extent_buffer(leaf, kaddr + offset, ptr, size);
		kunmap_atomic(kaddr);
		page_cache_release(page);
	}
	btrfs_mark_buffer_dirty(leaf);
	btrfs_free_path(path);

	/*
	 * we're an inline extent, so nobody can
	 * extend the file past i_size without locking
	 * a page we already have locked.
	 *
	 * We must do any isize and inode updates
	 * before we unlock the pages.  Otherwise we
	 * could end up racing with unlink.
	 */
	BTRFS_I(inode)->disk_i_size = inode->i_size;
	ret = btrfs_update_inode(trans, root, inode);

	return ret;
fail:
	btrfs_free_path(path);
	return err;
}


/*
 * conditionally insert an inline extent into the file.  This
 * does the checks required to make sure the data is small enough
 * to fit as an inline extent.
 */
static noinline int cow_file_range_inline(struct btrfs_trans_handle *trans,
				 struct btrfs_root *root,
				 struct inode *inode, u64 start, u64 end,
				 size_t compressed_size, int compress_type,
				 struct page **compressed_pages)
{
	u64 isize = i_size_read(inode);
	u64 actual_end = min(end + 1, isize);
	u64 inline_len = actual_end - start;
	u64 aligned_end = (end + root->sectorsize - 1) &
			~((u64)root->sectorsize - 1);
	u64 hint_byte;
	u64 data_len = inline_len;
	int ret;

	if (compressed_size)
		data_len = compressed_size;

	if (start > 0 ||
	    actual_end >= PAGE_CACHE_SIZE ||
	    data_len >= BTRFS_MAX_INLINE_DATA_SIZE(root) ||
	    (!compressed_size &&
	    (actual_end & (root->sectorsize - 1)) == 0) ||
	    end + 1 < isize ||
	    data_len > root->fs_info->max_inline) {
		return 1;
	}

	ret = btrfs_drop_extents(trans, inode, start, aligned_end,
				 &hint_byte, 1);
	if (ret)
		return ret;

	if (isize > actual_end)
		inline_len = min_t(u64, isize, actual_end);
	ret = insert_inline_extent(trans, root, inode, start,
				   inline_len, compressed_size,
				   compress_type, compressed_pages);
	if (ret && ret != -ENOSPC) {
		btrfs_abort_transaction(trans, root, ret);
		return ret;
	} else if (ret == -ENOSPC) {
		return 1;
	}

	btrfs_delalloc_release_metadata(inode, end + 1 - start);
	btrfs_drop_extent_cache(inode, start, aligned_end - 1, 0);
	return 0;
}

struct async_extent {
	u64 start;
	u64 ram_size;
	u64 compressed_size;
	struct page **pages;
	unsigned long nr_pages;
	int compress_type;
	struct list_head list;
};

struct async_cow {
	struct inode *inode;
	struct btrfs_root *root;
	struct page *locked_page;
	u64 start;
	u64 end;
	struct list_head extents;
	struct btrfs_work work;
};

static noinline int add_async_extent(struct async_cow *cow,
				     u64 start, u64 ram_size,
				     u64 compressed_size,
				     struct page **pages,
				     unsigned long nr_pages,
				     int compress_type)
{
	struct async_extent *async_extent;

	async_extent = kmalloc(sizeof(*async_extent), GFP_NOFS);
	BUG_ON(!async_extent); /* -ENOMEM */
	async_extent->start = start;
	async_extent->ram_size = ram_size;
	async_extent->compressed_size = compressed_size;
	async_extent->pages = pages;
	async_extent->nr_pages = nr_pages;
	async_extent->compress_type = compress_type;
	list_add_tail(&async_extent->list, &cow->extents);
	return 0;
}

/*
 * we create compressed extents in two phases.  The first
 * phase compresses a range of pages that have already been
 * locked (both pages and state bits are locked).
 *
 * This is done inside an ordered work queue, and the compression
 * is spread across many cpus.  The actual IO submission is step
 * two, and the ordered work queue takes care of making sure that
 * happens in the same order things were put onto the queue by
 * writepages and friends.
 *
 * If this code finds it can't get good compression, it puts an
 * entry onto the work queue to write the uncompressed bytes.  This
 * makes sure that both compressed inodes and uncompressed inodes
 * are written in the same order that the flusher thread sent them
 * down.
 */
static noinline int compress_file_range(struct inode *inode,
					struct page *locked_page,
					u64 start, u64 end,
					struct async_cow *async_cow,
					int *num_added)
{
	struct btrfs_root *root = BTRFS_I(inode)->root;
	struct btrfs_trans_handle *trans;
	u64 num_bytes;
	u64 blocksize = root->sectorsize;
	u64 actual_end;
	u64 isize = i_size_read(inode);
	int ret = 0;
	struct page **pages = NULL;
	unsigned long nr_pages;
	unsigned long nr_pages_ret = 0;
	unsigned long total_compressed = 0;
	unsigned long total_in = 0;
	unsigned long max_compressed = 128 * 1024;
	unsigned long max_uncompressed = 128 * 1024;
	int i;
	int will_compress;
	int compress_type = root->fs_info->compress_type;

	/* if this is a small write inside eof, kick off a defrag */
	if ((end - start + 1) < 16 * 1024 &&
	    (start > 0 || end + 1 < BTRFS_I(inode)->disk_i_size))
		btrfs_add_inode_defrag(NULL, inode);

	actual_end = min_t(u64, isize, end + 1);
again:
	will_compress = 0;
	nr_pages = (end >> PAGE_CACHE_SHIFT) - (start >> PAGE_CACHE_SHIFT) + 1;
	nr_pages = min(nr_pages, (128 * 1024UL) / PAGE_CACHE_SIZE);

	/*
	 * we don't want to send crud past the end of i_size through
	 * compression, that's just a waste of CPU time.  So, if the
	 * end of the file is before the start of our current
	 * requested range of bytes, we bail out to the uncompressed
	 * cleanup code that can deal with all of this.
	 *
	 * It isn't really the fastest way to fix things, but this is a
	 * very uncommon corner.
	 */
	if (actual_end <= start)
		goto cleanup_and_bail_uncompressed;

	total_compressed = actual_end - start;

	/* we want to make sure that amount of ram required to uncompress
	 * an extent is reasonable, so we limit the total size in ram
	 * of a compressed extent to 128k.  This is a crucial number
	 * because it also controls how easily we can spread reads across
	 * cpus for decompression.
	 *
	 * We also want to make sure the amount of IO required to do
	 * a random read is reasonably small, so we limit the size of
	 * a compressed extent to 128k.
	 */
	total_compressed = min(total_compressed, max_uncompressed);
	num_bytes = (end - start + blocksize) & ~(blocksize - 1);
	num_bytes = max(blocksize,  num_bytes);
	total_in = 0;
	ret = 0;

	/*
	 * we do compression for mount -o compress and when the
	 * inode has not been flagged as nocompress.  This flag can
	 * change at any time if we discover bad compression ratios.
	 */
	if (!(BTRFS_I(inode)->flags & BTRFS_INODE_NOCOMPRESS) &&
	    (btrfs_test_opt(root, COMPRESS) ||
	     (BTRFS_I(inode)->force_compress) ||
	     (BTRFS_I(inode)->flags & BTRFS_INODE_COMPRESS))) {
		WARN_ON(pages);
		pages = kzalloc(sizeof(struct page *) * nr_pages, GFP_NOFS);
		if (!pages) {
			/* just bail out to the uncompressed code */
			goto cont;
		}

		if (BTRFS_I(inode)->force_compress)
			compress_type = BTRFS_I(inode)->force_compress;

		ret = btrfs_compress_pages(compress_type,
					   inode->i_mapping, start,
					   total_compressed, pages,
					   nr_pages, &nr_pages_ret,
					   &total_in,
					   &total_compressed,
					   max_compressed);

		if (!ret) {
			unsigned long offset = total_compressed &
				(PAGE_CACHE_SIZE - 1);
			struct page *page = pages[nr_pages_ret - 1];
			char *kaddr;

			/* zero the tail end of the last page, we might be
			 * sending it down to disk
			 */
			if (offset) {
				kaddr = kmap_atomic(page);
				memset(kaddr + offset, 0,
				       PAGE_CACHE_SIZE - offset);
				kunmap_atomic(kaddr);
			}
			will_compress = 1;
		}
	}
cont:
	if (start == 0) {
		trans = btrfs_join_transaction(root);
		if (IS_ERR(trans)) {
			ret = PTR_ERR(trans);
			trans = NULL;
			goto cleanup_and_out;
		}
		trans->block_rsv = &root->fs_info->delalloc_block_rsv;

		/* lets try to make an inline extent */
		if (ret || total_in < (actual_end - start)) {
			/* we didn't compress the entire range, try
			 * to make an uncompressed inline extent.
			 */
			ret = cow_file_range_inline(trans, root, inode,
						    start, end, 0, 0, NULL);
		} else {
			/* try making a compressed inline extent */
			ret = cow_file_range_inline(trans, root, inode,
						    start, end,
						    total_compressed,
						    compress_type, pages);
		}
		if (ret <= 0) {
			/*
			 * inline extent creation worked or returned error,
			 * we don't need to create any more async work items.
			 * Unlock and free up our temp pages.
			 */
			extent_clear_unlock_delalloc(inode,
			     &BTRFS_I(inode)->io_tree,
			     start, end, NULL,
			     EXTENT_CLEAR_UNLOCK_PAGE | EXTENT_CLEAR_DIRTY |
			     EXTENT_CLEAR_DELALLOC |
			     EXTENT_SET_WRITEBACK | EXTENT_END_WRITEBACK);

			btrfs_end_transaction(trans, root);
			goto free_pages_out;
		}
		btrfs_end_transaction(trans, root);
	}

	if (will_compress) {
		/*
		 * we aren't doing an inline extent round the compressed size
		 * up to a block size boundary so the allocator does sane
		 * things
		 */
		total_compressed = (total_compressed + blocksize - 1) &
			~(blocksize - 1);

		/*
		 * one last check to make sure the compression is really a
		 * win, compare the page count read with the blocks on disk
		 */
		total_in = (total_in + PAGE_CACHE_SIZE - 1) &
			~(PAGE_CACHE_SIZE - 1);
		if (total_compressed >= total_in) {
			will_compress = 0;
		} else {
			num_bytes = total_in;
		}
	}
	if (!will_compress && pages) {
		/*
		 * the compression code ran but failed to make things smaller,
		 * free any pages it allocated and our page pointer array
		 */
		for (i = 0; i < nr_pages_ret; i++) {
			WARN_ON(pages[i]->mapping);
			page_cache_release(pages[i]);
		}
		kfree(pages);
		pages = NULL;
		total_compressed = 0;
		nr_pages_ret = 0;

		/* flag the file so we don't compress in the future */
		if (!btrfs_test_opt(root, FORCE_COMPRESS) &&
		    !(BTRFS_I(inode)->force_compress)) {
			BTRFS_I(inode)->flags |= BTRFS_INODE_NOCOMPRESS;
		}
	}
	if (will_compress) {
		*num_added += 1;

		/* the async work queues will take care of doing actual
		 * allocation on disk for these compressed pages,
		 * and will submit them to the elevator.
		 */
		add_async_extent(async_cow, start, num_bytes,
				 total_compressed, pages, nr_pages_ret,
				 compress_type);

		if (start + num_bytes < end) {
			start += num_bytes;
			pages = NULL;
			cond_resched();
			goto again;
		}
	} else {
cleanup_and_bail_uncompressed:
		/*
		 * No compression, but we still need to write the pages in
		 * the file we've been given so far.  redirty the locked
		 * page if it corresponds to our extent and set things up
		 * for the async work queue to run cow_file_range to do
		 * the normal delalloc dance
		 */
		if (page_offset(locked_page) >= start &&
		    page_offset(locked_page) <= end) {
			__set_page_dirty_nobuffers(locked_page);
			/* unlocked later on in the async handlers */
		}
		add_async_extent(async_cow, start, end - start + 1,
				 0, NULL, 0, BTRFS_COMPRESS_NONE);
		*num_added += 1;
	}

out:
	return ret;

free_pages_out:
	for (i = 0; i < nr_pages_ret; i++) {
		WARN_ON(pages[i]->mapping);
		page_cache_release(pages[i]);
	}
	kfree(pages);

	goto out;

cleanup_and_out:
	extent_clear_unlock_delalloc(inode, &BTRFS_I(inode)->io_tree,
				     start, end, NULL,
				     EXTENT_CLEAR_UNLOCK_PAGE |
				     EXTENT_CLEAR_DIRTY |
				     EXTENT_CLEAR_DELALLOC |
				     EXTENT_SET_WRITEBACK |
				     EXTENT_END_WRITEBACK);
	if (!trans || IS_ERR(trans))
		btrfs_error(root->fs_info, ret, "Failed to join transaction");
	else
		btrfs_abort_transaction(trans, root, ret);
	goto free_pages_out;
}

/*
 * phase two of compressed writeback.  This is the ordered portion
 * of the code, which only gets called in the order the work was
 * queued.  We walk all the async extents created by compress_file_range
 * and send them down to the disk.
 */
static noinline int submit_compressed_extents(struct inode *inode,
					      struct async_cow *async_cow)
{
	struct async_extent *async_extent;
	u64 alloc_hint = 0;
	struct btrfs_trans_handle *trans;
	struct btrfs_key ins;
	struct extent_map *em;
	struct btrfs_root *root = BTRFS_I(inode)->root;
	struct extent_map_tree *em_tree = &BTRFS_I(inode)->extent_tree;
	struct extent_io_tree *io_tree;
	int ret = 0;

	if (list_empty(&async_cow->extents))
		return 0;


	while (!list_empty(&async_cow->extents)) {
		async_extent = list_entry(async_cow->extents.next,
					  struct async_extent, list);
		list_del(&async_extent->list);

		io_tree = &BTRFS_I(inode)->io_tree;

retry:
		/* did the compression code fall back to uncompressed IO? */
		if (!async_extent->pages) {
			int page_started = 0;
			unsigned long nr_written = 0;

			lock_extent(io_tree, async_extent->start,
					 async_extent->start +
					 async_extent->ram_size - 1);

			/* allocate blocks */
			ret = cow_file_range(inode, async_cow->locked_page,
					     async_extent->start,
					     async_extent->start +
					     async_extent->ram_size - 1,
					     &page_started, &nr_written, 0);

			/* JDM XXX */

			/*
			 * if page_started, cow_file_range inserted an
			 * inline extent and took care of all the unlocking
			 * and IO for us.  Otherwise, we need to submit
			 * all those pages down to the drive.
			 */
			if (!page_started && !ret)
				extent_write_locked_range(io_tree,
						  inode, async_extent->start,
						  async_extent->start +
						  async_extent->ram_size - 1,
						  btrfs_get_extent,
						  WB_SYNC_ALL);
			kfree(async_extent);
			cond_resched();
			continue;
		}

		lock_extent(io_tree, async_extent->start,
			    async_extent->start + async_extent->ram_size - 1);

		trans = btrfs_join_transaction(root);
		if (IS_ERR(trans)) {
			ret = PTR_ERR(trans);
		} else {
			trans->block_rsv = &root->fs_info->delalloc_block_rsv;
			ret = btrfs_reserve_extent(trans, root,
					   async_extent->compressed_size,
					   async_extent->compressed_size,
					   0, alloc_hint, &ins, 1);
			if (ret)
				btrfs_abort_transaction(trans, root, ret);
			btrfs_end_transaction(trans, root);
		}

		if (ret) {
			int i;
			for (i = 0; i < async_extent->nr_pages; i++) {
				WARN_ON(async_extent->pages[i]->mapping);
				page_cache_release(async_extent->pages[i]);
			}
			kfree(async_extent->pages);
			async_extent->nr_pages = 0;
			async_extent->pages = NULL;
			unlock_extent(io_tree, async_extent->start,
				      async_extent->start +
				      async_extent->ram_size - 1);
			if (ret == -ENOSPC)
				goto retry;
			goto out_free; /* JDM: Requeue? */
		}

		/*
		 * here we're doing allocation and writeback of the
		 * compressed pages
		 */
		btrfs_drop_extent_cache(inode, async_extent->start,
					async_extent->start +
					async_extent->ram_size - 1, 0);

		em = alloc_extent_map();
		BUG_ON(!em); /* -ENOMEM */
		em->start = async_extent->start;
		em->len = async_extent->ram_size;
		em->orig_start = em->start;

		em->block_start = ins.objectid;
		em->block_len = ins.offset;
		em->bdev = root->fs_info->fs_devices->latest_bdev;
		em->compress_type = async_extent->compress_type;
		set_bit(EXTENT_FLAG_PINNED, &em->flags);
		set_bit(EXTENT_FLAG_COMPRESSED, &em->flags);

		while (1) {
			write_lock(&em_tree->lock);
			ret = add_extent_mapping(em_tree, em);
			write_unlock(&em_tree->lock);
			if (ret != -EEXIST) {
				free_extent_map(em);
				break;
			}
			btrfs_drop_extent_cache(inode, async_extent->start,
						async_extent->start +
						async_extent->ram_size - 1, 0);
		}

		ret = btrfs_add_ordered_extent_compress(inode,
						async_extent->start,
						ins.objectid,
						async_extent->ram_size,
						ins.offset,
						BTRFS_ORDERED_COMPRESSED,
						async_extent->compress_type);
		BUG_ON(ret); /* -ENOMEM */

		/*
		 * clear dirty, set writeback and unlock the pages.
		 */
		extent_clear_unlock_delalloc(inode,
				&BTRFS_I(inode)->io_tree,
				async_extent->start,
				async_extent->start +
				async_extent->ram_size - 1,
				NULL, EXTENT_CLEAR_UNLOCK_PAGE |
				EXTENT_CLEAR_UNLOCK |
				EXTENT_CLEAR_DELALLOC |
				EXTENT_CLEAR_DIRTY | EXTENT_SET_WRITEBACK);

		ret = btrfs_submit_compressed_write(inode,
				    async_extent->start,
				    async_extent->ram_size,
				    ins.objectid,
				    ins.offset, async_extent->pages,
				    async_extent->nr_pages);

		BUG_ON(ret); /* -ENOMEM */
		alloc_hint = ins.objectid + ins.offset;
		kfree(async_extent);
		cond_resched();
	}
	ret = 0;
out:
	return ret;
out_free:
	kfree(async_extent);
	goto out;
}

static u64 get_extent_allocation_hint(struct inode *inode, u64 start,
				      u64 num_bytes)
{
	struct extent_map_tree *em_tree = &BTRFS_I(inode)->extent_tree;
	struct extent_map *em;
	u64 alloc_hint = 0;

	read_lock(&em_tree->lock);
	em = search_extent_mapping(em_tree, start, num_bytes);
	if (em) {
		/*
		 * if block start isn't an actual block number then find the
		 * first block in this inode and use that as a hint.  If that
		 * block is also bogus then just don't worry about it.
		 */
		if (em->block_start >= EXTENT_MAP_LAST_BYTE) {
			free_extent_map(em);
			em = search_extent_mapping(em_tree, 0, 0);
			if (em && em->block_start < EXTENT_MAP_LAST_BYTE)
				alloc_hint = em->block_start;
			if (em)
				free_extent_map(em);
		} else {
			alloc_hint = em->block_start;
			free_extent_map(em);
		}
	}
	read_unlock(&em_tree->lock);

	return alloc_hint;
}

/*
 * when extent_io.c finds a delayed allocation range in the file,
 * the call backs end up in this code.  The basic idea is to
 * allocate extents on disk for the range, and create ordered data structs
 * in ram to track those extents.
 *
 * locked_page is the page that writepage had locked already.  We use
 * it to make sure we don't do extra locks or unlocks.
 *
 * *page_started is set to one if we unlock locked_page and do everything
 * required to start IO on it.  It may be clean and already done with
 * IO when we return.
 */
static noinline int cow_file_range(struct inode *inode,
				   struct page *locked_page,
				   u64 start, u64 end, int *page_started,
				   unsigned long *nr_written,
				   int unlock)
{
	struct btrfs_root *root = BTRFS_I(inode)->root;
	struct btrfs_trans_handle *trans;
	u64 alloc_hint = 0;
	u64 num_bytes;
	unsigned long ram_size;
	u64 disk_num_bytes;
	u64 cur_alloc_size;
	u64 blocksize = root->sectorsize;
	struct btrfs_key ins;
	struct extent_map *em;
	struct extent_map_tree *em_tree = &BTRFS_I(inode)->extent_tree;
	int ret = 0;

	BUG_ON(btrfs_is_free_space_inode(inode));
	trans = btrfs_join_transaction(root);
	if (IS_ERR(trans)) {
		extent_clear_unlock_delalloc(inode,
			     &BTRFS_I(inode)->io_tree,
			     start, end, locked_page,
			     EXTENT_CLEAR_UNLOCK_PAGE |
			     EXTENT_CLEAR_UNLOCK |
			     EXTENT_CLEAR_DELALLOC |
			     EXTENT_CLEAR_DIRTY |
			     EXTENT_SET_WRITEBACK |
			     EXTENT_END_WRITEBACK);
		return PTR_ERR(trans);
	}
	trans->block_rsv = &root->fs_info->delalloc_block_rsv;

	num_bytes = (end - start + blocksize) & ~(blocksize - 1);
	num_bytes = max(blocksize,  num_bytes);
	disk_num_bytes = num_bytes;
	ret = 0;

	/* if this is a small write inside eof, kick off defrag */
	if (num_bytes < 64 * 1024 &&
	    (start > 0 || end + 1 < BTRFS_I(inode)->disk_i_size))
		btrfs_add_inode_defrag(trans, inode);

	if (start == 0) {
		/* lets try to make an inline extent */
		ret = cow_file_range_inline(trans, root, inode,
					    start, end, 0, 0, NULL);
		if (ret == 0) {
			extent_clear_unlock_delalloc(inode,
				     &BTRFS_I(inode)->io_tree,
				     start, end, NULL,
				     EXTENT_CLEAR_UNLOCK_PAGE |
				     EXTENT_CLEAR_UNLOCK |
				     EXTENT_CLEAR_DELALLOC |
				     EXTENT_CLEAR_DIRTY |
				     EXTENT_SET_WRITEBACK |
				     EXTENT_END_WRITEBACK);

			*nr_written = *nr_written +
			     (end - start + PAGE_CACHE_SIZE) / PAGE_CACHE_SIZE;
			*page_started = 1;
			goto out;
		} else if (ret < 0) {
			btrfs_abort_transaction(trans, root, ret);
			goto out_unlock;
		}
	}

	BUG_ON(disk_num_bytes >
	       btrfs_super_total_bytes(root->fs_info->super_copy));

	alloc_hint = get_extent_allocation_hint(inode, start, num_bytes);
	btrfs_drop_extent_cache(inode, start, start + num_bytes - 1, 0);

	while (disk_num_bytes > 0) {
		unsigned long op;

		cur_alloc_size = disk_num_bytes;
		ret = btrfs_reserve_extent(trans, root, cur_alloc_size,
					   root->sectorsize, 0, alloc_hint,
					   &ins, 1);
		if (ret < 0) {
			btrfs_abort_transaction(trans, root, ret);
			goto out_unlock;
		}

		em = alloc_extent_map();
		BUG_ON(!em); /* -ENOMEM */
		em->start = start;
		em->orig_start = em->start;
		ram_size = ins.offset;
		em->len = ins.offset;

		em->block_start = ins.objectid;
		em->block_len = ins.offset;
		em->bdev = root->fs_info->fs_devices->latest_bdev;
		set_bit(EXTENT_FLAG_PINNED, &em->flags);

		while (1) {
			write_lock(&em_tree->lock);
			ret = add_extent_mapping(em_tree, em);
			write_unlock(&em_tree->lock);
			if (ret != -EEXIST) {
				free_extent_map(em);
				break;
			}
			btrfs_drop_extent_cache(inode, start,
						start + ram_size - 1, 0);
		}

		cur_alloc_size = ins.offset;
		ret = btrfs_add_ordered_extent(inode, start, ins.objectid,
					       ram_size, cur_alloc_size, 0);
		BUG_ON(ret); /* -ENOMEM */

		if (root->root_key.objectid ==
		    BTRFS_DATA_RELOC_TREE_OBJECTID) {
			ret = btrfs_reloc_clone_csums(inode, start,
						      cur_alloc_size);
			if (ret) {
				btrfs_abort_transaction(trans, root, ret);
				goto out_unlock;
			}
		}

		if (disk_num_bytes < cur_alloc_size)
			break;

		/* we're not doing compressed IO, don't unlock the first
		 * page (which the caller expects to stay locked), don't
		 * clear any dirty bits and don't set any writeback bits
		 *
		 * Do set the Private2 bit so we know this page was properly
		 * setup for writepage
		 */
		op = unlock ? EXTENT_CLEAR_UNLOCK_PAGE : 0;
		op |= EXTENT_CLEAR_UNLOCK | EXTENT_CLEAR_DELALLOC |
			EXTENT_SET_PRIVATE2;

		extent_clear_unlock_delalloc(inode, &BTRFS_I(inode)->io_tree,
					     start, start + ram_size - 1,
					     locked_page, op);
		disk_num_bytes -= cur_alloc_size;
		num_bytes -= cur_alloc_size;
		alloc_hint = ins.objectid + ins.offset;
		start += cur_alloc_size;
	}
	ret = 0;
out:
	btrfs_end_transaction(trans, root);

	return ret;
out_unlock:
	extent_clear_unlock_delalloc(inode,
		     &BTRFS_I(inode)->io_tree,
		     start, end, locked_page,
		     EXTENT_CLEAR_UNLOCK_PAGE |
		     EXTENT_CLEAR_UNLOCK |
		     EXTENT_CLEAR_DELALLOC |
		     EXTENT_CLEAR_DIRTY |
		     EXTENT_SET_WRITEBACK |
		     EXTENT_END_WRITEBACK);

	goto out;
}

/*
 * work queue call back to started compression on a file and pages
 */
static noinline void async_cow_start(struct btrfs_work *work)
{
	struct async_cow *async_cow;
	int num_added = 0;
	async_cow = container_of(work, struct async_cow, work);

	compress_file_range(async_cow->inode, async_cow->locked_page,
			    async_cow->start, async_cow->end, async_cow,
			    &num_added);
	if (num_added == 0) {
		btrfs_add_delayed_iput(async_cow->inode);
		async_cow->inode = NULL;
	}
}

/*
 * work queue call back to submit previously compressed pages
 */
static noinline void async_cow_submit(struct btrfs_work *work)
{
	struct async_cow *async_cow;
	struct btrfs_root *root;
	unsigned long nr_pages;

	async_cow = container_of(work, struct async_cow, work);

	root = async_cow->root;
	nr_pages = (async_cow->end - async_cow->start + PAGE_CACHE_SIZE) >>
		PAGE_CACHE_SHIFT;

<<<<<<< HEAD
	atomic_sub(nr_pages, &root->fs_info->async_delalloc_pages);

	if (atomic_read(&root->fs_info->async_delalloc_pages) <
=======
	if (atomic_sub_return(nr_pages, &root->fs_info->async_delalloc_pages) <
>>>>>>> 9450d57e
	    5 * 1024 * 1024 &&
	    waitqueue_active(&root->fs_info->async_submit_wait))
		wake_up(&root->fs_info->async_submit_wait);

	if (async_cow->inode)
		submit_compressed_extents(async_cow->inode, async_cow);
}

static noinline void async_cow_free(struct btrfs_work *work)
{
	struct async_cow *async_cow;
	async_cow = container_of(work, struct async_cow, work);
	if (async_cow->inode)
		btrfs_add_delayed_iput(async_cow->inode);
	kfree(async_cow);
}

static int cow_file_range_async(struct inode *inode, struct page *locked_page,
				u64 start, u64 end, int *page_started,
				unsigned long *nr_written)
{
	struct async_cow *async_cow;
	struct btrfs_root *root = BTRFS_I(inode)->root;
	unsigned long nr_pages;
	u64 cur_end;
	int limit = 10 * 1024 * 1024;

	clear_extent_bit(&BTRFS_I(inode)->io_tree, start, end, EXTENT_LOCKED,
			 1, 0, NULL, GFP_NOFS);
	while (start < end) {
		async_cow = kmalloc(sizeof(*async_cow), GFP_NOFS);
		BUG_ON(!async_cow); /* -ENOMEM */
		async_cow->inode = igrab(inode);
		async_cow->root = root;
		async_cow->locked_page = locked_page;
		async_cow->start = start;

		if (BTRFS_I(inode)->flags & BTRFS_INODE_NOCOMPRESS)
			cur_end = end;
		else
			cur_end = min(end, start + 512 * 1024 - 1);

		async_cow->end = cur_end;
		INIT_LIST_HEAD(&async_cow->extents);

		async_cow->work.func = async_cow_start;
		async_cow->work.ordered_func = async_cow_submit;
		async_cow->work.ordered_free = async_cow_free;
		async_cow->work.flags = 0;

		nr_pages = (cur_end - start + PAGE_CACHE_SIZE) >>
			PAGE_CACHE_SHIFT;
		atomic_add(nr_pages, &root->fs_info->async_delalloc_pages);

		btrfs_queue_worker(&root->fs_info->delalloc_workers,
				   &async_cow->work);

		if (atomic_read(&root->fs_info->async_delalloc_pages) > limit) {
			wait_event(root->fs_info->async_submit_wait,
			   (atomic_read(&root->fs_info->async_delalloc_pages) <
			    limit));
		}

		while (atomic_read(&root->fs_info->async_submit_draining) &&
		      atomic_read(&root->fs_info->async_delalloc_pages)) {
			wait_event(root->fs_info->async_submit_wait,
			  (atomic_read(&root->fs_info->async_delalloc_pages) ==
			   0));
		}

		*nr_written += nr_pages;
		start = cur_end + 1;
	}
	*page_started = 1;
	return 0;
}

static noinline int csum_exist_in_range(struct btrfs_root *root,
					u64 bytenr, u64 num_bytes)
{
	int ret;
	struct btrfs_ordered_sum *sums;
	LIST_HEAD(list);

	ret = btrfs_lookup_csums_range(root->fs_info->csum_root, bytenr,
				       bytenr + num_bytes - 1, &list, 0);
	if (ret == 0 && list_empty(&list))
		return 0;

	while (!list_empty(&list)) {
		sums = list_entry(list.next, struct btrfs_ordered_sum, list);
		list_del(&sums->list);
		kfree(sums);
	}
	return 1;
}

/*
 * when nowcow writeback call back.  This checks for snapshots or COW copies
 * of the extents that exist in the file, and COWs the file as required.
 *
 * If no cow copies or snapshots exist, we write directly to the existing
 * blocks on disk
 */
static noinline int run_delalloc_nocow(struct inode *inode,
				       struct page *locked_page,
			      u64 start, u64 end, int *page_started, int force,
			      unsigned long *nr_written)
{
	struct btrfs_root *root = BTRFS_I(inode)->root;
	struct btrfs_trans_handle *trans;
	struct extent_buffer *leaf;
	struct btrfs_path *path;
	struct btrfs_file_extent_item *fi;
	struct btrfs_key found_key;
	u64 cow_start;
	u64 cur_offset;
	u64 extent_end;
	u64 extent_offset;
	u64 disk_bytenr;
	u64 num_bytes;
	int extent_type;
	int ret, err;
	int type;
	int nocow;
	int check_prev = 1;
	bool nolock;
	u64 ino = btrfs_ino(inode);

	path = btrfs_alloc_path();
	if (!path) {
		extent_clear_unlock_delalloc(inode,
			     &BTRFS_I(inode)->io_tree,
			     start, end, locked_page,
			     EXTENT_CLEAR_UNLOCK_PAGE |
			     EXTENT_CLEAR_UNLOCK |
			     EXTENT_CLEAR_DELALLOC |
			     EXTENT_CLEAR_DIRTY |
			     EXTENT_SET_WRITEBACK |
			     EXTENT_END_WRITEBACK);
		return -ENOMEM;
	}

	nolock = btrfs_is_free_space_inode(inode);

	if (nolock)
		trans = btrfs_join_transaction_nolock(root);
	else
		trans = btrfs_join_transaction(root);

	if (IS_ERR(trans)) {
		extent_clear_unlock_delalloc(inode,
			     &BTRFS_I(inode)->io_tree,
			     start, end, locked_page,
			     EXTENT_CLEAR_UNLOCK_PAGE |
			     EXTENT_CLEAR_UNLOCK |
			     EXTENT_CLEAR_DELALLOC |
			     EXTENT_CLEAR_DIRTY |
			     EXTENT_SET_WRITEBACK |
			     EXTENT_END_WRITEBACK);
		btrfs_free_path(path);
		return PTR_ERR(trans);
	}

	trans->block_rsv = &root->fs_info->delalloc_block_rsv;

	cow_start = (u64)-1;
	cur_offset = start;
	while (1) {
		ret = btrfs_lookup_file_extent(trans, root, path, ino,
					       cur_offset, 0);
		if (ret < 0) {
			btrfs_abort_transaction(trans, root, ret);
			goto error;
		}
		if (ret > 0 && path->slots[0] > 0 && check_prev) {
			leaf = path->nodes[0];
			btrfs_item_key_to_cpu(leaf, &found_key,
					      path->slots[0] - 1);
			if (found_key.objectid == ino &&
			    found_key.type == BTRFS_EXTENT_DATA_KEY)
				path->slots[0]--;
		}
		check_prev = 0;
next_slot:
		leaf = path->nodes[0];
		if (path->slots[0] >= btrfs_header_nritems(leaf)) {
			ret = btrfs_next_leaf(root, path);
			if (ret < 0) {
				btrfs_abort_transaction(trans, root, ret);
				goto error;
			}
			if (ret > 0)
				break;
			leaf = path->nodes[0];
		}

		nocow = 0;
		disk_bytenr = 0;
		num_bytes = 0;
		btrfs_item_key_to_cpu(leaf, &found_key, path->slots[0]);

		if (found_key.objectid > ino ||
		    found_key.type > BTRFS_EXTENT_DATA_KEY ||
		    found_key.offset > end)
			break;

		if (found_key.offset > cur_offset) {
			extent_end = found_key.offset;
			extent_type = 0;
			goto out_check;
		}

		fi = btrfs_item_ptr(leaf, path->slots[0],
				    struct btrfs_file_extent_item);
		extent_type = btrfs_file_extent_type(leaf, fi);

		if (extent_type == BTRFS_FILE_EXTENT_REG ||
		    extent_type == BTRFS_FILE_EXTENT_PREALLOC) {
			disk_bytenr = btrfs_file_extent_disk_bytenr(leaf, fi);
			extent_offset = btrfs_file_extent_offset(leaf, fi);
			extent_end = found_key.offset +
				btrfs_file_extent_num_bytes(leaf, fi);
			if (extent_end <= start) {
				path->slots[0]++;
				goto next_slot;
			}
			if (disk_bytenr == 0)
				goto out_check;
			if (btrfs_file_extent_compression(leaf, fi) ||
			    btrfs_file_extent_encryption(leaf, fi) ||
			    btrfs_file_extent_other_encoding(leaf, fi))
				goto out_check;
			if (extent_type == BTRFS_FILE_EXTENT_REG && !force)
				goto out_check;
			if (btrfs_extent_readonly(root, disk_bytenr))
				goto out_check;
			if (btrfs_cross_ref_exist(trans, root, ino,
						  found_key.offset -
						  extent_offset, disk_bytenr))
				goto out_check;
			disk_bytenr += extent_offset;
			disk_bytenr += cur_offset - found_key.offset;
			num_bytes = min(end + 1, extent_end) - cur_offset;
			/*
			 * force cow if csum exists in the range.
			 * this ensure that csum for a given extent are
			 * either valid or do not exist.
			 */
			if (csum_exist_in_range(root, disk_bytenr, num_bytes))
				goto out_check;
			nocow = 1;
		} else if (extent_type == BTRFS_FILE_EXTENT_INLINE) {
			extent_end = found_key.offset +
				btrfs_file_extent_inline_len(leaf, fi);
			extent_end = ALIGN(extent_end, root->sectorsize);
		} else {
			BUG_ON(1);
		}
out_check:
		if (extent_end <= start) {
			path->slots[0]++;
			goto next_slot;
		}
		if (!nocow) {
			if (cow_start == (u64)-1)
				cow_start = cur_offset;
			cur_offset = extent_end;
			if (cur_offset > end)
				break;
			path->slots[0]++;
			goto next_slot;
		}

		btrfs_release_path(path);
		if (cow_start != (u64)-1) {
			ret = cow_file_range(inode, locked_page, cow_start,
					found_key.offset - 1, page_started,
					nr_written, 1);
			if (ret) {
				btrfs_abort_transaction(trans, root, ret);
				goto error;
			}
			cow_start = (u64)-1;
		}

		if (extent_type == BTRFS_FILE_EXTENT_PREALLOC) {
			struct extent_map *em;
			struct extent_map_tree *em_tree;
			em_tree = &BTRFS_I(inode)->extent_tree;
			em = alloc_extent_map();
			BUG_ON(!em); /* -ENOMEM */
			em->start = cur_offset;
			em->orig_start = em->start;
			em->len = num_bytes;
			em->block_len = num_bytes;
			em->block_start = disk_bytenr;
			em->bdev = root->fs_info->fs_devices->latest_bdev;
			set_bit(EXTENT_FLAG_PINNED, &em->flags);
			while (1) {
				write_lock(&em_tree->lock);
				ret = add_extent_mapping(em_tree, em);
				write_unlock(&em_tree->lock);
				if (ret != -EEXIST) {
					free_extent_map(em);
					break;
				}
				btrfs_drop_extent_cache(inode, em->start,
						em->start + em->len - 1, 0);
			}
			type = BTRFS_ORDERED_PREALLOC;
		} else {
			type = BTRFS_ORDERED_NOCOW;
		}

		ret = btrfs_add_ordered_extent(inode, cur_offset, disk_bytenr,
					       num_bytes, num_bytes, type);
		BUG_ON(ret); /* -ENOMEM */

		if (root->root_key.objectid ==
		    BTRFS_DATA_RELOC_TREE_OBJECTID) {
			ret = btrfs_reloc_clone_csums(inode, cur_offset,
						      num_bytes);
			if (ret) {
				btrfs_abort_transaction(trans, root, ret);
				goto error;
			}
		}

		extent_clear_unlock_delalloc(inode, &BTRFS_I(inode)->io_tree,
				cur_offset, cur_offset + num_bytes - 1,
				locked_page, EXTENT_CLEAR_UNLOCK_PAGE |
				EXTENT_CLEAR_UNLOCK | EXTENT_CLEAR_DELALLOC |
				EXTENT_SET_PRIVATE2);
		cur_offset = extent_end;
		if (cur_offset > end)
			break;
	}
	btrfs_release_path(path);

	if (cur_offset <= end && cow_start == (u64)-1) {
		cow_start = cur_offset;
		cur_offset = end;
	}

	if (cow_start != (u64)-1) {
		ret = cow_file_range(inode, locked_page, cow_start, end,
				     page_started, nr_written, 1);
		if (ret) {
			btrfs_abort_transaction(trans, root, ret);
			goto error;
		}
	}

error:
	if (nolock) {
		err = btrfs_end_transaction_nolock(trans, root);
	} else {
		err = btrfs_end_transaction(trans, root);
	}
	if (!ret)
		ret = err;

	if (ret && cur_offset < end)
		extent_clear_unlock_delalloc(inode,
			     &BTRFS_I(inode)->io_tree,
			     cur_offset, end, locked_page,
			     EXTENT_CLEAR_UNLOCK_PAGE |
			     EXTENT_CLEAR_UNLOCK |
			     EXTENT_CLEAR_DELALLOC |
			     EXTENT_CLEAR_DIRTY |
			     EXTENT_SET_WRITEBACK |
			     EXTENT_END_WRITEBACK);

	btrfs_free_path(path);
	return ret;
}

/*
 * extent_io.c call back to do delayed allocation processing
 */
static int run_delalloc_range(struct inode *inode, struct page *locked_page,
			      u64 start, u64 end, int *page_started,
			      unsigned long *nr_written)
{
	int ret;
	struct btrfs_root *root = BTRFS_I(inode)->root;

	if (BTRFS_I(inode)->flags & BTRFS_INODE_NODATACOW) {
		ret = run_delalloc_nocow(inode, locked_page, start, end,
					 page_started, 1, nr_written);
	} else if (BTRFS_I(inode)->flags & BTRFS_INODE_PREALLOC) {
		ret = run_delalloc_nocow(inode, locked_page, start, end,
					 page_started, 0, nr_written);
	} else if (!btrfs_test_opt(root, COMPRESS) &&
		   !(BTRFS_I(inode)->force_compress) &&
		   !(BTRFS_I(inode)->flags & BTRFS_INODE_COMPRESS)) {
		ret = cow_file_range(inode, locked_page, start, end,
				      page_started, nr_written, 1);
	} else {
		set_bit(BTRFS_INODE_HAS_ASYNC_EXTENT,
			&BTRFS_I(inode)->runtime_flags);
		ret = cow_file_range_async(inode, locked_page, start, end,
					   page_started, nr_written);
	}
	return ret;
}

static void btrfs_split_extent_hook(struct inode *inode,
				    struct extent_state *orig, u64 split)
{
	/* not delalloc, ignore it */
	if (!(orig->state & EXTENT_DELALLOC))
		return;

	spin_lock(&BTRFS_I(inode)->lock);
	BTRFS_I(inode)->outstanding_extents++;
	spin_unlock(&BTRFS_I(inode)->lock);
}

/*
 * extent_io.c merge_extent_hook, used to track merged delayed allocation
 * extents so we can keep track of new extents that are just merged onto old
 * extents, such as when we are doing sequential writes, so we can properly
 * account for the metadata space we'll need.
 */
static void btrfs_merge_extent_hook(struct inode *inode,
				    struct extent_state *new,
				    struct extent_state *other)
{
	/* not delalloc, ignore it */
	if (!(other->state & EXTENT_DELALLOC))
		return;

	spin_lock(&BTRFS_I(inode)->lock);
	BTRFS_I(inode)->outstanding_extents--;
	spin_unlock(&BTRFS_I(inode)->lock);
}

/*
 * extent_io.c set_bit_hook, used to track delayed allocation
 * bytes in this file, and to maintain the list of inodes that
 * have pending delalloc work to be done.
 */
static void btrfs_set_bit_hook(struct inode *inode,
			       struct extent_state *state, int *bits)
{

	/*
	 * set_bit and clear bit hooks normally require _irqsave/restore
	 * but in this case, we are only testing for the DELALLOC
	 * bit, which is only set or cleared with irqs on
	 */
	if (!(state->state & EXTENT_DELALLOC) && (*bits & EXTENT_DELALLOC)) {
		struct btrfs_root *root = BTRFS_I(inode)->root;
		u64 len = state->end + 1 - state->start;
		bool do_list = !btrfs_is_free_space_inode(inode);

		if (*bits & EXTENT_FIRST_DELALLOC) {
			*bits &= ~EXTENT_FIRST_DELALLOC;
		} else {
			spin_lock(&BTRFS_I(inode)->lock);
			BTRFS_I(inode)->outstanding_extents++;
			spin_unlock(&BTRFS_I(inode)->lock);
		}

		spin_lock(&root->fs_info->delalloc_lock);
		BTRFS_I(inode)->delalloc_bytes += len;
		root->fs_info->delalloc_bytes += len;
		if (do_list && list_empty(&BTRFS_I(inode)->delalloc_inodes)) {
			list_add_tail(&BTRFS_I(inode)->delalloc_inodes,
				      &root->fs_info->delalloc_inodes);
		}
		spin_unlock(&root->fs_info->delalloc_lock);
	}
}

/*
 * extent_io.c clear_bit_hook, see set_bit_hook for why
 */
static void btrfs_clear_bit_hook(struct inode *inode,
				 struct extent_state *state, int *bits)
{
	/*
	 * set_bit and clear bit hooks normally require _irqsave/restore
	 * but in this case, we are only testing for the DELALLOC
	 * bit, which is only set or cleared with irqs on
	 */
	if ((state->state & EXTENT_DELALLOC) && (*bits & EXTENT_DELALLOC)) {
		struct btrfs_root *root = BTRFS_I(inode)->root;
		u64 len = state->end + 1 - state->start;
		bool do_list = !btrfs_is_free_space_inode(inode);

		if (*bits & EXTENT_FIRST_DELALLOC) {
			*bits &= ~EXTENT_FIRST_DELALLOC;
		} else if (!(*bits & EXTENT_DO_ACCOUNTING)) {
			spin_lock(&BTRFS_I(inode)->lock);
			BTRFS_I(inode)->outstanding_extents--;
			spin_unlock(&BTRFS_I(inode)->lock);
		}

		if (*bits & EXTENT_DO_ACCOUNTING)
			btrfs_delalloc_release_metadata(inode, len);

		if (root->root_key.objectid != BTRFS_DATA_RELOC_TREE_OBJECTID
		    && do_list)
			btrfs_free_reserved_data_space(inode, len);

		spin_lock(&root->fs_info->delalloc_lock);
		root->fs_info->delalloc_bytes -= len;
		BTRFS_I(inode)->delalloc_bytes -= len;

		if (do_list && BTRFS_I(inode)->delalloc_bytes == 0 &&
		    !list_empty(&BTRFS_I(inode)->delalloc_inodes)) {
			list_del_init(&BTRFS_I(inode)->delalloc_inodes);
		}
		spin_unlock(&root->fs_info->delalloc_lock);
	}
}

/*
 * extent_io.c merge_bio_hook, this must check the chunk tree to make sure
 * we don't create bios that span stripes or chunks
 */
int btrfs_merge_bio_hook(struct page *page, unsigned long offset,
			 size_t size, struct bio *bio,
			 unsigned long bio_flags)
{
	struct btrfs_root *root = BTRFS_I(page->mapping->host)->root;
	struct btrfs_mapping_tree *map_tree;
	u64 logical = (u64)bio->bi_sector << 9;
	u64 length = 0;
	u64 map_length;
	int ret;

	if (bio_flags & EXTENT_BIO_COMPRESSED)
		return 0;

	length = bio->bi_size;
	map_tree = &root->fs_info->mapping_tree;
	map_length = length;
	ret = btrfs_map_block(map_tree, READ, logical,
			      &map_length, NULL, 0);
	/* Will always return 0 or 1 with map_multi == NULL */
	BUG_ON(ret < 0);
	if (map_length < length + size)
		return 1;
	return 0;
}

/*
 * in order to insert checksums into the metadata in large chunks,
 * we wait until bio submission time.   All the pages in the bio are
 * checksummed and sums are attached onto the ordered extent record.
 *
 * At IO completion time the cums attached on the ordered extent record
 * are inserted into the btree
 */
static int __btrfs_submit_bio_start(struct inode *inode, int rw,
				    struct bio *bio, int mirror_num,
				    unsigned long bio_flags,
				    u64 bio_offset)
{
	struct btrfs_root *root = BTRFS_I(inode)->root;
	int ret = 0;

	ret = btrfs_csum_one_bio(root, inode, bio, 0, 0);
	BUG_ON(ret); /* -ENOMEM */
	return 0;
}

/*
 * in order to insert checksums into the metadata in large chunks,
 * we wait until bio submission time.   All the pages in the bio are
 * checksummed and sums are attached onto the ordered extent record.
 *
 * At IO completion time the cums attached on the ordered extent record
 * are inserted into the btree
 */
static int __btrfs_submit_bio_done(struct inode *inode, int rw, struct bio *bio,
			  int mirror_num, unsigned long bio_flags,
			  u64 bio_offset)
{
	struct btrfs_root *root = BTRFS_I(inode)->root;
	return btrfs_map_bio(root, rw, bio, mirror_num, 1);
}

/*
 * extent_io.c submission hook. This does the right thing for csum calculation
 * on write, or reading the csums from the tree before a read
 */
static int btrfs_submit_bio_hook(struct inode *inode, int rw, struct bio *bio,
			  int mirror_num, unsigned long bio_flags,
			  u64 bio_offset)
{
	struct btrfs_root *root = BTRFS_I(inode)->root;
	int ret = 0;
	int skip_sum;
	int metadata = 0;

	skip_sum = BTRFS_I(inode)->flags & BTRFS_INODE_NODATASUM;

	if (btrfs_is_free_space_inode(inode))
		metadata = 2;

	if (!(rw & REQ_WRITE)) {
		ret = btrfs_bio_wq_end_io(root->fs_info, bio, metadata);
		if (ret)
			return ret;

		if (bio_flags & EXTENT_BIO_COMPRESSED) {
			return btrfs_submit_compressed_read(inode, bio,
						    mirror_num, bio_flags);
		} else if (!skip_sum) {
			ret = btrfs_lookup_bio_sums(root, inode, bio, NULL);
			if (ret)
				return ret;
		}
		goto mapit;
	} else if (!skip_sum) {
		/* csum items have already been cloned */
		if (root->root_key.objectid == BTRFS_DATA_RELOC_TREE_OBJECTID)
			goto mapit;
		/* we're doing a write, do the async checksumming */
		return btrfs_wq_submit_bio(BTRFS_I(inode)->root->fs_info,
				   inode, rw, bio, mirror_num,
				   bio_flags, bio_offset,
				   __btrfs_submit_bio_start,
				   __btrfs_submit_bio_done);
	}

mapit:
	return btrfs_map_bio(root, rw, bio, mirror_num, 0);
}

/*
 * given a list of ordered sums record them in the inode.  This happens
 * at IO completion time based on sums calculated at bio submission time.
 */
static noinline int add_pending_csums(struct btrfs_trans_handle *trans,
			     struct inode *inode, u64 file_offset,
			     struct list_head *list)
{
	struct btrfs_ordered_sum *sum;

	list_for_each_entry(sum, list, list) {
		btrfs_csum_file_blocks(trans,
		       BTRFS_I(inode)->root->fs_info->csum_root, sum);
	}
	return 0;
}

int btrfs_set_extent_delalloc(struct inode *inode, u64 start, u64 end,
			      struct extent_state **cached_state)
{
	if ((end & (PAGE_CACHE_SIZE - 1)) == 0)
		WARN_ON(1);
	return set_extent_delalloc(&BTRFS_I(inode)->io_tree, start, end,
				   cached_state, GFP_NOFS);
}

/* see btrfs_writepage_start_hook for details on why this is required */
struct btrfs_writepage_fixup {
	struct page *page;
	struct btrfs_work work;
};

static void btrfs_writepage_fixup_worker(struct btrfs_work *work)
{
	struct btrfs_writepage_fixup *fixup;
	struct btrfs_ordered_extent *ordered;
	struct extent_state *cached_state = NULL;
	struct page *page;
	struct inode *inode;
	u64 page_start;
	u64 page_end;
	int ret;

	fixup = container_of(work, struct btrfs_writepage_fixup, work);
	page = fixup->page;
again:
	lock_page(page);
	if (!page->mapping || !PageDirty(page) || !PageChecked(page)) {
		ClearPageChecked(page);
		goto out_page;
	}

	inode = page->mapping->host;
	page_start = page_offset(page);
	page_end = page_offset(page) + PAGE_CACHE_SIZE - 1;

	lock_extent_bits(&BTRFS_I(inode)->io_tree, page_start, page_end, 0,
			 &cached_state);

	/* already ordered? We're done */
	if (PagePrivate2(page))
		goto out;

	ordered = btrfs_lookup_ordered_extent(inode, page_start);
	if (ordered) {
		unlock_extent_cached(&BTRFS_I(inode)->io_tree, page_start,
				     page_end, &cached_state, GFP_NOFS);
		unlock_page(page);
		btrfs_start_ordered_extent(inode, ordered, 1);
		btrfs_put_ordered_extent(ordered);
		goto again;
	}

	ret = btrfs_delalloc_reserve_space(inode, PAGE_CACHE_SIZE);
	if (ret) {
		mapping_set_error(page->mapping, ret);
		end_extent_writepage(page, ret, page_start, page_end);
		ClearPageChecked(page);
		goto out;
	 }

	btrfs_set_extent_delalloc(inode, page_start, page_end, &cached_state);
	ClearPageChecked(page);
	set_page_dirty(page);
out:
	unlock_extent_cached(&BTRFS_I(inode)->io_tree, page_start, page_end,
			     &cached_state, GFP_NOFS);
out_page:
	unlock_page(page);
	page_cache_release(page);
	kfree(fixup);
}

/*
 * There are a few paths in the higher layers of the kernel that directly
 * set the page dirty bit without asking the filesystem if it is a
 * good idea.  This causes problems because we want to make sure COW
 * properly happens and the data=ordered rules are followed.
 *
 * In our case any range that doesn't have the ORDERED bit set
 * hasn't been properly setup for IO.  We kick off an async process
 * to fix it up.  The async helper will wait for ordered extents, set
 * the delalloc bit and make it safe to write the page.
 */
static int btrfs_writepage_start_hook(struct page *page, u64 start, u64 end)
{
	struct inode *inode = page->mapping->host;
	struct btrfs_writepage_fixup *fixup;
	struct btrfs_root *root = BTRFS_I(inode)->root;

	/* this page is properly in the ordered list */
	if (TestClearPagePrivate2(page))
		return 0;

	if (PageChecked(page))
		return -EAGAIN;

	fixup = kzalloc(sizeof(*fixup), GFP_NOFS);
	if (!fixup)
		return -EAGAIN;

	SetPageChecked(page);
	page_cache_get(page);
	fixup->work.func = btrfs_writepage_fixup_worker;
	fixup->page = page;
	btrfs_queue_worker(&root->fs_info->fixup_workers, &fixup->work);
	return -EBUSY;
}

static int insert_reserved_file_extent(struct btrfs_trans_handle *trans,
				       struct inode *inode, u64 file_pos,
				       u64 disk_bytenr, u64 disk_num_bytes,
				       u64 num_bytes, u64 ram_bytes,
				       u8 compression, u8 encryption,
				       u16 other_encoding, int extent_type)
{
	struct btrfs_root *root = BTRFS_I(inode)->root;
	struct btrfs_file_extent_item *fi;
	struct btrfs_path *path;
	struct extent_buffer *leaf;
	struct btrfs_key ins;
	u64 hint;
	int ret;

	path = btrfs_alloc_path();
	if (!path)
		return -ENOMEM;

	path->leave_spinning = 1;

	/*
	 * we may be replacing one extent in the tree with another.
	 * The new extent is pinned in the extent map, and we don't want
	 * to drop it from the cache until it is completely in the btree.
	 *
	 * So, tell btrfs_drop_extents to leave this extent in the cache.
	 * the caller is expected to unpin it and allow it to be merged
	 * with the others.
	 */
	ret = btrfs_drop_extents(trans, inode, file_pos, file_pos + num_bytes,
				 &hint, 0);
	if (ret)
		goto out;

	ins.objectid = btrfs_ino(inode);
	ins.offset = file_pos;
	ins.type = BTRFS_EXTENT_DATA_KEY;
	ret = btrfs_insert_empty_item(trans, root, path, &ins, sizeof(*fi));
	if (ret)
		goto out;
	leaf = path->nodes[0];
	fi = btrfs_item_ptr(leaf, path->slots[0],
			    struct btrfs_file_extent_item);
	btrfs_set_file_extent_generation(leaf, fi, trans->transid);
	btrfs_set_file_extent_type(leaf, fi, extent_type);
	btrfs_set_file_extent_disk_bytenr(leaf, fi, disk_bytenr);
	btrfs_set_file_extent_disk_num_bytes(leaf, fi, disk_num_bytes);
	btrfs_set_file_extent_offset(leaf, fi, 0);
	btrfs_set_file_extent_num_bytes(leaf, fi, num_bytes);
	btrfs_set_file_extent_ram_bytes(leaf, fi, ram_bytes);
	btrfs_set_file_extent_compression(leaf, fi, compression);
	btrfs_set_file_extent_encryption(leaf, fi, encryption);
	btrfs_set_file_extent_other_encoding(leaf, fi, other_encoding);

	btrfs_unlock_up_safe(path, 1);
	btrfs_set_lock_blocking(leaf);

	btrfs_mark_buffer_dirty(leaf);

	inode_add_bytes(inode, num_bytes);

	ins.objectid = disk_bytenr;
	ins.offset = disk_num_bytes;
	ins.type = BTRFS_EXTENT_ITEM_KEY;
	ret = btrfs_alloc_reserved_file_extent(trans, root,
					root->root_key.objectid,
					btrfs_ino(inode), file_pos, &ins);
out:
	btrfs_free_path(path);

	return ret;
}

/*
 * helper function for btrfs_finish_ordered_io, this
 * just reads in some of the csum leaves to prime them into ram
 * before we start the transaction.  It limits the amount of btree
 * reads required while inside the transaction.
 */
/* as ordered data IO finishes, this gets called so we can finish
 * an ordered extent if the range of bytes in the file it covers are
 * fully written.
 */
static int btrfs_finish_ordered_io(struct btrfs_ordered_extent *ordered_extent)
{
	struct inode *inode = ordered_extent->inode;
	struct btrfs_root *root = BTRFS_I(inode)->root;
	struct btrfs_trans_handle *trans = NULL;
	struct extent_io_tree *io_tree = &BTRFS_I(inode)->io_tree;
	struct extent_state *cached_state = NULL;
	int compress_type = 0;
	int ret;
	bool nolock;

	nolock = btrfs_is_free_space_inode(inode);

	if (test_bit(BTRFS_ORDERED_IOERR, &ordered_extent->flags)) {
		ret = -EIO;
		goto out;
	}

	if (test_bit(BTRFS_ORDERED_NOCOW, &ordered_extent->flags)) {
		BUG_ON(!list_empty(&ordered_extent->list)); /* Logic error */
		ret = btrfs_ordered_update_i_size(inode, 0, ordered_extent);
		if (!ret) {
			if (nolock)
				trans = btrfs_join_transaction_nolock(root);
			else
				trans = btrfs_join_transaction(root);
			if (IS_ERR(trans)) {
				ret = PTR_ERR(trans);
				trans = NULL;
				goto out;
			}
			trans->block_rsv = &root->fs_info->delalloc_block_rsv;
			ret = btrfs_update_inode_fallback(trans, root, inode);
			if (ret) /* -ENOMEM or corruption */
				btrfs_abort_transaction(trans, root, ret);
		}
		goto out;
	}

	lock_extent_bits(io_tree, ordered_extent->file_offset,
			 ordered_extent->file_offset + ordered_extent->len - 1,
			 0, &cached_state);

	if (nolock)
		trans = btrfs_join_transaction_nolock(root);
	else
		trans = btrfs_join_transaction(root);
	if (IS_ERR(trans)) {
		ret = PTR_ERR(trans);
		trans = NULL;
		goto out_unlock;
	}
	trans->block_rsv = &root->fs_info->delalloc_block_rsv;

	if (test_bit(BTRFS_ORDERED_COMPRESSED, &ordered_extent->flags))
		compress_type = ordered_extent->compress_type;
	if (test_bit(BTRFS_ORDERED_PREALLOC, &ordered_extent->flags)) {
		BUG_ON(compress_type);
		ret = btrfs_mark_extent_written(trans, inode,
						ordered_extent->file_offset,
						ordered_extent->file_offset +
						ordered_extent->len);
	} else {
		BUG_ON(root == root->fs_info->tree_root);
		ret = insert_reserved_file_extent(trans, inode,
						ordered_extent->file_offset,
						ordered_extent->start,
						ordered_extent->disk_len,
						ordered_extent->len,
						ordered_extent->len,
						compress_type, 0, 0,
						BTRFS_FILE_EXTENT_REG);
		unpin_extent_cache(&BTRFS_I(inode)->extent_tree,
				   ordered_extent->file_offset,
				   ordered_extent->len);
	}

	if (ret < 0) {
		btrfs_abort_transaction(trans, root, ret);
		goto out_unlock;
	}

	add_pending_csums(trans, inode, ordered_extent->file_offset,
			  &ordered_extent->list);

	ret = btrfs_ordered_update_i_size(inode, 0, ordered_extent);
	if (!ret || !test_bit(BTRFS_ORDERED_PREALLOC, &ordered_extent->flags)) {
		ret = btrfs_update_inode_fallback(trans, root, inode);
		if (ret) { /* -ENOMEM or corruption */
			btrfs_abort_transaction(trans, root, ret);
			goto out_unlock;
		}
	}
	ret = 0;
out_unlock:
	unlock_extent_cached(io_tree, ordered_extent->file_offset,
			     ordered_extent->file_offset +
			     ordered_extent->len - 1, &cached_state, GFP_NOFS);
out:
	if (root != root->fs_info->tree_root)
		btrfs_delalloc_release_metadata(inode, ordered_extent->len);
	if (trans) {
		if (nolock)
			btrfs_end_transaction_nolock(trans, root);
		else
			btrfs_end_transaction(trans, root);
	}

	if (ret)
		clear_extent_uptodate(io_tree, ordered_extent->file_offset,
				      ordered_extent->file_offset +
				      ordered_extent->len - 1, NULL, GFP_NOFS);

	/*
	 * This needs to be dont to make sure anybody waiting knows we are done
	 * upating everything for this ordered extent.
	 */
	btrfs_remove_ordered_extent(inode, ordered_extent);

	/* once for us */
	btrfs_put_ordered_extent(ordered_extent);
	/* once for the tree */
	btrfs_put_ordered_extent(ordered_extent);

	return ret;
}

static void finish_ordered_fn(struct btrfs_work *work)
{
	struct btrfs_ordered_extent *ordered_extent;
	ordered_extent = container_of(work, struct btrfs_ordered_extent, work);
	btrfs_finish_ordered_io(ordered_extent);
}

static int btrfs_writepage_end_io_hook(struct page *page, u64 start, u64 end,
				struct extent_state *state, int uptodate)
{
	struct inode *inode = page->mapping->host;
	struct btrfs_root *root = BTRFS_I(inode)->root;
	struct btrfs_ordered_extent *ordered_extent = NULL;
	struct btrfs_workers *workers;

	trace_btrfs_writepage_end_io_hook(page, start, end, uptodate);

	ClearPagePrivate2(page);
	if (!btrfs_dec_test_ordered_pending(inode, &ordered_extent, start,
					    end - start + 1, uptodate))
		return 0;

	ordered_extent->work.func = finish_ordered_fn;
	ordered_extent->work.flags = 0;

	if (btrfs_is_free_space_inode(inode))
		workers = &root->fs_info->endio_freespace_worker;
	else
		workers = &root->fs_info->endio_write_workers;
	btrfs_queue_worker(workers, &ordered_extent->work);

	return 0;
}

/*
 * when reads are done, we need to check csums to verify the data is correct
 * if there's a match, we allow the bio to finish.  If not, the code in
 * extent_io.c will try to find good copies for us.
 */
static int btrfs_readpage_end_io_hook(struct page *page, u64 start, u64 end,
			       struct extent_state *state, int mirror)
{
	size_t offset = start - ((u64)page->index << PAGE_CACHE_SHIFT);
	struct inode *inode = page->mapping->host;
	struct extent_io_tree *io_tree = &BTRFS_I(inode)->io_tree;
	char *kaddr;
	u64 private = ~(u32)0;
	int ret;
	struct btrfs_root *root = BTRFS_I(inode)->root;
	u32 csum = ~(u32)0;

	if (PageChecked(page)) {
		ClearPageChecked(page);
		goto good;
	}

	if (BTRFS_I(inode)->flags & BTRFS_INODE_NODATASUM)
		goto good;

	if (root->root_key.objectid == BTRFS_DATA_RELOC_TREE_OBJECTID &&
	    test_range_bit(io_tree, start, end, EXTENT_NODATASUM, 1, NULL)) {
		clear_extent_bits(io_tree, start, end, EXTENT_NODATASUM,
				  GFP_NOFS);
		return 0;
	}

	if (state && state->start == start) {
		private = state->private;
		ret = 0;
	} else {
		ret = get_state_private(io_tree, start, &private);
	}
	kaddr = kmap_atomic(page);
	if (ret)
		goto zeroit;

	csum = btrfs_csum_data(root, kaddr + offset, csum,  end - start + 1);
	btrfs_csum_final(csum, (char *)&csum);
	if (csum != private)
		goto zeroit;

	kunmap_atomic(kaddr);
good:
	return 0;

zeroit:
	printk_ratelimited(KERN_INFO "btrfs csum failed ino %llu off %llu csum %u "
		       "private %llu\n",
		       (unsigned long long)btrfs_ino(page->mapping->host),
		       (unsigned long long)start, csum,
		       (unsigned long long)private);
	memset(kaddr + offset, 1, end - start + 1);
	flush_dcache_page(page);
	kunmap_atomic(kaddr);
	if (private == 0)
		return 0;
	return -EIO;
}

struct delayed_iput {
	struct list_head list;
	struct inode *inode;
};

/* JDM: If this is fs-wide, why can't we add a pointer to
 * btrfs_inode instead and avoid the allocation? */
void btrfs_add_delayed_iput(struct inode *inode)
{
	struct btrfs_fs_info *fs_info = BTRFS_I(inode)->root->fs_info;
	struct delayed_iput *delayed;

	if (atomic_add_unless(&inode->i_count, -1, 1))
		return;

	delayed = kmalloc(sizeof(*delayed), GFP_NOFS | __GFP_NOFAIL);
	delayed->inode = inode;

	spin_lock(&fs_info->delayed_iput_lock);
	list_add_tail(&delayed->list, &fs_info->delayed_iputs);
	spin_unlock(&fs_info->delayed_iput_lock);
}

void btrfs_run_delayed_iputs(struct btrfs_root *root)
{
	LIST_HEAD(list);
	struct btrfs_fs_info *fs_info = root->fs_info;
	struct delayed_iput *delayed;
	int empty;

	spin_lock(&fs_info->delayed_iput_lock);
	empty = list_empty(&fs_info->delayed_iputs);
	spin_unlock(&fs_info->delayed_iput_lock);
	if (empty)
		return;

	down_read(&root->fs_info->cleanup_work_sem);
	spin_lock(&fs_info->delayed_iput_lock);
	list_splice_init(&fs_info->delayed_iputs, &list);
	spin_unlock(&fs_info->delayed_iput_lock);

	while (!list_empty(&list)) {
		delayed = list_entry(list.next, struct delayed_iput, list);
		list_del(&delayed->list);
		iput(delayed->inode);
		kfree(delayed);
	}
	up_read(&root->fs_info->cleanup_work_sem);
}

enum btrfs_orphan_cleanup_state {
	ORPHAN_CLEANUP_STARTED	= 1,
	ORPHAN_CLEANUP_DONE	= 2,
};

/*
 * This is called in transaction commit time. If there are no orphan
 * files in the subvolume, it removes orphan item and frees block_rsv
 * structure.
 */
void btrfs_orphan_commit_root(struct btrfs_trans_handle *trans,
			      struct btrfs_root *root)
{
	struct btrfs_block_rsv *block_rsv;
	int ret;

	if (atomic_read(&root->orphan_inodes) ||
	    root->orphan_cleanup_state != ORPHAN_CLEANUP_DONE)
		return;

	spin_lock(&root->orphan_lock);
	if (atomic_read(&root->orphan_inodes)) {
		spin_unlock(&root->orphan_lock);
		return;
	}

	if (root->orphan_cleanup_state != ORPHAN_CLEANUP_DONE) {
		spin_unlock(&root->orphan_lock);
		return;
	}

	block_rsv = root->orphan_block_rsv;
	root->orphan_block_rsv = NULL;
	spin_unlock(&root->orphan_lock);

	if (root->orphan_item_inserted &&
	    btrfs_root_refs(&root->root_item) > 0) {
		ret = btrfs_del_orphan_item(trans, root->fs_info->tree_root,
					    root->root_key.objectid);
		BUG_ON(ret);
		root->orphan_item_inserted = 0;
	}

	if (block_rsv) {
		WARN_ON(block_rsv->size > 0);
		btrfs_free_block_rsv(root, block_rsv);
	}
}

/*
 * This creates an orphan entry for the given inode in case something goes
 * wrong in the middle of an unlink/truncate.
 *
 * NOTE: caller of this function should reserve 5 units of metadata for
 *	 this function.
 */
int btrfs_orphan_add(struct btrfs_trans_handle *trans, struct inode *inode)
{
	struct btrfs_root *root = BTRFS_I(inode)->root;
	struct btrfs_block_rsv *block_rsv = NULL;
	int reserve = 0;
	int insert = 0;
	int ret;

	if (!root->orphan_block_rsv) {
		block_rsv = btrfs_alloc_block_rsv(root);
		if (!block_rsv)
			return -ENOMEM;
	}

	spin_lock(&root->orphan_lock);
	if (!root->orphan_block_rsv) {
		root->orphan_block_rsv = block_rsv;
	} else if (block_rsv) {
		btrfs_free_block_rsv(root, block_rsv);
		block_rsv = NULL;
	}

	if (!test_and_set_bit(BTRFS_INODE_HAS_ORPHAN_ITEM,
			      &BTRFS_I(inode)->runtime_flags)) {
#if 0
		/*
		 * For proper ENOSPC handling, we should do orphan
		 * cleanup when mounting. But this introduces backward
		 * compatibility issue.
		 */
		if (!xchg(&root->orphan_item_inserted, 1))
			insert = 2;
		else
			insert = 1;
#endif
		insert = 1;
		atomic_dec(&root->orphan_inodes);
	}

	if (!test_and_set_bit(BTRFS_INODE_ORPHAN_META_RESERVED,
			      &BTRFS_I(inode)->runtime_flags))
		reserve = 1;
	spin_unlock(&root->orphan_lock);

	/* grab metadata reservation from transaction handle */
	if (reserve) {
		ret = btrfs_orphan_reserve_metadata(trans, inode);
		BUG_ON(ret); /* -ENOSPC in reservation; Logic error? JDM */
	}

	/* insert an orphan item to track this unlinked/truncated file */
	if (insert >= 1) {
		ret = btrfs_insert_orphan_item(trans, root, btrfs_ino(inode));
		if (ret && ret != -EEXIST) {
			clear_bit(BTRFS_INODE_HAS_ORPHAN_ITEM,
				  &BTRFS_I(inode)->runtime_flags);
			btrfs_abort_transaction(trans, root, ret);
			return ret;
		}
		ret = 0;
	}

	/* insert an orphan item to track subvolume contains orphan files */
	if (insert >= 2) {
		ret = btrfs_insert_orphan_item(trans, root->fs_info->tree_root,
					       root->root_key.objectid);
		if (ret && ret != -EEXIST) {
			btrfs_abort_transaction(trans, root, ret);
			return ret;
		}
	}
	return 0;
}

/*
 * We have done the truncate/delete so we can go ahead and remove the orphan
 * item for this particular inode.
 */
int btrfs_orphan_del(struct btrfs_trans_handle *trans, struct inode *inode)
{
	struct btrfs_root *root = BTRFS_I(inode)->root;
	int delete_item = 0;
	int release_rsv = 0;
	int ret = 0;

	spin_lock(&root->orphan_lock);
	if (test_and_clear_bit(BTRFS_INODE_HAS_ORPHAN_ITEM,
			       &BTRFS_I(inode)->runtime_flags))
		delete_item = 1;

	if (test_and_clear_bit(BTRFS_INODE_ORPHAN_META_RESERVED,
			       &BTRFS_I(inode)->runtime_flags))
		release_rsv = 1;
	spin_unlock(&root->orphan_lock);

	if (trans && delete_item) {
		ret = btrfs_del_orphan_item(trans, root, btrfs_ino(inode));
		BUG_ON(ret); /* -ENOMEM or corruption (JDM: Recheck) */
	}

	if (release_rsv) {
		btrfs_orphan_release_metadata(inode);
		atomic_dec(&root->orphan_inodes);
	}

	return 0;
}

/*
 * this cleans up any orphans that may be left on the list from the last use
 * of this root.
 */
int btrfs_orphan_cleanup(struct btrfs_root *root)
{
	struct btrfs_path *path;
	struct extent_buffer *leaf;
	struct btrfs_key key, found_key;
	struct btrfs_trans_handle *trans;
	struct inode *inode;
	u64 last_objectid = 0;
	int ret = 0, nr_unlink = 0, nr_truncate = 0;

	if (cmpxchg(&root->orphan_cleanup_state, 0, ORPHAN_CLEANUP_STARTED))
		return 0;

	path = btrfs_alloc_path();
	if (!path) {
		ret = -ENOMEM;
		goto out;
	}
	path->reada = -1;

	key.objectid = BTRFS_ORPHAN_OBJECTID;
	btrfs_set_key_type(&key, BTRFS_ORPHAN_ITEM_KEY);
	key.offset = (u64)-1;

	while (1) {
		ret = btrfs_search_slot(NULL, root, &key, path, 0, 0);
		if (ret < 0)
			goto out;

		/*
		 * if ret == 0 means we found what we were searching for, which
		 * is weird, but possible, so only screw with path if we didn't
		 * find the key and see if we have stuff that matches
		 */
		if (ret > 0) {
			ret = 0;
			if (path->slots[0] == 0)
				break;
			path->slots[0]--;
		}

		/* pull out the item */
		leaf = path->nodes[0];
		btrfs_item_key_to_cpu(leaf, &found_key, path->slots[0]);

		/* make sure the item matches what we want */
		if (found_key.objectid != BTRFS_ORPHAN_OBJECTID)
			break;
		if (btrfs_key_type(&found_key) != BTRFS_ORPHAN_ITEM_KEY)
			break;

		/* release the path since we're done with it */
		btrfs_release_path(path);

		/*
		 * this is where we are basically btrfs_lookup, without the
		 * crossing root thing.  we store the inode number in the
		 * offset of the orphan item.
		 */

		if (found_key.offset == last_objectid) {
			printk(KERN_ERR "btrfs: Error removing orphan entry, "
			       "stopping orphan cleanup\n");
			ret = -EINVAL;
			goto out;
		}

		last_objectid = found_key.offset;

		found_key.objectid = found_key.offset;
		found_key.type = BTRFS_INODE_ITEM_KEY;
		found_key.offset = 0;
		inode = btrfs_iget(root->fs_info->sb, &found_key, root, NULL);
		ret = PTR_RET(inode);
		if (ret && ret != -ESTALE)
			goto out;

		if (ret == -ESTALE && root == root->fs_info->tree_root) {
			struct btrfs_root *dead_root;
			struct btrfs_fs_info *fs_info = root->fs_info;
			int is_dead_root = 0;

			/*
			 * this is an orphan in the tree root. Currently these
			 * could come from 2 sources:
			 *  a) a snapshot deletion in progress
			 *  b) a free space cache inode
			 * We need to distinguish those two, as the snapshot
			 * orphan must not get deleted.
			 * find_dead_roots already ran before us, so if this
			 * is a snapshot deletion, we should find the root
			 * in the dead_roots list
			 */
			spin_lock(&fs_info->trans_lock);
			list_for_each_entry(dead_root, &fs_info->dead_roots,
					    root_list) {
				if (dead_root->root_key.objectid ==
				    found_key.objectid) {
					is_dead_root = 1;
					break;
				}
			}
			spin_unlock(&fs_info->trans_lock);
			if (is_dead_root) {
				/* prevent this orphan from being found again */
				key.offset = found_key.objectid - 1;
				continue;
			}
		}
		/*
		 * Inode is already gone but the orphan item is still there,
		 * kill the orphan item.
		 */
		if (ret == -ESTALE) {
			trans = btrfs_start_transaction(root, 1);
			if (IS_ERR(trans)) {
				ret = PTR_ERR(trans);
				goto out;
			}
			printk(KERN_ERR "auto deleting %Lu\n",
			       found_key.objectid);
			ret = btrfs_del_orphan_item(trans, root,
						    found_key.objectid);
			BUG_ON(ret); /* -ENOMEM or corruption (JDM: Recheck) */
			btrfs_end_transaction(trans, root);
			continue;
		}

		/*
		 * add this inode to the orphan list so btrfs_orphan_del does
		 * the proper thing when we hit it
		 */
		set_bit(BTRFS_INODE_HAS_ORPHAN_ITEM,
			&BTRFS_I(inode)->runtime_flags);

		/* if we have links, this was a truncate, lets do that */
		if (inode->i_nlink) {
			if (!S_ISREG(inode->i_mode)) {
				WARN_ON(1);
				iput(inode);
				continue;
			}
			nr_truncate++;
			ret = btrfs_truncate(inode);
		} else {
			nr_unlink++;
		}

		/* this will do delete_inode and everything for us */
		iput(inode);
		if (ret)
			goto out;
	}
	/* release the path since we're done with it */
	btrfs_release_path(path);

	root->orphan_cleanup_state = ORPHAN_CLEANUP_DONE;

	if (root->orphan_block_rsv)
		btrfs_block_rsv_release(root, root->orphan_block_rsv,
					(u64)-1);

	if (root->orphan_block_rsv || root->orphan_item_inserted) {
		trans = btrfs_join_transaction(root);
		if (!IS_ERR(trans))
			btrfs_end_transaction(trans, root);
	}

	if (nr_unlink)
		printk(KERN_INFO "btrfs: unlinked %d orphans\n", nr_unlink);
	if (nr_truncate)
		printk(KERN_INFO "btrfs: truncated %d orphans\n", nr_truncate);

out:
	if (ret)
		printk(KERN_CRIT "btrfs: could not do orphan cleanup %d\n", ret);
	btrfs_free_path(path);
	return ret;
}

/*
 * very simple check to peek ahead in the leaf looking for xattrs.  If we
 * don't find any xattrs, we know there can't be any acls.
 *
 * slot is the slot the inode is in, objectid is the objectid of the inode
 */
static noinline int acls_after_inode_item(struct extent_buffer *leaf,
					  int slot, u64 objectid)
{
	u32 nritems = btrfs_header_nritems(leaf);
	struct btrfs_key found_key;
	int scanned = 0;

	slot++;
	while (slot < nritems) {
		btrfs_item_key_to_cpu(leaf, &found_key, slot);

		/* we found a different objectid, there must not be acls */
		if (found_key.objectid != objectid)
			return 0;

		/* we found an xattr, assume we've got an acl */
		if (found_key.type == BTRFS_XATTR_ITEM_KEY)
			return 1;

		/*
		 * we found a key greater than an xattr key, there can't
		 * be any acls later on
		 */
		if (found_key.type > BTRFS_XATTR_ITEM_KEY)
			return 0;

		slot++;
		scanned++;

		/*
		 * it goes inode, inode backrefs, xattrs, extents,
		 * so if there are a ton of hard links to an inode there can
		 * be a lot of backrefs.  Don't waste time searching too hard,
		 * this is just an optimization
		 */
		if (scanned >= 8)
			break;
	}
	/* we hit the end of the leaf before we found an xattr or
	 * something larger than an xattr.  We have to assume the inode
	 * has acls
	 */
	return 1;
}

/*
 * read an inode from the btree into the in-memory inode
 */
static void btrfs_read_locked_inode(struct inode *inode)
{
	struct btrfs_path *path;
	struct extent_buffer *leaf;
	struct btrfs_inode_item *inode_item;
	struct btrfs_timespec *tspec;
	struct btrfs_root *root = BTRFS_I(inode)->root;
	struct btrfs_key location;
	int maybe_acls;
	u32 rdev;
	int ret;
	bool filled = false;

	ret = btrfs_fill_inode(inode, &rdev);
	if (!ret)
		filled = true;

	path = btrfs_alloc_path();
	if (!path)
		goto make_bad;

	path->leave_spinning = 1;
	memcpy(&location, &BTRFS_I(inode)->location, sizeof(location));

	ret = btrfs_lookup_inode(NULL, root, path, &location, 0);
	if (ret)
		goto make_bad;

	leaf = path->nodes[0];

	if (filled)
		goto cache_acl;

	inode_item = btrfs_item_ptr(leaf, path->slots[0],
				    struct btrfs_inode_item);
	inode->i_mode = btrfs_inode_mode(leaf, inode_item);
	set_nlink(inode, btrfs_inode_nlink(leaf, inode_item));
	inode->i_uid = btrfs_inode_uid(leaf, inode_item);
	inode->i_gid = btrfs_inode_gid(leaf, inode_item);
	btrfs_i_size_write(inode, btrfs_inode_size(leaf, inode_item));

	tspec = btrfs_inode_atime(inode_item);
	inode->i_atime.tv_sec = btrfs_timespec_sec(leaf, tspec);
	inode->i_atime.tv_nsec = btrfs_timespec_nsec(leaf, tspec);

	tspec = btrfs_inode_mtime(inode_item);
	inode->i_mtime.tv_sec = btrfs_timespec_sec(leaf, tspec);
	inode->i_mtime.tv_nsec = btrfs_timespec_nsec(leaf, tspec);

	tspec = btrfs_inode_ctime(inode_item);
	inode->i_ctime.tv_sec = btrfs_timespec_sec(leaf, tspec);
	inode->i_ctime.tv_nsec = btrfs_timespec_nsec(leaf, tspec);

	inode_set_bytes(inode, btrfs_inode_nbytes(leaf, inode_item));
	BTRFS_I(inode)->generation = btrfs_inode_generation(leaf, inode_item);
	inode->i_version = btrfs_inode_sequence(leaf, inode_item);
	inode->i_generation = BTRFS_I(inode)->generation;
	inode->i_rdev = 0;
	rdev = btrfs_inode_rdev(leaf, inode_item);

	BTRFS_I(inode)->index_cnt = (u64)-1;
	BTRFS_I(inode)->flags = btrfs_inode_flags(leaf, inode_item);
cache_acl:
	/*
	 * try to precache a NULL acl entry for files that don't have
	 * any xattrs or acls
	 */
	maybe_acls = acls_after_inode_item(leaf, path->slots[0],
					   btrfs_ino(inode));
	if (!maybe_acls)
		cache_no_acl(inode);

	btrfs_free_path(path);

	switch (inode->i_mode & S_IFMT) {
	case S_IFREG:
		inode->i_mapping->a_ops = &btrfs_aops;
		inode->i_mapping->backing_dev_info = &root->fs_info->bdi;
		BTRFS_I(inode)->io_tree.ops = &btrfs_extent_io_ops;
		inode->i_fop = &btrfs_file_operations;
		inode->i_op = &btrfs_file_inode_operations;
		break;
	case S_IFDIR:
		inode->i_fop = &btrfs_dir_file_operations;
		if (root == root->fs_info->tree_root)
			inode->i_op = &btrfs_dir_ro_inode_operations;
		else
			inode->i_op = &btrfs_dir_inode_operations;
		break;
	case S_IFLNK:
		inode->i_op = &btrfs_symlink_inode_operations;
		inode->i_mapping->a_ops = &btrfs_symlink_aops;
		inode->i_mapping->backing_dev_info = &root->fs_info->bdi;
		break;
	default:
		inode->i_op = &btrfs_special_inode_operations;
		init_special_inode(inode, inode->i_mode, rdev);
		break;
	}

	btrfs_update_iflags(inode);
	return;

make_bad:
	btrfs_free_path(path);
	make_bad_inode(inode);
}

/*
 * given a leaf and an inode, copy the inode fields into the leaf
 */
static void fill_inode_item(struct btrfs_trans_handle *trans,
			    struct extent_buffer *leaf,
			    struct btrfs_inode_item *item,
			    struct inode *inode)
{
	btrfs_set_inode_uid(leaf, item, inode->i_uid);
	btrfs_set_inode_gid(leaf, item, inode->i_gid);
	btrfs_set_inode_size(leaf, item, BTRFS_I(inode)->disk_i_size);
	btrfs_set_inode_mode(leaf, item, inode->i_mode);
	btrfs_set_inode_nlink(leaf, item, inode->i_nlink);

	btrfs_set_timespec_sec(leaf, btrfs_inode_atime(item),
			       inode->i_atime.tv_sec);
	btrfs_set_timespec_nsec(leaf, btrfs_inode_atime(item),
				inode->i_atime.tv_nsec);

	btrfs_set_timespec_sec(leaf, btrfs_inode_mtime(item),
			       inode->i_mtime.tv_sec);
	btrfs_set_timespec_nsec(leaf, btrfs_inode_mtime(item),
				inode->i_mtime.tv_nsec);

	btrfs_set_timespec_sec(leaf, btrfs_inode_ctime(item),
			       inode->i_ctime.tv_sec);
	btrfs_set_timespec_nsec(leaf, btrfs_inode_ctime(item),
				inode->i_ctime.tv_nsec);

	btrfs_set_inode_nbytes(leaf, item, inode_get_bytes(inode));
	btrfs_set_inode_generation(leaf, item, BTRFS_I(inode)->generation);
	btrfs_set_inode_sequence(leaf, item, inode->i_version);
	btrfs_set_inode_transid(leaf, item, trans->transid);
	btrfs_set_inode_rdev(leaf, item, inode->i_rdev);
	btrfs_set_inode_flags(leaf, item, BTRFS_I(inode)->flags);
	btrfs_set_inode_block_group(leaf, item, 0);
}

/*
 * copy everything in the in-memory inode into the btree.
 */
static noinline int btrfs_update_inode_item(struct btrfs_trans_handle *trans,
				struct btrfs_root *root, struct inode *inode)
{
	struct btrfs_inode_item *inode_item;
	struct btrfs_path *path;
	struct extent_buffer *leaf;
	int ret;

	path = btrfs_alloc_path();
	if (!path)
		return -ENOMEM;

	path->leave_spinning = 1;
	ret = btrfs_lookup_inode(trans, root, path, &BTRFS_I(inode)->location,
				 1);
	if (ret) {
		if (ret > 0)
			ret = -ENOENT;
		goto failed;
	}

	btrfs_unlock_up_safe(path, 1);
	leaf = path->nodes[0];
	inode_item = btrfs_item_ptr(leaf, path->slots[0],
				    struct btrfs_inode_item);

	fill_inode_item(trans, leaf, inode_item, inode);
	btrfs_mark_buffer_dirty(leaf);
	btrfs_set_inode_last_trans(trans, inode);
	ret = 0;
failed:
	btrfs_free_path(path);
	return ret;
}

/*
 * copy everything in the in-memory inode into the btree.
 */
noinline int btrfs_update_inode(struct btrfs_trans_handle *trans,
				struct btrfs_root *root, struct inode *inode)
{
	int ret;

	/*
	 * If the inode is a free space inode, we can deadlock during commit
	 * if we put it into the delayed code.
	 *
	 * The data relocation inode should also be directly updated
	 * without delay
	 */
	if (!btrfs_is_free_space_inode(inode)
	    && root->root_key.objectid != BTRFS_DATA_RELOC_TREE_OBJECTID) {
		btrfs_update_root_times(trans, root);

		ret = btrfs_delayed_update_inode(trans, root, inode);
		if (!ret)
			btrfs_set_inode_last_trans(trans, inode);
		return ret;
	}

	return btrfs_update_inode_item(trans, root, inode);
}

static noinline int btrfs_update_inode_fallback(struct btrfs_trans_handle *trans,
				struct btrfs_root *root, struct inode *inode)
{
	int ret;

	ret = btrfs_update_inode(trans, root, inode);
	if (ret == -ENOSPC)
		return btrfs_update_inode_item(trans, root, inode);
	return ret;
}

/*
 * unlink helper that gets used here in inode.c and in the tree logging
 * recovery code.  It remove a link in a directory with a given name, and
 * also drops the back refs in the inode to the directory
 */
static int __btrfs_unlink_inode(struct btrfs_trans_handle *trans,
				struct btrfs_root *root,
				struct inode *dir, struct inode *inode,
				const char *name, int name_len)
{
	struct btrfs_path *path;
	int ret = 0;
	struct extent_buffer *leaf;
	struct btrfs_dir_item *di;
	struct btrfs_key key;
	u64 index;
	u64 ino = btrfs_ino(inode);
	u64 dir_ino = btrfs_ino(dir);

	path = btrfs_alloc_path();
	if (!path) {
		ret = -ENOMEM;
		goto out;
	}

	path->leave_spinning = 1;
	di = btrfs_lookup_dir_item(trans, root, path, dir_ino,
				    name, name_len, -1);
	if (IS_ERR(di)) {
		ret = PTR_ERR(di);
		goto err;
	}
	if (!di) {
		ret = -ENOENT;
		goto err;
	}
	leaf = path->nodes[0];
	btrfs_dir_item_key_to_cpu(leaf, di, &key);
	ret = btrfs_delete_one_dir_name(trans, root, path, di);
	if (ret)
		goto err;
	btrfs_release_path(path);

	ret = btrfs_del_inode_ref(trans, root, name, name_len, ino,
				  dir_ino, &index);
	if (ret) {
		printk(KERN_INFO "btrfs failed to delete reference to %.*s, "
		       "inode %llu parent %llu\n", name_len, name,
		       (unsigned long long)ino, (unsigned long long)dir_ino);
		btrfs_abort_transaction(trans, root, ret);
		goto err;
	}

	ret = btrfs_delete_delayed_dir_index(trans, root, dir, index);
	if (ret) {
		btrfs_abort_transaction(trans, root, ret);
		goto err;
	}

	ret = btrfs_del_inode_ref_in_log(trans, root, name, name_len,
					 inode, dir_ino);
	if (ret != 0 && ret != -ENOENT) {
		btrfs_abort_transaction(trans, root, ret);
		goto err;
	}

	ret = btrfs_del_dir_entries_in_log(trans, root, name, name_len,
					   dir, index);
	if (ret == -ENOENT)
		ret = 0;
err:
	btrfs_free_path(path);
	if (ret)
		goto out;

	btrfs_i_size_write(dir, dir->i_size - name_len * 2);
	inode_inc_iversion(inode);
	inode_inc_iversion(dir);
	inode->i_ctime = dir->i_mtime = dir->i_ctime = CURRENT_TIME;
	ret = btrfs_update_inode(trans, root, dir);
out:
	return ret;
}

int btrfs_unlink_inode(struct btrfs_trans_handle *trans,
		       struct btrfs_root *root,
		       struct inode *dir, struct inode *inode,
		       const char *name, int name_len)
{
	int ret;
	ret = __btrfs_unlink_inode(trans, root, dir, inode, name, name_len);
	if (!ret) {
		btrfs_drop_nlink(inode);
		ret = btrfs_update_inode(trans, root, inode);
	}
	return ret;
}
		

/* helper to check if there is any shared block in the path */
static int check_path_shared(struct btrfs_root *root,
			     struct btrfs_path *path)
{
	struct extent_buffer *eb;
	int level;
	u64 refs = 1;

	for (level = 0; level < BTRFS_MAX_LEVEL; level++) {
		int ret;

		if (!path->nodes[level])
			break;
		eb = path->nodes[level];
		if (!btrfs_block_can_be_shared(root, eb))
			continue;
		ret = btrfs_lookup_extent_info(NULL, root, eb->start, eb->len,
					       &refs, NULL);
		if (refs > 1)
			return 1;
	}
	return 0;
}

/*
 * helper to start transaction for unlink and rmdir.
 *
 * unlink and rmdir are special in btrfs, they do not always free space.
 * so in enospc case, we should make sure they will free space before
 * allowing them to use the global metadata reservation.
 */
static struct btrfs_trans_handle *__unlink_start_trans(struct inode *dir,
						       struct dentry *dentry)
{
	struct btrfs_trans_handle *trans;
	struct btrfs_root *root = BTRFS_I(dir)->root;
	struct btrfs_path *path;
	struct btrfs_inode_ref *ref;
	struct btrfs_dir_item *di;
	struct inode *inode = dentry->d_inode;
	u64 index;
	int check_link = 1;
	int err = -ENOSPC;
	int ret;
	u64 ino = btrfs_ino(inode);
	u64 dir_ino = btrfs_ino(dir);

	/*
	 * 1 for the possible orphan item
	 * 1 for the dir item
	 * 1 for the dir index
	 * 1 for the inode ref
	 * 1 for the inode ref in the tree log
	 * 2 for the dir entries in the log
	 * 1 for the inode
	 */
	trans = btrfs_start_transaction(root, 8);
	if (!IS_ERR(trans) || PTR_ERR(trans) != -ENOSPC)
		return trans;

	if (ino == BTRFS_EMPTY_SUBVOL_DIR_OBJECTID)
		return ERR_PTR(-ENOSPC);

	/* check if there is someone else holds reference */
	if (S_ISDIR(inode->i_mode) && atomic_read(&inode->i_count) > 1)
		return ERR_PTR(-ENOSPC);

	if (atomic_read(&inode->i_count) > 2)
		return ERR_PTR(-ENOSPC);

	if (xchg(&root->fs_info->enospc_unlink, 1))
		return ERR_PTR(-ENOSPC);

	path = btrfs_alloc_path();
	if (!path) {
		root->fs_info->enospc_unlink = 0;
		return ERR_PTR(-ENOMEM);
	}

	/* 1 for the orphan item */
	trans = btrfs_start_transaction(root, 1);
	if (IS_ERR(trans)) {
		btrfs_free_path(path);
		root->fs_info->enospc_unlink = 0;
		return trans;
	}

	path->skip_locking = 1;
	path->search_commit_root = 1;

	ret = btrfs_lookup_inode(trans, root, path,
				&BTRFS_I(dir)->location, 0);
	if (ret < 0) {
		err = ret;
		goto out;
	}
	if (ret == 0) {
		if (check_path_shared(root, path))
			goto out;
	} else {
		check_link = 0;
	}
	btrfs_release_path(path);

	ret = btrfs_lookup_inode(trans, root, path,
				&BTRFS_I(inode)->location, 0);
	if (ret < 0) {
		err = ret;
		goto out;
	}
	if (ret == 0) {
		if (check_path_shared(root, path))
			goto out;
	} else {
		check_link = 0;
	}
	btrfs_release_path(path);

	if (ret == 0 && S_ISREG(inode->i_mode)) {
		ret = btrfs_lookup_file_extent(trans, root, path,
					       ino, (u64)-1, 0);
		if (ret < 0) {
			err = ret;
			goto out;
		}
		BUG_ON(ret == 0); /* Corruption */
		if (check_path_shared(root, path))
			goto out;
		btrfs_release_path(path);
	}

	if (!check_link) {
		err = 0;
		goto out;
	}

	di = btrfs_lookup_dir_item(trans, root, path, dir_ino,
				dentry->d_name.name, dentry->d_name.len, 0);
	if (IS_ERR(di)) {
		err = PTR_ERR(di);
		goto out;
	}
	if (di) {
		if (check_path_shared(root, path))
			goto out;
	} else {
		err = 0;
		goto out;
	}
	btrfs_release_path(path);

	ref = btrfs_lookup_inode_ref(trans, root, path,
				dentry->d_name.name, dentry->d_name.len,
				ino, dir_ino, 0);
	if (IS_ERR(ref)) {
		err = PTR_ERR(ref);
		goto out;
	}
	BUG_ON(!ref); /* Logic error */
	if (check_path_shared(root, path))
		goto out;
	index = btrfs_inode_ref_index(path->nodes[0], ref);
	btrfs_release_path(path);

	/*
	 * This is a commit root search, if we can lookup inode item and other
	 * relative items in the commit root, it means the transaction of
	 * dir/file creation has been committed, and the dir index item that we
	 * delay to insert has also been inserted into the commit root. So
	 * we needn't worry about the delayed insertion of the dir index item
	 * here.
	 */
	di = btrfs_lookup_dir_index_item(trans, root, path, dir_ino, index,
				dentry->d_name.name, dentry->d_name.len, 0);
	if (IS_ERR(di)) {
		err = PTR_ERR(di);
		goto out;
	}
	BUG_ON(ret == -ENOENT);
	if (check_path_shared(root, path))
		goto out;

	err = 0;
out:
	btrfs_free_path(path);
	/* Migrate the orphan reservation over */
	if (!err)
		err = btrfs_block_rsv_migrate(trans->block_rsv,
				&root->fs_info->global_block_rsv,
				trans->bytes_reserved);

	if (err) {
		btrfs_end_transaction(trans, root);
		root->fs_info->enospc_unlink = 0;
		return ERR_PTR(err);
	}

	trans->block_rsv = &root->fs_info->global_block_rsv;
	return trans;
}

static void __unlink_end_trans(struct btrfs_trans_handle *trans,
			       struct btrfs_root *root)
{
	if (trans->block_rsv == &root->fs_info->global_block_rsv) {
		btrfs_block_rsv_release(root, trans->block_rsv,
					trans->bytes_reserved);
		trans->block_rsv = &root->fs_info->trans_block_rsv;
		BUG_ON(!root->fs_info->enospc_unlink);
		root->fs_info->enospc_unlink = 0;
	}
	btrfs_end_transaction(trans, root);
}

static int btrfs_unlink(struct inode *dir, struct dentry *dentry)
{
	struct btrfs_root *root = BTRFS_I(dir)->root;
	struct btrfs_trans_handle *trans;
	struct inode *inode = dentry->d_inode;
	int ret;
	unsigned long nr = 0;

	trans = __unlink_start_trans(dir, dentry);
	if (IS_ERR(trans))
		return PTR_ERR(trans);

	btrfs_record_unlink_dir(trans, dir, dentry->d_inode, 0);

	ret = btrfs_unlink_inode(trans, root, dir, dentry->d_inode,
				 dentry->d_name.name, dentry->d_name.len);
	if (ret)
		goto out;

	if (inode->i_nlink == 0) {
		ret = btrfs_orphan_add(trans, inode);
		if (ret)
			goto out;
	}

out:
	nr = trans->blocks_used;
	__unlink_end_trans(trans, root);
	btrfs_btree_balance_dirty(root, nr);
	return ret;
}

int btrfs_unlink_subvol(struct btrfs_trans_handle *trans,
			struct btrfs_root *root,
			struct inode *dir, u64 objectid,
			const char *name, int name_len)
{
	struct btrfs_path *path;
	struct extent_buffer *leaf;
	struct btrfs_dir_item *di;
	struct btrfs_key key;
	u64 index;
	int ret;
	u64 dir_ino = btrfs_ino(dir);

	path = btrfs_alloc_path();
	if (!path)
		return -ENOMEM;

	di = btrfs_lookup_dir_item(trans, root, path, dir_ino,
				   name, name_len, -1);
	if (IS_ERR_OR_NULL(di)) {
		if (!di)
			ret = -ENOENT;
		else
			ret = PTR_ERR(di);
		goto out;
	}

	leaf = path->nodes[0];
	btrfs_dir_item_key_to_cpu(leaf, di, &key);
	WARN_ON(key.type != BTRFS_ROOT_ITEM_KEY || key.objectid != objectid);
	ret = btrfs_delete_one_dir_name(trans, root, path, di);
	if (ret) {
		btrfs_abort_transaction(trans, root, ret);
		goto out;
	}
	btrfs_release_path(path);

	ret = btrfs_del_root_ref(trans, root->fs_info->tree_root,
				 objectid, root->root_key.objectid,
				 dir_ino, &index, name, name_len);
	if (ret < 0) {
		if (ret != -ENOENT) {
			btrfs_abort_transaction(trans, root, ret);
			goto out;
		}
		di = btrfs_search_dir_index_item(root, path, dir_ino,
						 name, name_len);
		if (IS_ERR_OR_NULL(di)) {
			if (!di)
				ret = -ENOENT;
			else
				ret = PTR_ERR(di);
			btrfs_abort_transaction(trans, root, ret);
			goto out;
		}

		leaf = path->nodes[0];
		btrfs_item_key_to_cpu(leaf, &key, path->slots[0]);
		btrfs_release_path(path);
		index = key.offset;
	}
	btrfs_release_path(path);

	ret = btrfs_delete_delayed_dir_index(trans, root, dir, index);
	if (ret) {
		btrfs_abort_transaction(trans, root, ret);
		goto out;
	}

	btrfs_i_size_write(dir, dir->i_size - name_len * 2);
	inode_inc_iversion(dir);
	dir->i_mtime = dir->i_ctime = CURRENT_TIME;
	ret = btrfs_update_inode_fallback(trans, root, dir);
	if (ret)
		btrfs_abort_transaction(trans, root, ret);
out:
	btrfs_free_path(path);
	return ret;
}

static int btrfs_rmdir(struct inode *dir, struct dentry *dentry)
{
	struct inode *inode = dentry->d_inode;
	int err = 0;
	struct btrfs_root *root = BTRFS_I(dir)->root;
	struct btrfs_trans_handle *trans;
	unsigned long nr = 0;

	if (inode->i_size > BTRFS_EMPTY_DIR_SIZE ||
	    btrfs_ino(inode) == BTRFS_FIRST_FREE_OBJECTID)
		return -ENOTEMPTY;

	trans = __unlink_start_trans(dir, dentry);
	if (IS_ERR(trans))
		return PTR_ERR(trans);

	if (unlikely(btrfs_ino(inode) == BTRFS_EMPTY_SUBVOL_DIR_OBJECTID)) {
		err = btrfs_unlink_subvol(trans, root, dir,
					  BTRFS_I(inode)->location.objectid,
					  dentry->d_name.name,
					  dentry->d_name.len);
		goto out;
	}

	err = btrfs_orphan_add(trans, inode);
	if (err)
		goto out;

	/* now the directory is empty */
	err = btrfs_unlink_inode(trans, root, dir, dentry->d_inode,
				 dentry->d_name.name, dentry->d_name.len);
	if (!err)
		btrfs_i_size_write(inode, 0);
out:
	nr = trans->blocks_used;
	__unlink_end_trans(trans, root);
	btrfs_btree_balance_dirty(root, nr);

	return err;
}

/*
 * this can truncate away extent items, csum items and directory items.
 * It starts at a high offset and removes keys until it can't find
 * any higher than new_size
 *
 * csum items that cross the new i_size are truncated to the new size
 * as well.
 *
 * min_type is the minimum key type to truncate down to.  If set to 0, this
 * will kill all the items on this inode, including the INODE_ITEM_KEY.
 */
int btrfs_truncate_inode_items(struct btrfs_trans_handle *trans,
			       struct btrfs_root *root,
			       struct inode *inode,
			       u64 new_size, u32 min_type)
{
	struct btrfs_path *path;
	struct extent_buffer *leaf;
	struct btrfs_file_extent_item *fi;
	struct btrfs_key key;
	struct btrfs_key found_key;
	u64 extent_start = 0;
	u64 extent_num_bytes = 0;
	u64 extent_offset = 0;
	u64 item_end = 0;
	u64 mask = root->sectorsize - 1;
	u32 found_type = (u8)-1;
	int found_extent;
	int del_item;
	int pending_del_nr = 0;
	int pending_del_slot = 0;
	int extent_type = -1;
	int ret;
	int err = 0;
	u64 ino = btrfs_ino(inode);

	BUG_ON(new_size > 0 && min_type != BTRFS_EXTENT_DATA_KEY);

	path = btrfs_alloc_path();
	if (!path)
		return -ENOMEM;
	path->reada = -1;

	if (root->ref_cows || root == root->fs_info->tree_root)
		btrfs_drop_extent_cache(inode, new_size & (~mask), (u64)-1, 0);

	/*
	 * This function is also used to drop the items in the log tree before
	 * we relog the inode, so if root != BTRFS_I(inode)->root, it means
	 * it is used to drop the loged items. So we shouldn't kill the delayed
	 * items.
	 */
	if (min_type == 0 && root == BTRFS_I(inode)->root)
		btrfs_kill_delayed_inode_items(inode);

	key.objectid = ino;
	key.offset = (u64)-1;
	key.type = (u8)-1;

search_again:
	path->leave_spinning = 1;
	ret = btrfs_search_slot(trans, root, &key, path, -1, 1);
	if (ret < 0) {
		err = ret;
		goto out;
	}

	if (ret > 0) {
		/* there are no items in the tree for us to truncate, we're
		 * done
		 */
		if (path->slots[0] == 0)
			goto out;
		path->slots[0]--;
	}

	while (1) {
		fi = NULL;
		leaf = path->nodes[0];
		btrfs_item_key_to_cpu(leaf, &found_key, path->slots[0]);
		found_type = btrfs_key_type(&found_key);

		if (found_key.objectid != ino)
			break;

		if (found_type < min_type)
			break;

		item_end = found_key.offset;
		if (found_type == BTRFS_EXTENT_DATA_KEY) {
			fi = btrfs_item_ptr(leaf, path->slots[0],
					    struct btrfs_file_extent_item);
			extent_type = btrfs_file_extent_type(leaf, fi);
			if (extent_type != BTRFS_FILE_EXTENT_INLINE) {
				item_end +=
				    btrfs_file_extent_num_bytes(leaf, fi);
			} else if (extent_type == BTRFS_FILE_EXTENT_INLINE) {
				item_end += btrfs_file_extent_inline_len(leaf,
									 fi);
			}
			item_end--;
		}
		if (found_type > min_type) {
			del_item = 1;
		} else {
			if (item_end < new_size)
				break;
			if (found_key.offset >= new_size)
				del_item = 1;
			else
				del_item = 0;
		}
		found_extent = 0;
		/* FIXME, shrink the extent if the ref count is only 1 */
		if (found_type != BTRFS_EXTENT_DATA_KEY)
			goto delete;

		if (extent_type != BTRFS_FILE_EXTENT_INLINE) {
			u64 num_dec;
			extent_start = btrfs_file_extent_disk_bytenr(leaf, fi);
			if (!del_item) {
				u64 orig_num_bytes =
					btrfs_file_extent_num_bytes(leaf, fi);
				extent_num_bytes = new_size -
					found_key.offset + root->sectorsize - 1;
				extent_num_bytes = extent_num_bytes &
					~((u64)root->sectorsize - 1);
				btrfs_set_file_extent_num_bytes(leaf, fi,
							 extent_num_bytes);
				num_dec = (orig_num_bytes -
					   extent_num_bytes);
				if (root->ref_cows && extent_start != 0)
					inode_sub_bytes(inode, num_dec);
				btrfs_mark_buffer_dirty(leaf);
			} else {
				extent_num_bytes =
					btrfs_file_extent_disk_num_bytes(leaf,
									 fi);
				extent_offset = found_key.offset -
					btrfs_file_extent_offset(leaf, fi);

				/* FIXME blocksize != 4096 */
				num_dec = btrfs_file_extent_num_bytes(leaf, fi);
				if (extent_start != 0) {
					found_extent = 1;
					if (root->ref_cows)
						inode_sub_bytes(inode, num_dec);
				}
			}
		} else if (extent_type == BTRFS_FILE_EXTENT_INLINE) {
			/*
			 * we can't truncate inline items that have had
			 * special encodings
			 */
			if (!del_item &&
			    btrfs_file_extent_compression(leaf, fi) == 0 &&
			    btrfs_file_extent_encryption(leaf, fi) == 0 &&
			    btrfs_file_extent_other_encoding(leaf, fi) == 0) {
				u32 size = new_size - found_key.offset;

				if (root->ref_cows) {
					inode_sub_bytes(inode, item_end + 1 -
							new_size);
				}
				size =
				    btrfs_file_extent_calc_inline_size(size);
				btrfs_truncate_item(trans, root, path,
						    size, 1);
			} else if (root->ref_cows) {
				inode_sub_bytes(inode, item_end + 1 -
						found_key.offset);
			}
		}
delete:
		if (del_item) {
			if (!pending_del_nr) {
				/* no pending yet, add ourselves */
				pending_del_slot = path->slots[0];
				pending_del_nr = 1;
			} else if (pending_del_nr &&
				   path->slots[0] + 1 == pending_del_slot) {
				/* hop on the pending chunk */
				pending_del_nr++;
				pending_del_slot = path->slots[0];
			} else {
				BUG();
			}
		} else {
			break;
		}
		if (found_extent && (root->ref_cows ||
				     root == root->fs_info->tree_root)) {
			btrfs_set_path_blocking(path);
			ret = btrfs_free_extent(trans, root, extent_start,
						extent_num_bytes, 0,
						btrfs_header_owner(leaf),
						ino, extent_offset, 0);
			BUG_ON(ret);
		}

		if (found_type == BTRFS_INODE_ITEM_KEY)
			break;

		if (path->slots[0] == 0 ||
		    path->slots[0] != pending_del_slot) {
			if (root->ref_cows &&
			    BTRFS_I(inode)->location.objectid !=
						BTRFS_FREE_INO_OBJECTID) {
				err = -EAGAIN;
				goto out;
			}
			if (pending_del_nr) {
				ret = btrfs_del_items(trans, root, path,
						pending_del_slot,
						pending_del_nr);
				if (ret) {
					btrfs_abort_transaction(trans,
								root, ret);
					goto error;
				}
				pending_del_nr = 0;
			}
			btrfs_release_path(path);
			goto search_again;
		} else {
			path->slots[0]--;
		}
	}
out:
	if (pending_del_nr) {
		ret = btrfs_del_items(trans, root, path, pending_del_slot,
				      pending_del_nr);
		if (ret)
			btrfs_abort_transaction(trans, root, ret);
	}
error:
	btrfs_free_path(path);
	return err;
}

/*
 * taken from block_truncate_page, but does cow as it zeros out
 * any bytes left in the last page in the file.
 */
static int btrfs_truncate_page(struct address_space *mapping, loff_t from)
{
	struct inode *inode = mapping->host;
	struct btrfs_root *root = BTRFS_I(inode)->root;
	struct extent_io_tree *io_tree = &BTRFS_I(inode)->io_tree;
	struct btrfs_ordered_extent *ordered;
	struct extent_state *cached_state = NULL;
	char *kaddr;
	u32 blocksize = root->sectorsize;
	pgoff_t index = from >> PAGE_CACHE_SHIFT;
	unsigned offset = from & (PAGE_CACHE_SIZE-1);
	struct page *page;
	gfp_t mask = btrfs_alloc_write_mask(mapping);
	int ret = 0;
	u64 page_start;
	u64 page_end;

	if ((offset & (blocksize - 1)) == 0)
		goto out;
	ret = btrfs_delalloc_reserve_space(inode, PAGE_CACHE_SIZE);
	if (ret)
		goto out;

	ret = -ENOMEM;
again:
	page = find_or_create_page(mapping, index, mask);
	if (!page) {
		btrfs_delalloc_release_space(inode, PAGE_CACHE_SIZE);
		goto out;
	}

	page_start = page_offset(page);
	page_end = page_start + PAGE_CACHE_SIZE - 1;

	if (!PageUptodate(page)) {
		ret = btrfs_readpage(NULL, page);
		lock_page(page);
		if (page->mapping != mapping) {
			unlock_page(page);
			page_cache_release(page);
			goto again;
		}
		if (!PageUptodate(page)) {
			ret = -EIO;
			goto out_unlock;
		}
	}
	wait_on_page_writeback(page);

	lock_extent_bits(io_tree, page_start, page_end, 0, &cached_state);
	set_page_extent_mapped(page);

	ordered = btrfs_lookup_ordered_extent(inode, page_start);
	if (ordered) {
		unlock_extent_cached(io_tree, page_start, page_end,
				     &cached_state, GFP_NOFS);
		unlock_page(page);
		page_cache_release(page);
		btrfs_start_ordered_extent(inode, ordered, 1);
		btrfs_put_ordered_extent(ordered);
		goto again;
	}

	clear_extent_bit(&BTRFS_I(inode)->io_tree, page_start, page_end,
			  EXTENT_DIRTY | EXTENT_DELALLOC | EXTENT_DO_ACCOUNTING,
			  0, 0, &cached_state, GFP_NOFS);

	ret = btrfs_set_extent_delalloc(inode, page_start, page_end,
					&cached_state);
	if (ret) {
		unlock_extent_cached(io_tree, page_start, page_end,
				     &cached_state, GFP_NOFS);
		goto out_unlock;
	}

	ret = 0;
	if (offset != PAGE_CACHE_SIZE) {
		kaddr = kmap(page);
		memset(kaddr + offset, 0, PAGE_CACHE_SIZE - offset);
		flush_dcache_page(page);
		kunmap(page);
	}
	ClearPageChecked(page);
	set_page_dirty(page);
	unlock_extent_cached(io_tree, page_start, page_end, &cached_state,
			     GFP_NOFS);

out_unlock:
	if (ret)
		btrfs_delalloc_release_space(inode, PAGE_CACHE_SIZE);
	unlock_page(page);
	page_cache_release(page);
out:
	return ret;
}

/*
 * This function puts in dummy file extents for the area we're creating a hole
 * for.  So if we are truncating this file to a larger size we need to insert
 * these file extents so that btrfs_get_extent will return a EXTENT_MAP_HOLE for
 * the range between oldsize and size
 */
int btrfs_cont_expand(struct inode *inode, loff_t oldsize, loff_t size)
{
	struct btrfs_trans_handle *trans;
	struct btrfs_root *root = BTRFS_I(inode)->root;
	struct extent_io_tree *io_tree = &BTRFS_I(inode)->io_tree;
	struct extent_map *em = NULL;
	struct extent_state *cached_state = NULL;
	u64 mask = root->sectorsize - 1;
	u64 hole_start = (oldsize + mask) & ~mask;
	u64 block_end = (size + mask) & ~mask;
	u64 last_byte;
	u64 cur_offset;
	u64 hole_size;
	int err = 0;

	if (size <= hole_start)
		return 0;

	while (1) {
		struct btrfs_ordered_extent *ordered;
		btrfs_wait_ordered_range(inode, hole_start,
					 block_end - hole_start);
		lock_extent_bits(io_tree, hole_start, block_end - 1, 0,
				 &cached_state);
		ordered = btrfs_lookup_ordered_extent(inode, hole_start);
		if (!ordered)
			break;
		unlock_extent_cached(io_tree, hole_start, block_end - 1,
				     &cached_state, GFP_NOFS);
		btrfs_put_ordered_extent(ordered);
	}

	cur_offset = hole_start;
	while (1) {
		em = btrfs_get_extent(inode, NULL, 0, cur_offset,
				block_end - cur_offset, 0);
		if (IS_ERR(em)) {
			err = PTR_ERR(em);
			break;
		}
		last_byte = min(extent_map_end(em), block_end);
		last_byte = (last_byte + mask) & ~mask;
		if (!test_bit(EXTENT_FLAG_PREALLOC, &em->flags)) {
			u64 hint_byte = 0;
			hole_size = last_byte - cur_offset;

			trans = btrfs_start_transaction(root, 3);
			if (IS_ERR(trans)) {
				err = PTR_ERR(trans);
				break;
			}

			err = btrfs_drop_extents(trans, inode, cur_offset,
						 cur_offset + hole_size,
						 &hint_byte, 1);
			if (err) {
				btrfs_abort_transaction(trans, root, err);
				btrfs_end_transaction(trans, root);
				break;
			}

			err = btrfs_insert_file_extent(trans, root,
					btrfs_ino(inode), cur_offset, 0,
					0, hole_size, 0, hole_size,
					0, 0, 0);
			if (err) {
				btrfs_abort_transaction(trans, root, err);
				btrfs_end_transaction(trans, root);
				break;
			}

			btrfs_drop_extent_cache(inode, hole_start,
					last_byte - 1, 0);

			btrfs_update_inode(trans, root, inode);
			btrfs_end_transaction(trans, root);
		}
		free_extent_map(em);
		em = NULL;
		cur_offset = last_byte;
		if (cur_offset >= block_end)
			break;
	}

	free_extent_map(em);
	unlock_extent_cached(io_tree, hole_start, block_end - 1, &cached_state,
			     GFP_NOFS);
	return err;
}

static int btrfs_setsize(struct inode *inode, loff_t newsize)
{
	struct btrfs_root *root = BTRFS_I(inode)->root;
	struct btrfs_trans_handle *trans;
	loff_t oldsize = i_size_read(inode);
	int ret;

	if (newsize == oldsize)
		return 0;

	if (newsize > oldsize) {
		truncate_pagecache(inode, oldsize, newsize);
		ret = btrfs_cont_expand(inode, oldsize, newsize);
		if (ret)
			return ret;

		trans = btrfs_start_transaction(root, 1);
		if (IS_ERR(trans))
			return PTR_ERR(trans);

		i_size_write(inode, newsize);
		btrfs_ordered_update_i_size(inode, i_size_read(inode), NULL);
		ret = btrfs_update_inode(trans, root, inode);
		btrfs_end_transaction(trans, root);
	} else {

		/*
		 * We're truncating a file that used to have good data down to
		 * zero. Make sure it gets into the ordered flush list so that
		 * any new writes get down to disk quickly.
		 */
		if (newsize == 0)
			set_bit(BTRFS_INODE_ORDERED_DATA_CLOSE,
				&BTRFS_I(inode)->runtime_flags);

		/* we don't support swapfiles, so vmtruncate shouldn't fail */
		truncate_setsize(inode, newsize);
		ret = btrfs_truncate(inode);
	}

	return ret;
}

static int btrfs_setattr(struct dentry *dentry, struct iattr *attr)
{
	struct inode *inode = dentry->d_inode;
	struct btrfs_root *root = BTRFS_I(inode)->root;
	int err;

	if (btrfs_root_readonly(root))
		return -EROFS;

	err = inode_change_ok(inode, attr);
	if (err)
		return err;

	if (S_ISREG(inode->i_mode) && (attr->ia_valid & ATTR_SIZE)) {
		err = btrfs_setsize(inode, attr->ia_size);
		if (err)
			return err;
	}

	if (attr->ia_valid) {
		setattr_copy(inode, attr);
		inode_inc_iversion(inode);
		err = btrfs_dirty_inode(inode);

		if (!err && attr->ia_valid & ATTR_MODE)
			err = btrfs_acl_chmod(inode);
	}

	return err;
}

void btrfs_evict_inode(struct inode *inode)
{
	struct btrfs_trans_handle *trans;
	struct btrfs_root *root = BTRFS_I(inode)->root;
	struct btrfs_block_rsv *rsv, *global_rsv;
	u64 min_size = btrfs_calc_trunc_metadata_size(root, 1);
	unsigned long nr;
	int ret;

	trace_btrfs_inode_evict(inode);

	truncate_inode_pages(&inode->i_data, 0);
	if (inode->i_nlink && (btrfs_root_refs(&root->root_item) != 0 ||
			       btrfs_is_free_space_inode(inode)))
		goto no_delete;

	if (is_bad_inode(inode)) {
		btrfs_orphan_del(NULL, inode);
		goto no_delete;
	}
	/* do we really want it for ->i_nlink > 0 and zero btrfs_root_refs? */
	btrfs_wait_ordered_range(inode, 0, (u64)-1);

	if (root->fs_info->log_root_recovering) {
		BUG_ON(test_bit(BTRFS_INODE_HAS_ORPHAN_ITEM,
				 &BTRFS_I(inode)->runtime_flags));
		goto no_delete;
	}

	if (inode->i_nlink > 0) {
		BUG_ON(btrfs_root_refs(&root->root_item) != 0);
		goto no_delete;
	}

	rsv = btrfs_alloc_block_rsv(root);
	if (!rsv) {
		btrfs_orphan_del(NULL, inode);
		goto no_delete;
	}
	rsv->size = min_size;
	global_rsv = &root->fs_info->global_block_rsv;

	btrfs_i_size_write(inode, 0);

	/*
	 * This is a bit simpler than btrfs_truncate since
	 *
	 * 1) We've already reserved our space for our orphan item in the
	 *    unlink.
	 * 2) We're going to delete the inode item, so we don't need to update
	 *    it at all.
	 *
	 * So we just need to reserve some slack space in case we add bytes when
	 * doing the truncate.
	 */
	while (1) {
		ret = btrfs_block_rsv_refill_noflush(root, rsv, min_size);

		/*
		 * Try and steal from the global reserve since we will
		 * likely not use this space anyway, we want to try as
		 * hard as possible to get this to work.
		 */
		if (ret)
			ret = btrfs_block_rsv_migrate(global_rsv, rsv, min_size);

		if (ret) {
			printk(KERN_WARNING "Could not get space for a "
			       "delete, will truncate on mount %d\n", ret);
			btrfs_orphan_del(NULL, inode);
			btrfs_free_block_rsv(root, rsv);
			goto no_delete;
		}

		trans = btrfs_start_transaction(root, 0);
		if (IS_ERR(trans)) {
			btrfs_orphan_del(NULL, inode);
			btrfs_free_block_rsv(root, rsv);
			goto no_delete;
		}

		trans->block_rsv = rsv;

		ret = btrfs_truncate_inode_items(trans, root, inode, 0, 0);
		if (ret != -EAGAIN)
			break;

		nr = trans->blocks_used;
		btrfs_end_transaction(trans, root);
		trans = NULL;
		btrfs_btree_balance_dirty(root, nr);
	}

	btrfs_free_block_rsv(root, rsv);

	if (ret == 0) {
		trans->block_rsv = root->orphan_block_rsv;
		ret = btrfs_orphan_del(trans, inode);
		BUG_ON(ret);
	}

	trans->block_rsv = &root->fs_info->trans_block_rsv;
	if (!(root == root->fs_info->tree_root ||
	      root->root_key.objectid == BTRFS_TREE_RELOC_OBJECTID))
		btrfs_return_ino(root, btrfs_ino(inode));

	nr = trans->blocks_used;
	btrfs_end_transaction(trans, root);
	btrfs_btree_balance_dirty(root, nr);
no_delete:
	clear_inode(inode);
	return;
}

/*
 * this returns the key found in the dir entry in the location pointer.
 * If no dir entries were found, location->objectid is 0.
 */
static int btrfs_inode_by_name(struct inode *dir, struct dentry *dentry,
			       struct btrfs_key *location)
{
	const char *name = dentry->d_name.name;
	int namelen = dentry->d_name.len;
	struct btrfs_dir_item *di;
	struct btrfs_path *path;
	struct btrfs_root *root = BTRFS_I(dir)->root;
	int ret = 0;

	path = btrfs_alloc_path();
	if (!path)
		return -ENOMEM;

	di = btrfs_lookup_dir_item(NULL, root, path, btrfs_ino(dir), name,
				    namelen, 0);
	if (IS_ERR(di))
		ret = PTR_ERR(di);

	if (IS_ERR_OR_NULL(di))
		goto out_err;

	btrfs_dir_item_key_to_cpu(path->nodes[0], di, location);
out:
	btrfs_free_path(path);
	return ret;
out_err:
	location->objectid = 0;
	goto out;
}

/*
 * when we hit a tree root in a directory, the btrfs part of the inode
 * needs to be changed to reflect the root directory of the tree root.  This
 * is kind of like crossing a mount point.
 */
static int fixup_tree_root_location(struct btrfs_root *root,
				    struct inode *dir,
				    struct dentry *dentry,
				    struct btrfs_key *location,
				    struct btrfs_root **sub_root)
{
	struct btrfs_path *path;
	struct btrfs_root *new_root;
	struct btrfs_root_ref *ref;
	struct extent_buffer *leaf;
	int ret;
	int err = 0;

	path = btrfs_alloc_path();
	if (!path) {
		err = -ENOMEM;
		goto out;
	}

	err = -ENOENT;
	ret = btrfs_find_root_ref(root->fs_info->tree_root, path,
				  BTRFS_I(dir)->root->root_key.objectid,
				  location->objectid);
	if (ret) {
		if (ret < 0)
			err = ret;
		goto out;
	}

	leaf = path->nodes[0];
	ref = btrfs_item_ptr(leaf, path->slots[0], struct btrfs_root_ref);
	if (btrfs_root_ref_dirid(leaf, ref) != btrfs_ino(dir) ||
	    btrfs_root_ref_name_len(leaf, ref) != dentry->d_name.len)
		goto out;

	ret = memcmp_extent_buffer(leaf, dentry->d_name.name,
				   (unsigned long)(ref + 1),
				   dentry->d_name.len);
	if (ret)
		goto out;

	btrfs_release_path(path);

	new_root = btrfs_read_fs_root_no_name(root->fs_info, location);
	if (IS_ERR(new_root)) {
		err = PTR_ERR(new_root);
		goto out;
	}

	if (btrfs_root_refs(&new_root->root_item) == 0) {
		err = -ENOENT;
		goto out;
	}

	*sub_root = new_root;
	location->objectid = btrfs_root_dirid(&new_root->root_item);
	location->type = BTRFS_INODE_ITEM_KEY;
	location->offset = 0;
	err = 0;
out:
	btrfs_free_path(path);
	return err;
}

static void inode_tree_add(struct inode *inode)
{
	struct btrfs_root *root = BTRFS_I(inode)->root;
	struct btrfs_inode *entry;
	struct rb_node **p;
	struct rb_node *parent;
	u64 ino = btrfs_ino(inode);
again:
	p = &root->inode_tree.rb_node;
	parent = NULL;

	if (inode_unhashed(inode))
		return;

	spin_lock(&root->inode_lock);
	while (*p) {
		parent = *p;
		entry = rb_entry(parent, struct btrfs_inode, rb_node);

		if (ino < btrfs_ino(&entry->vfs_inode))
			p = &parent->rb_left;
		else if (ino > btrfs_ino(&entry->vfs_inode))
			p = &parent->rb_right;
		else {
			WARN_ON(!(entry->vfs_inode.i_state &
				  (I_WILL_FREE | I_FREEING)));
			rb_erase(parent, &root->inode_tree);
			RB_CLEAR_NODE(parent);
			spin_unlock(&root->inode_lock);
			goto again;
		}
	}
	rb_link_node(&BTRFS_I(inode)->rb_node, parent, p);
	rb_insert_color(&BTRFS_I(inode)->rb_node, &root->inode_tree);
	spin_unlock(&root->inode_lock);
}

static void inode_tree_del(struct inode *inode)
{
	struct btrfs_root *root = BTRFS_I(inode)->root;
	int empty = 0;

	spin_lock(&root->inode_lock);
	if (!RB_EMPTY_NODE(&BTRFS_I(inode)->rb_node)) {
		rb_erase(&BTRFS_I(inode)->rb_node, &root->inode_tree);
		RB_CLEAR_NODE(&BTRFS_I(inode)->rb_node);
		empty = RB_EMPTY_ROOT(&root->inode_tree);
	}
	spin_unlock(&root->inode_lock);

	/*
	 * Free space cache has inodes in the tree root, but the tree root has a
	 * root_refs of 0, so this could end up dropping the tree root as a
	 * snapshot, so we need the extra !root->fs_info->tree_root check to
	 * make sure we don't drop it.
	 */
	if (empty && btrfs_root_refs(&root->root_item) == 0 &&
	    root != root->fs_info->tree_root) {
		synchronize_srcu(&root->fs_info->subvol_srcu);
		spin_lock(&root->inode_lock);
		empty = RB_EMPTY_ROOT(&root->inode_tree);
		spin_unlock(&root->inode_lock);
		if (empty)
			btrfs_add_dead_root(root);
	}
}

void btrfs_invalidate_inodes(struct btrfs_root *root)
{
	struct rb_node *node;
	struct rb_node *prev;
	struct btrfs_inode *entry;
	struct inode *inode;
	u64 objectid = 0;

	WARN_ON(btrfs_root_refs(&root->root_item) != 0);

	spin_lock(&root->inode_lock);
again:
	node = root->inode_tree.rb_node;
	prev = NULL;
	while (node) {
		prev = node;
		entry = rb_entry(node, struct btrfs_inode, rb_node);

		if (objectid < btrfs_ino(&entry->vfs_inode))
			node = node->rb_left;
		else if (objectid > btrfs_ino(&entry->vfs_inode))
			node = node->rb_right;
		else
			break;
	}
	if (!node) {
		while (prev) {
			entry = rb_entry(prev, struct btrfs_inode, rb_node);
			if (objectid <= btrfs_ino(&entry->vfs_inode)) {
				node = prev;
				break;
			}
			prev = rb_next(prev);
		}
	}
	while (node) {
		entry = rb_entry(node, struct btrfs_inode, rb_node);
		objectid = btrfs_ino(&entry->vfs_inode) + 1;
		inode = igrab(&entry->vfs_inode);
		if (inode) {
			spin_unlock(&root->inode_lock);
			if (atomic_read(&inode->i_count) > 1)
				d_prune_aliases(inode);
			/*
			 * btrfs_drop_inode will have it removed from
			 * the inode cache when its usage count
			 * hits zero.
			 */
			iput(inode);
			cond_resched();
			spin_lock(&root->inode_lock);
			goto again;
		}

		if (cond_resched_lock(&root->inode_lock))
			goto again;

		node = rb_next(node);
	}
	spin_unlock(&root->inode_lock);
}

static int btrfs_init_locked_inode(struct inode *inode, void *p)
{
	struct btrfs_iget_args *args = p;
	inode->i_ino = args->ino;
	BTRFS_I(inode)->root = args->root;
	return 0;
}

static int btrfs_find_actor(struct inode *inode, void *opaque)
{
	struct btrfs_iget_args *args = opaque;
	return args->ino == btrfs_ino(inode) &&
		args->root == BTRFS_I(inode)->root;
}

static struct inode *btrfs_iget_locked(struct super_block *s,
				       u64 objectid,
				       struct btrfs_root *root)
{
	struct inode *inode;
	struct btrfs_iget_args args;
	args.ino = objectid;
	args.root = root;

	inode = iget5_locked(s, objectid, btrfs_find_actor,
			     btrfs_init_locked_inode,
			     (void *)&args);
	return inode;
}

/* Get an inode object given its location and corresponding root.
 * Returns in *is_new if the inode was read from disk
 */
struct inode *btrfs_iget(struct super_block *s, struct btrfs_key *location,
			 struct btrfs_root *root, int *new)
{
	struct inode *inode;

	inode = btrfs_iget_locked(s, location->objectid, root);
	if (!inode)
		return ERR_PTR(-ENOMEM);

	if (inode->i_state & I_NEW) {
		BTRFS_I(inode)->root = root;
		memcpy(&BTRFS_I(inode)->location, location, sizeof(*location));
		btrfs_read_locked_inode(inode);
		if (!is_bad_inode(inode)) {
			inode_tree_add(inode);
			unlock_new_inode(inode);
			if (new)
				*new = 1;
		} else {
			unlock_new_inode(inode);
			iput(inode);
			inode = ERR_PTR(-ESTALE);
		}
	}

	return inode;
}

static struct inode *new_simple_dir(struct super_block *s,
				    struct btrfs_key *key,
				    struct btrfs_root *root)
{
	struct inode *inode = new_inode(s);

	if (!inode)
		return ERR_PTR(-ENOMEM);

	BTRFS_I(inode)->root = root;
	memcpy(&BTRFS_I(inode)->location, key, sizeof(*key));
	set_bit(BTRFS_INODE_DUMMY, &BTRFS_I(inode)->runtime_flags);

	inode->i_ino = BTRFS_EMPTY_SUBVOL_DIR_OBJECTID;
	inode->i_op = &btrfs_dir_ro_inode_operations;
	inode->i_fop = &simple_dir_operations;
	inode->i_mode = S_IFDIR | S_IRUGO | S_IWUSR | S_IXUGO;
	inode->i_mtime = inode->i_atime = inode->i_ctime = CURRENT_TIME;

	return inode;
}

struct inode *btrfs_lookup_dentry(struct inode *dir, struct dentry *dentry)
{
	struct inode *inode;
	struct btrfs_root *root = BTRFS_I(dir)->root;
	struct btrfs_root *sub_root = root;
	struct btrfs_key location;
	int index;
	int ret = 0;

	if (dentry->d_name.len > BTRFS_NAME_LEN)
		return ERR_PTR(-ENAMETOOLONG);

	if (unlikely(d_need_lookup(dentry))) {
		memcpy(&location, dentry->d_fsdata, sizeof(struct btrfs_key));
		kfree(dentry->d_fsdata);
		dentry->d_fsdata = NULL;
		/* This thing is hashed, drop it for now */
		d_drop(dentry);
	} else {
		ret = btrfs_inode_by_name(dir, dentry, &location);
	}

	if (ret < 0)
		return ERR_PTR(ret);

	if (location.objectid == 0)
		return NULL;

	if (location.type == BTRFS_INODE_ITEM_KEY) {
		inode = btrfs_iget(dir->i_sb, &location, root, NULL);
		return inode;
	}

	BUG_ON(location.type != BTRFS_ROOT_ITEM_KEY);

	index = srcu_read_lock(&root->fs_info->subvol_srcu);
	ret = fixup_tree_root_location(root, dir, dentry,
				       &location, &sub_root);
	if (ret < 0) {
		if (ret != -ENOENT)
			inode = ERR_PTR(ret);
		else
			inode = new_simple_dir(dir->i_sb, &location, sub_root);
	} else {
		inode = btrfs_iget(dir->i_sb, &location, sub_root, NULL);
	}
	srcu_read_unlock(&root->fs_info->subvol_srcu, index);

	if (!IS_ERR(inode) && root != sub_root) {
		down_read(&root->fs_info->cleanup_work_sem);
		if (!(inode->i_sb->s_flags & MS_RDONLY))
			ret = btrfs_orphan_cleanup(sub_root);
		up_read(&root->fs_info->cleanup_work_sem);
		if (ret)
			inode = ERR_PTR(ret);
	}

	return inode;
}

static int btrfs_dentry_delete(const struct dentry *dentry)
{
	struct btrfs_root *root;
	struct inode *inode = dentry->d_inode;

	if (!inode && !IS_ROOT(dentry))
		inode = dentry->d_parent->d_inode;

	if (inode) {
		root = BTRFS_I(inode)->root;
		if (btrfs_root_refs(&root->root_item) == 0)
			return 1;

		if (btrfs_ino(inode) == BTRFS_EMPTY_SUBVOL_DIR_OBJECTID)
			return 1;
	}
	return 0;
}

static void btrfs_dentry_release(struct dentry *dentry)
{
	if (dentry->d_fsdata)
		kfree(dentry->d_fsdata);
}

static struct dentry *btrfs_lookup(struct inode *dir, struct dentry *dentry,
				   unsigned int flags)
{
	struct dentry *ret;

	ret = d_splice_alias(btrfs_lookup_dentry(dir, dentry), dentry);
	if (unlikely(d_need_lookup(dentry))) {
		spin_lock(&dentry->d_lock);
		dentry->d_flags &= ~DCACHE_NEED_LOOKUP;
		spin_unlock(&dentry->d_lock);
	}
	return ret;
}

unsigned char btrfs_filetype_table[] = {
	DT_UNKNOWN, DT_REG, DT_DIR, DT_CHR, DT_BLK, DT_FIFO, DT_SOCK, DT_LNK
};

static int btrfs_real_readdir(struct file *filp, void *dirent,
			      filldir_t filldir)
{
	struct inode *inode = filp->f_dentry->d_inode;
	struct btrfs_root *root = BTRFS_I(inode)->root;
	struct btrfs_item *item;
	struct btrfs_dir_item *di;
	struct btrfs_key key;
	struct btrfs_key found_key;
	struct btrfs_path *path;
	struct list_head ins_list;
	struct list_head del_list;
	int ret;
	struct extent_buffer *leaf;
	int slot;
	unsigned char d_type;
	int over = 0;
	u32 di_cur;
	u32 di_total;
	u32 di_len;
	int key_type = BTRFS_DIR_INDEX_KEY;
	char tmp_name[32];
	char *name_ptr;
	int name_len;
	int is_curr = 0;	/* filp->f_pos points to the current index? */

	/* FIXME, use a real flag for deciding about the key type */
	if (root->fs_info->tree_root == root)
		key_type = BTRFS_DIR_ITEM_KEY;

	/* special case for "." */
	if (filp->f_pos == 0) {
		over = filldir(dirent, ".", 1,
			       filp->f_pos, btrfs_ino(inode), DT_DIR);
		if (over)
			return 0;
		filp->f_pos = 1;
	}
	/* special case for .., just use the back ref */
	if (filp->f_pos == 1) {
		u64 pino = parent_ino(filp->f_path.dentry);
		over = filldir(dirent, "..", 2,
			       filp->f_pos, pino, DT_DIR);
		if (over)
			return 0;
		filp->f_pos = 2;
	}
	path = btrfs_alloc_path();
	if (!path)
		return -ENOMEM;

	path->reada = 1;

	if (key_type == BTRFS_DIR_INDEX_KEY) {
		INIT_LIST_HEAD(&ins_list);
		INIT_LIST_HEAD(&del_list);
		btrfs_get_delayed_items(inode, &ins_list, &del_list);
	}

	btrfs_set_key_type(&key, key_type);
	key.offset = filp->f_pos;
	key.objectid = btrfs_ino(inode);

	ret = btrfs_search_slot(NULL, root, &key, path, 0, 0);
	if (ret < 0)
		goto err;

	while (1) {
		leaf = path->nodes[0];
		slot = path->slots[0];
		if (slot >= btrfs_header_nritems(leaf)) {
			ret = btrfs_next_leaf(root, path);
			if (ret < 0)
				goto err;
			else if (ret > 0)
				break;
			continue;
		}

		item = btrfs_item_nr(leaf, slot);
		btrfs_item_key_to_cpu(leaf, &found_key, slot);

		if (found_key.objectid != key.objectid)
			break;
		if (btrfs_key_type(&found_key) != key_type)
			break;
		if (found_key.offset < filp->f_pos)
			goto next;
		if (key_type == BTRFS_DIR_INDEX_KEY &&
		    btrfs_should_delete_dir_index(&del_list,
						  found_key.offset))
			goto next;

		filp->f_pos = found_key.offset;
		is_curr = 1;

		di = btrfs_item_ptr(leaf, slot, struct btrfs_dir_item);
		di_cur = 0;
		di_total = btrfs_item_size(leaf, item);

		while (di_cur < di_total) {
			struct btrfs_key location;

			if (verify_dir_item(root, leaf, di))
				break;

			name_len = btrfs_dir_name_len(leaf, di);
			if (name_len <= sizeof(tmp_name)) {
				name_ptr = tmp_name;
			} else {
				name_ptr = kmalloc(name_len, GFP_NOFS);
				if (!name_ptr) {
					ret = -ENOMEM;
					goto err;
				}
			}
			read_extent_buffer(leaf, name_ptr,
					   (unsigned long)(di + 1), name_len);

			d_type = btrfs_filetype_table[btrfs_dir_type(leaf, di)];
			btrfs_dir_item_key_to_cpu(leaf, di, &location);


			/* is this a reference to our own snapshot? If so
			 * skip it.
			 *
			 * In contrast to old kernels, we insert the snapshot's
			 * dir item and dir index after it has been created, so
			 * we won't find a reference to our own snapshot. We
			 * still keep the following code for backward
			 * compatibility.
			 */
			if (location.type == BTRFS_ROOT_ITEM_KEY &&
			    location.objectid == root->root_key.objectid) {
				over = 0;
				goto skip;
			}
			over = filldir(dirent, name_ptr, name_len,
				       found_key.offset, location.objectid,
				       d_type);

skip:
			if (name_ptr != tmp_name)
				kfree(name_ptr);

			if (over)
				goto nopos;
			di_len = btrfs_dir_name_len(leaf, di) +
				 btrfs_dir_data_len(leaf, di) + sizeof(*di);
			di_cur += di_len;
			di = (struct btrfs_dir_item *)((char *)di + di_len);
		}
next:
		path->slots[0]++;
	}

	if (key_type == BTRFS_DIR_INDEX_KEY) {
		if (is_curr)
			filp->f_pos++;
		ret = btrfs_readdir_delayed_dir_index(filp, dirent, filldir,
						      &ins_list);
		if (ret)
			goto nopos;
	}

	/* Reached end of directory/root. Bump pos past the last item. */
	if (key_type == BTRFS_DIR_INDEX_KEY)
		/*
		 * 32-bit glibc will use getdents64, but then strtol -
		 * so the last number we can serve is this.
		 */
		filp->f_pos = 0x7fffffff;
	else
		filp->f_pos++;
nopos:
	ret = 0;
err:
	if (key_type == BTRFS_DIR_INDEX_KEY)
		btrfs_put_delayed_items(&ins_list, &del_list);
	btrfs_free_path(path);
	return ret;
}

int btrfs_write_inode(struct inode *inode, struct writeback_control *wbc)
{
	struct btrfs_root *root = BTRFS_I(inode)->root;
	struct btrfs_trans_handle *trans;
	int ret = 0;
	bool nolock = false;

	if (test_bit(BTRFS_INODE_DUMMY, &BTRFS_I(inode)->runtime_flags))
		return 0;

	if (btrfs_fs_closing(root->fs_info) && btrfs_is_free_space_inode(inode))
		nolock = true;

	if (wbc->sync_mode == WB_SYNC_ALL) {
		if (nolock)
			trans = btrfs_join_transaction_nolock(root);
		else
			trans = btrfs_join_transaction(root);
		if (IS_ERR(trans))
			return PTR_ERR(trans);
		if (nolock)
			ret = btrfs_end_transaction_nolock(trans, root);
		else
			ret = btrfs_commit_transaction(trans, root);
	}
	return ret;
}

/*
 * This is somewhat expensive, updating the tree every time the
 * inode changes.  But, it is most likely to find the inode in cache.
 * FIXME, needs more benchmarking...there are no reasons other than performance
 * to keep or drop this code.
 */
int btrfs_dirty_inode(struct inode *inode)
{
	struct btrfs_root *root = BTRFS_I(inode)->root;
	struct btrfs_trans_handle *trans;
	int ret;

	if (test_bit(BTRFS_INODE_DUMMY, &BTRFS_I(inode)->runtime_flags))
		return 0;

	trans = btrfs_join_transaction(root);
	if (IS_ERR(trans))
		return PTR_ERR(trans);

	ret = btrfs_update_inode(trans, root, inode);
	if (ret && ret == -ENOSPC) {
		/* whoops, lets try again with the full transaction */
		btrfs_end_transaction(trans, root);
		trans = btrfs_start_transaction(root, 1);
		if (IS_ERR(trans))
			return PTR_ERR(trans);

		ret = btrfs_update_inode(trans, root, inode);
	}
	btrfs_end_transaction(trans, root);
	if (BTRFS_I(inode)->delayed_node)
		btrfs_balance_delayed_items(root);

	return ret;
}

/*
 * This is a copy of file_update_time.  We need this so we can return error on
 * ENOSPC for updating the inode in the case of file write and mmap writes.
 */
static int btrfs_update_time(struct inode *inode, struct timespec *now,
			     int flags)
{
	struct btrfs_root *root = BTRFS_I(inode)->root;

	if (btrfs_root_readonly(root))
		return -EROFS;

	if (flags & S_VERSION)
		inode_inc_iversion(inode);
	if (flags & S_CTIME)
		inode->i_ctime = *now;
	if (flags & S_MTIME)
		inode->i_mtime = *now;
	if (flags & S_ATIME)
		inode->i_atime = *now;
	return btrfs_dirty_inode(inode);
}

/*
 * find the highest existing sequence number in a directory
 * and then set the in-memory index_cnt variable to reflect
 * free sequence numbers
 */
static int btrfs_set_inode_index_count(struct inode *inode)
{
	struct btrfs_root *root = BTRFS_I(inode)->root;
	struct btrfs_key key, found_key;
	struct btrfs_path *path;
	struct extent_buffer *leaf;
	int ret;

	key.objectid = btrfs_ino(inode);
	btrfs_set_key_type(&key, BTRFS_DIR_INDEX_KEY);
	key.offset = (u64)-1;

	path = btrfs_alloc_path();
	if (!path)
		return -ENOMEM;

	ret = btrfs_search_slot(NULL, root, &key, path, 0, 0);
	if (ret < 0)
		goto out;
	/* FIXME: we should be able to handle this */
	if (ret == 0)
		goto out;
	ret = 0;

	/*
	 * MAGIC NUMBER EXPLANATION:
	 * since we search a directory based on f_pos we have to start at 2
	 * since '.' and '..' have f_pos of 0 and 1 respectively, so everybody
	 * else has to start at 2
	 */
	if (path->slots[0] == 0) {
		BTRFS_I(inode)->index_cnt = 2;
		goto out;
	}

	path->slots[0]--;

	leaf = path->nodes[0];
	btrfs_item_key_to_cpu(leaf, &found_key, path->slots[0]);

	if (found_key.objectid != btrfs_ino(inode) ||
	    btrfs_key_type(&found_key) != BTRFS_DIR_INDEX_KEY) {
		BTRFS_I(inode)->index_cnt = 2;
		goto out;
	}

	BTRFS_I(inode)->index_cnt = found_key.offset + 1;
out:
	btrfs_free_path(path);
	return ret;
}

/*
 * helper to find a free sequence number in a given directory.  This current
 * code is very simple, later versions will do smarter things in the btree
 */
int btrfs_set_inode_index(struct inode *dir, u64 *index)
{
	int ret = 0;

	if (BTRFS_I(dir)->index_cnt == (u64)-1) {
		ret = btrfs_inode_delayed_dir_index_count(dir);
		if (ret) {
			ret = btrfs_set_inode_index_count(dir);
			if (ret)
				return ret;
		}
	}

	*index = BTRFS_I(dir)->index_cnt;
	BTRFS_I(dir)->index_cnt++;

	return ret;
}

static struct inode *btrfs_new_inode(struct btrfs_trans_handle *trans,
				     struct btrfs_root *root,
				     struct inode *dir,
				     const char *name, int name_len,
				     u64 ref_objectid, u64 objectid,
				     umode_t mode, u64 *index)
{
	struct inode *inode;
	struct btrfs_inode_item *inode_item;
	struct btrfs_key *location;
	struct btrfs_path *path;
	struct btrfs_inode_ref *ref;
	struct btrfs_key key[2];
	u32 sizes[2];
	unsigned long ptr;
	int ret;
	int owner;

	path = btrfs_alloc_path();
	if (!path)
		return ERR_PTR(-ENOMEM);

	inode = new_inode(root->fs_info->sb);
	if (!inode) {
		btrfs_free_path(path);
		return ERR_PTR(-ENOMEM);
	}

	/*
	 * we have to initialize this early, so we can reclaim the inode
	 * number if we fail afterwards in this function.
	 */
	inode->i_ino = objectid;

	if (dir) {
		trace_btrfs_inode_request(dir);

		ret = btrfs_set_inode_index(dir, index);
		if (ret) {
			btrfs_free_path(path);
			iput(inode);
			return ERR_PTR(ret);
		}
	}
	/*
	 * index_cnt is ignored for everything but a dir,
	 * btrfs_get_inode_index_count has an explanation for the magic
	 * number
	 */
	BTRFS_I(inode)->index_cnt = 2;
	BTRFS_I(inode)->root = root;
	BTRFS_I(inode)->generation = trans->transid;
	inode->i_generation = BTRFS_I(inode)->generation;

	if (S_ISDIR(mode))
		owner = 0;
	else
		owner = 1;

	key[0].objectid = objectid;
	btrfs_set_key_type(&key[0], BTRFS_INODE_ITEM_KEY);
	key[0].offset = 0;

	key[1].objectid = objectid;
	btrfs_set_key_type(&key[1], BTRFS_INODE_REF_KEY);
	key[1].offset = ref_objectid;

	sizes[0] = sizeof(struct btrfs_inode_item);
	sizes[1] = name_len + sizeof(*ref);

	path->leave_spinning = 1;
	ret = btrfs_insert_empty_items(trans, root, path, key, sizes, 2);
	if (ret != 0)
		goto fail;

	inode_init_owner(inode, dir, mode);
	inode_set_bytes(inode, 0);
	inode->i_mtime = inode->i_atime = inode->i_ctime = CURRENT_TIME;
	inode_item = btrfs_item_ptr(path->nodes[0], path->slots[0],
				  struct btrfs_inode_item);
	memset_extent_buffer(path->nodes[0], 0, (unsigned long)inode_item,
			     sizeof(*inode_item));
	fill_inode_item(trans, path->nodes[0], inode_item, inode);

	ref = btrfs_item_ptr(path->nodes[0], path->slots[0] + 1,
			     struct btrfs_inode_ref);
	btrfs_set_inode_ref_name_len(path->nodes[0], ref, name_len);
	btrfs_set_inode_ref_index(path->nodes[0], ref, *index);
	ptr = (unsigned long)(ref + 1);
	write_extent_buffer(path->nodes[0], name, ptr, name_len);

	btrfs_mark_buffer_dirty(path->nodes[0]);
	btrfs_free_path(path);

	location = &BTRFS_I(inode)->location;
	location->objectid = objectid;
	location->offset = 0;
	btrfs_set_key_type(location, BTRFS_INODE_ITEM_KEY);

	btrfs_inherit_iflags(inode, dir);

	if (S_ISREG(mode)) {
		if (btrfs_test_opt(root, NODATASUM))
			BTRFS_I(inode)->flags |= BTRFS_INODE_NODATASUM;
		if (btrfs_test_opt(root, NODATACOW) ||
		    (BTRFS_I(dir)->flags & BTRFS_INODE_NODATACOW))
			BTRFS_I(inode)->flags |= BTRFS_INODE_NODATACOW;
	}

	insert_inode_hash(inode);
	inode_tree_add(inode);

	trace_btrfs_inode_new(inode);
	btrfs_set_inode_last_trans(trans, inode);

	btrfs_update_root_times(trans, root);

	return inode;
fail:
	if (dir)
		BTRFS_I(dir)->index_cnt--;
	btrfs_free_path(path);
	iput(inode);
	return ERR_PTR(ret);
}

static inline u8 btrfs_inode_type(struct inode *inode)
{
	return btrfs_type_by_mode[(inode->i_mode & S_IFMT) >> S_SHIFT];
}

/*
 * utility function to add 'inode' into 'parent_inode' with
 * a give name and a given sequence number.
 * if 'add_backref' is true, also insert a backref from the
 * inode to the parent directory.
 */
int btrfs_add_link(struct btrfs_trans_handle *trans,
		   struct inode *parent_inode, struct inode *inode,
		   const char *name, int name_len, int add_backref, u64 index)
{
	int ret = 0;
	struct btrfs_key key;
	struct btrfs_root *root = BTRFS_I(parent_inode)->root;
	u64 ino = btrfs_ino(inode);
	u64 parent_ino = btrfs_ino(parent_inode);

	if (unlikely(ino == BTRFS_FIRST_FREE_OBJECTID)) {
		memcpy(&key, &BTRFS_I(inode)->root->root_key, sizeof(key));
	} else {
		key.objectid = ino;
		btrfs_set_key_type(&key, BTRFS_INODE_ITEM_KEY);
		key.offset = 0;
	}

	if (unlikely(ino == BTRFS_FIRST_FREE_OBJECTID)) {
		ret = btrfs_add_root_ref(trans, root->fs_info->tree_root,
					 key.objectid, root->root_key.objectid,
					 parent_ino, index, name, name_len);
	} else if (add_backref) {
		ret = btrfs_insert_inode_ref(trans, root, name, name_len, ino,
					     parent_ino, index);
	}

	/* Nothing to clean up yet */
	if (ret)
		return ret;

	ret = btrfs_insert_dir_item(trans, root, name, name_len,
				    parent_inode, &key,
				    btrfs_inode_type(inode), index);
	if (ret == -EEXIST)
		goto fail_dir_item;
	else if (ret) {
		btrfs_abort_transaction(trans, root, ret);
		return ret;
	}

	btrfs_i_size_write(parent_inode, parent_inode->i_size +
			   name_len * 2);
	inode_inc_iversion(parent_inode);
	parent_inode->i_mtime = parent_inode->i_ctime = CURRENT_TIME;
	ret = btrfs_update_inode(trans, root, parent_inode);
	if (ret)
		btrfs_abort_transaction(trans, root, ret);
	return ret;

fail_dir_item:
	if (unlikely(ino == BTRFS_FIRST_FREE_OBJECTID)) {
		u64 local_index;
		int err;
		err = btrfs_del_root_ref(trans, root->fs_info->tree_root,
				 key.objectid, root->root_key.objectid,
				 parent_ino, &local_index, name, name_len);

	} else if (add_backref) {
		u64 local_index;
		int err;

		err = btrfs_del_inode_ref(trans, root, name, name_len,
					  ino, parent_ino, &local_index);
	}
	return ret;
}

static int btrfs_add_nondir(struct btrfs_trans_handle *trans,
			    struct inode *dir, struct dentry *dentry,
			    struct inode *inode, int backref, u64 index)
{
	int err = btrfs_add_link(trans, dir, inode,
				 dentry->d_name.name, dentry->d_name.len,
				 backref, index);
	if (err > 0)
		err = -EEXIST;
	return err;
}

static int btrfs_mknod(struct inode *dir, struct dentry *dentry,
			umode_t mode, dev_t rdev)
{
	struct btrfs_trans_handle *trans;
	struct btrfs_root *root = BTRFS_I(dir)->root;
	struct inode *inode = NULL;
	int err;
	int drop_inode = 0;
	u64 objectid;
	unsigned long nr = 0;
	u64 index = 0;

	if (!new_valid_dev(rdev))
		return -EINVAL;

	/*
	 * 2 for inode item and ref
	 * 2 for dir items
	 * 1 for xattr if selinux is on
	 */
	trans = btrfs_start_transaction(root, 5);
	if (IS_ERR(trans))
		return PTR_ERR(trans);

	err = btrfs_find_free_ino(root, &objectid);
	if (err)
		goto out_unlock;

	inode = btrfs_new_inode(trans, root, dir, dentry->d_name.name,
				dentry->d_name.len, btrfs_ino(dir), objectid,
				mode, &index);
	if (IS_ERR(inode)) {
		err = PTR_ERR(inode);
		goto out_unlock;
	}

	err = btrfs_init_inode_security(trans, inode, dir, &dentry->d_name);
	if (err) {
		drop_inode = 1;
		goto out_unlock;
	}

	/*
	* If the active LSM wants to access the inode during
	* d_instantiate it needs these. Smack checks to see
	* if the filesystem supports xattrs by looking at the
	* ops vector.
	*/

	inode->i_op = &btrfs_special_inode_operations;
	err = btrfs_add_nondir(trans, dir, dentry, inode, 0, index);
	if (err)
		drop_inode = 1;
	else {
		init_special_inode(inode, inode->i_mode, rdev);
		btrfs_update_inode(trans, root, inode);
		d_instantiate(dentry, inode);
	}
out_unlock:
	nr = trans->blocks_used;
	btrfs_end_transaction(trans, root);
	btrfs_btree_balance_dirty(root, nr);
	if (drop_inode) {
		inode_dec_link_count(inode);
		iput(inode);
	}
	return err;
}

static int btrfs_create(struct inode *dir, struct dentry *dentry,
			umode_t mode, bool excl)
{
	struct btrfs_trans_handle *trans;
	struct btrfs_root *root = BTRFS_I(dir)->root;
	struct inode *inode = NULL;
	int drop_inode = 0;
	int err;
	unsigned long nr = 0;
	u64 objectid;
	u64 index = 0;

	/*
	 * 2 for inode item and ref
	 * 2 for dir items
	 * 1 for xattr if selinux is on
	 */
	trans = btrfs_start_transaction(root, 5);
	if (IS_ERR(trans))
		return PTR_ERR(trans);

	err = btrfs_find_free_ino(root, &objectid);
	if (err)
		goto out_unlock;

	inode = btrfs_new_inode(trans, root, dir, dentry->d_name.name,
				dentry->d_name.len, btrfs_ino(dir), objectid,
				mode, &index);
	if (IS_ERR(inode)) {
		err = PTR_ERR(inode);
		goto out_unlock;
	}

	err = btrfs_init_inode_security(trans, inode, dir, &dentry->d_name);
	if (err) {
		drop_inode = 1;
		goto out_unlock;
	}

	/*
	* If the active LSM wants to access the inode during
	* d_instantiate it needs these. Smack checks to see
	* if the filesystem supports xattrs by looking at the
	* ops vector.
	*/
	inode->i_fop = &btrfs_file_operations;
	inode->i_op = &btrfs_file_inode_operations;

	err = btrfs_add_nondir(trans, dir, dentry, inode, 0, index);
	if (err)
		drop_inode = 1;
	else {
		inode->i_mapping->a_ops = &btrfs_aops;
		inode->i_mapping->backing_dev_info = &root->fs_info->bdi;
		BTRFS_I(inode)->io_tree.ops = &btrfs_extent_io_ops;
		d_instantiate(dentry, inode);
	}
out_unlock:
	nr = trans->blocks_used;
	btrfs_end_transaction(trans, root);
	if (drop_inode) {
		inode_dec_link_count(inode);
		iput(inode);
	}
	btrfs_btree_balance_dirty(root, nr);
	return err;
}

static int btrfs_link(struct dentry *old_dentry, struct inode *dir,
		      struct dentry *dentry)
{
	struct btrfs_trans_handle *trans;
	struct btrfs_root *root = BTRFS_I(dir)->root;
	struct inode *inode = old_dentry->d_inode;
	u64 index;
	unsigned long nr = 0;
	int err;
	int drop_inode = 0;

	/* do not allow sys_link's with other subvols of the same device */
	if (root->objectid != BTRFS_I(inode)->root->objectid)
		return -EXDEV;

	if (inode->i_nlink == ~0U)
		return -EMLINK;

	err = btrfs_set_inode_index(dir, &index);
	if (err)
		goto fail;

	/*
	 * 2 items for inode and inode ref
	 * 2 items for dir items
	 * 1 item for parent inode
	 */
	trans = btrfs_start_transaction(root, 5);
	if (IS_ERR(trans)) {
		err = PTR_ERR(trans);
		goto fail;
	}

	btrfs_inc_nlink(inode);
	inode_inc_iversion(inode);
	inode->i_ctime = CURRENT_TIME;
	ihold(inode);

	err = btrfs_add_nondir(trans, dir, dentry, inode, 1, index);

	if (err) {
		drop_inode = 1;
	} else {
		struct dentry *parent = dentry->d_parent;
		err = btrfs_update_inode(trans, root, inode);
		if (err)
			goto fail;
		d_instantiate(dentry, inode);
		btrfs_log_new_name(trans, inode, NULL, parent);
	}

	nr = trans->blocks_used;
	btrfs_end_transaction(trans, root);
fail:
	if (drop_inode) {
		inode_dec_link_count(inode);
		iput(inode);
	}
	btrfs_btree_balance_dirty(root, nr);
	return err;
}

static int btrfs_mkdir(struct inode *dir, struct dentry *dentry, umode_t mode)
{
	struct inode *inode = NULL;
	struct btrfs_trans_handle *trans;
	struct btrfs_root *root = BTRFS_I(dir)->root;
	int err = 0;
	int drop_on_err = 0;
	u64 objectid = 0;
	u64 index = 0;
	unsigned long nr = 1;

	/*
	 * 2 items for inode and ref
	 * 2 items for dir items
	 * 1 for xattr if selinux is on
	 */
	trans = btrfs_start_transaction(root, 5);
	if (IS_ERR(trans))
		return PTR_ERR(trans);

	err = btrfs_find_free_ino(root, &objectid);
	if (err)
		goto out_fail;

	inode = btrfs_new_inode(trans, root, dir, dentry->d_name.name,
				dentry->d_name.len, btrfs_ino(dir), objectid,
				S_IFDIR | mode, &index);
	if (IS_ERR(inode)) {
		err = PTR_ERR(inode);
		goto out_fail;
	}

	drop_on_err = 1;

	err = btrfs_init_inode_security(trans, inode, dir, &dentry->d_name);
	if (err)
		goto out_fail;

	inode->i_op = &btrfs_dir_inode_operations;
	inode->i_fop = &btrfs_dir_file_operations;

	btrfs_i_size_write(inode, 0);
	err = btrfs_update_inode(trans, root, inode);
	if (err)
		goto out_fail;

	err = btrfs_add_link(trans, dir, inode, dentry->d_name.name,
			     dentry->d_name.len, 0, index);
	if (err)
		goto out_fail;

	d_instantiate(dentry, inode);
	drop_on_err = 0;

out_fail:
	nr = trans->blocks_used;
	btrfs_end_transaction(trans, root);
	if (drop_on_err)
		iput(inode);
	btrfs_btree_balance_dirty(root, nr);
	return err;
}

/* helper for btfs_get_extent.  Given an existing extent in the tree,
 * and an extent that you want to insert, deal with overlap and insert
 * the new extent into the tree.
 */
static int merge_extent_mapping(struct extent_map_tree *em_tree,
				struct extent_map *existing,
				struct extent_map *em,
				u64 map_start, u64 map_len)
{
	u64 start_diff;

	BUG_ON(map_start < em->start || map_start >= extent_map_end(em));
	start_diff = map_start - em->start;
	em->start = map_start;
	em->len = map_len;
	if (em->block_start < EXTENT_MAP_LAST_BYTE &&
	    !test_bit(EXTENT_FLAG_COMPRESSED, &em->flags)) {
		em->block_start += start_diff;
		em->block_len -= start_diff;
	}
	return add_extent_mapping(em_tree, em);
}

static noinline int uncompress_inline(struct btrfs_path *path,
				      struct inode *inode, struct page *page,
				      size_t pg_offset, u64 extent_offset,
				      struct btrfs_file_extent_item *item)
{
	int ret;
	struct extent_buffer *leaf = path->nodes[0];
	char *tmp;
	size_t max_size;
	unsigned long inline_size;
	unsigned long ptr;
	int compress_type;

	WARN_ON(pg_offset != 0);
	compress_type = btrfs_file_extent_compression(leaf, item);
	max_size = btrfs_file_extent_ram_bytes(leaf, item);
	inline_size = btrfs_file_extent_inline_item_len(leaf,
					btrfs_item_nr(leaf, path->slots[0]));
	tmp = kmalloc(inline_size, GFP_NOFS);
	if (!tmp)
		return -ENOMEM;
	ptr = btrfs_file_extent_inline_start(item);

	read_extent_buffer(leaf, tmp, ptr, inline_size);

	max_size = min_t(unsigned long, PAGE_CACHE_SIZE, max_size);
	ret = btrfs_decompress(compress_type, tmp, page,
			       extent_offset, inline_size, max_size);
	if (ret) {
		char *kaddr = kmap_atomic(page);
		unsigned long copy_size = min_t(u64,
				  PAGE_CACHE_SIZE - pg_offset,
				  max_size - extent_offset);
		memset(kaddr + pg_offset, 0, copy_size);
		kunmap_atomic(kaddr);
	}
	kfree(tmp);
	return 0;
}

/*
 * a bit scary, this does extent mapping from logical file offset to the disk.
 * the ugly parts come from merging extents from the disk with the in-ram
 * representation.  This gets more complex because of the data=ordered code,
 * where the in-ram extents might be locked pending data=ordered completion.
 *
 * This also copies inline extents directly into the page.
 */

struct extent_map *btrfs_get_extent(struct inode *inode, struct page *page,
				    size_t pg_offset, u64 start, u64 len,
				    int create)
{
	int ret;
	int err = 0;
	u64 bytenr;
	u64 extent_start = 0;
	u64 extent_end = 0;
	u64 objectid = btrfs_ino(inode);
	u32 found_type;
	struct btrfs_path *path = NULL;
	struct btrfs_root *root = BTRFS_I(inode)->root;
	struct btrfs_file_extent_item *item;
	struct extent_buffer *leaf;
	struct btrfs_key found_key;
	struct extent_map *em = NULL;
	struct extent_map_tree *em_tree = &BTRFS_I(inode)->extent_tree;
	struct extent_io_tree *io_tree = &BTRFS_I(inode)->io_tree;
	struct btrfs_trans_handle *trans = NULL;
	int compress_type;

again:
	read_lock(&em_tree->lock);
	em = lookup_extent_mapping(em_tree, start, len);
	if (em)
		em->bdev = root->fs_info->fs_devices->latest_bdev;
	read_unlock(&em_tree->lock);

	if (em) {
		if (em->start > start || em->start + em->len <= start)
			free_extent_map(em);
		else if (em->block_start == EXTENT_MAP_INLINE && page)
			free_extent_map(em);
		else
			goto out;
	}
	em = alloc_extent_map();
	if (!em) {
		err = -ENOMEM;
		goto out;
	}
	em->bdev = root->fs_info->fs_devices->latest_bdev;
	em->start = EXTENT_MAP_HOLE;
	em->orig_start = EXTENT_MAP_HOLE;
	em->len = (u64)-1;
	em->block_len = (u64)-1;

	if (!path) {
		path = btrfs_alloc_path();
		if (!path) {
			err = -ENOMEM;
			goto out;
		}
		/*
		 * Chances are we'll be called again, so go ahead and do
		 * readahead
		 */
		path->reada = 1;
	}

	ret = btrfs_lookup_file_extent(trans, root, path,
				       objectid, start, trans != NULL);
	if (ret < 0) {
		err = ret;
		goto out;
	}

	if (ret != 0) {
		if (path->slots[0] == 0)
			goto not_found;
		path->slots[0]--;
	}

	leaf = path->nodes[0];
	item = btrfs_item_ptr(leaf, path->slots[0],
			      struct btrfs_file_extent_item);
	/* are we inside the extent that was found? */
	btrfs_item_key_to_cpu(leaf, &found_key, path->slots[0]);
	found_type = btrfs_key_type(&found_key);
	if (found_key.objectid != objectid ||
	    found_type != BTRFS_EXTENT_DATA_KEY) {
		goto not_found;
	}

	found_type = btrfs_file_extent_type(leaf, item);
	extent_start = found_key.offset;
	compress_type = btrfs_file_extent_compression(leaf, item);
	if (found_type == BTRFS_FILE_EXTENT_REG ||
	    found_type == BTRFS_FILE_EXTENT_PREALLOC) {
		extent_end = extent_start +
		       btrfs_file_extent_num_bytes(leaf, item);
	} else if (found_type == BTRFS_FILE_EXTENT_INLINE) {
		size_t size;
		size = btrfs_file_extent_inline_len(leaf, item);
		extent_end = (extent_start + size + root->sectorsize - 1) &
			~((u64)root->sectorsize - 1);
	}

	if (start >= extent_end) {
		path->slots[0]++;
		if (path->slots[0] >= btrfs_header_nritems(leaf)) {
			ret = btrfs_next_leaf(root, path);
			if (ret < 0) {
				err = ret;
				goto out;
			}
			if (ret > 0)
				goto not_found;
			leaf = path->nodes[0];
		}
		btrfs_item_key_to_cpu(leaf, &found_key, path->slots[0]);
		if (found_key.objectid != objectid ||
		    found_key.type != BTRFS_EXTENT_DATA_KEY)
			goto not_found;
		if (start + len <= found_key.offset)
			goto not_found;
		em->start = start;
		em->len = found_key.offset - start;
		goto not_found_em;
	}

	if (found_type == BTRFS_FILE_EXTENT_REG ||
	    found_type == BTRFS_FILE_EXTENT_PREALLOC) {
		em->start = extent_start;
		em->len = extent_end - extent_start;
		em->orig_start = extent_start -
				 btrfs_file_extent_offset(leaf, item);
		bytenr = btrfs_file_extent_disk_bytenr(leaf, item);
		if (bytenr == 0) {
			em->block_start = EXTENT_MAP_HOLE;
			goto insert;
		}
		if (compress_type != BTRFS_COMPRESS_NONE) {
			set_bit(EXTENT_FLAG_COMPRESSED, &em->flags);
			em->compress_type = compress_type;
			em->block_start = bytenr;
			em->block_len = btrfs_file_extent_disk_num_bytes(leaf,
									 item);
		} else {
			bytenr += btrfs_file_extent_offset(leaf, item);
			em->block_start = bytenr;
			em->block_len = em->len;
			if (found_type == BTRFS_FILE_EXTENT_PREALLOC)
				set_bit(EXTENT_FLAG_PREALLOC, &em->flags);
		}
		goto insert;
	} else if (found_type == BTRFS_FILE_EXTENT_INLINE) {
		unsigned long ptr;
		char *map;
		size_t size;
		size_t extent_offset;
		size_t copy_size;

		em->block_start = EXTENT_MAP_INLINE;
		if (!page || create) {
			em->start = extent_start;
			em->len = extent_end - extent_start;
			goto out;
		}

		size = btrfs_file_extent_inline_len(leaf, item);
		extent_offset = page_offset(page) + pg_offset - extent_start;
		copy_size = min_t(u64, PAGE_CACHE_SIZE - pg_offset,
				size - extent_offset);
		em->start = extent_start + extent_offset;
		em->len = (copy_size + root->sectorsize - 1) &
			~((u64)root->sectorsize - 1);
		em->orig_start = EXTENT_MAP_INLINE;
		if (compress_type) {
			set_bit(EXTENT_FLAG_COMPRESSED, &em->flags);
			em->compress_type = compress_type;
		}
		ptr = btrfs_file_extent_inline_start(item) + extent_offset;
		if (create == 0 && !PageUptodate(page)) {
			if (btrfs_file_extent_compression(leaf, item) !=
			    BTRFS_COMPRESS_NONE) {
				ret = uncompress_inline(path, inode, page,
							pg_offset,
							extent_offset, item);
				BUG_ON(ret); /* -ENOMEM */
			} else {
				map = kmap(page);
				read_extent_buffer(leaf, map + pg_offset, ptr,
						   copy_size);
				if (pg_offset + copy_size < PAGE_CACHE_SIZE) {
					memset(map + pg_offset + copy_size, 0,
					       PAGE_CACHE_SIZE - pg_offset -
					       copy_size);
				}
				kunmap(page);
			}
			flush_dcache_page(page);
		} else if (create && PageUptodate(page)) {
			BUG();
			if (!trans) {
				kunmap(page);
				free_extent_map(em);
				em = NULL;

				btrfs_release_path(path);
				trans = btrfs_join_transaction(root);

				if (IS_ERR(trans))
					return ERR_CAST(trans);
				goto again;
			}
			map = kmap(page);
			write_extent_buffer(leaf, map + pg_offset, ptr,
					    copy_size);
			kunmap(page);
			btrfs_mark_buffer_dirty(leaf);
		}
		set_extent_uptodate(io_tree, em->start,
				    extent_map_end(em) - 1, NULL, GFP_NOFS);
		goto insert;
	} else {
		printk(KERN_ERR "btrfs unknown found_type %d\n", found_type);
		WARN_ON(1);
	}
not_found:
	em->start = start;
	em->len = len;
not_found_em:
	em->block_start = EXTENT_MAP_HOLE;
	set_bit(EXTENT_FLAG_VACANCY, &em->flags);
insert:
	btrfs_release_path(path);
	if (em->start > start || extent_map_end(em) <= start) {
		printk(KERN_ERR "Btrfs: bad extent! em: [%llu %llu] passed "
		       "[%llu %llu]\n", (unsigned long long)em->start,
		       (unsigned long long)em->len,
		       (unsigned long long)start,
		       (unsigned long long)len);
		err = -EIO;
		goto out;
	}

	err = 0;
	write_lock(&em_tree->lock);
	ret = add_extent_mapping(em_tree, em);
	/* it is possible that someone inserted the extent into the tree
	 * while we had the lock dropped.  It is also possible that
	 * an overlapping map exists in the tree
	 */
	if (ret == -EEXIST) {
		struct extent_map *existing;

		ret = 0;

		existing = lookup_extent_mapping(em_tree, start, len);
		if (existing && (existing->start > start ||
		    existing->start + existing->len <= start)) {
			free_extent_map(existing);
			existing = NULL;
		}
		if (!existing) {
			existing = lookup_extent_mapping(em_tree, em->start,
							 em->len);
			if (existing) {
				err = merge_extent_mapping(em_tree, existing,
							   em, start,
							   root->sectorsize);
				free_extent_map(existing);
				if (err) {
					free_extent_map(em);
					em = NULL;
				}
			} else {
				err = -EIO;
				free_extent_map(em);
				em = NULL;
			}
		} else {
			free_extent_map(em);
			em = existing;
			err = 0;
		}
	}
	write_unlock(&em_tree->lock);
out:

	trace_btrfs_get_extent(root, em);

	if (path)
		btrfs_free_path(path);
	if (trans) {
		ret = btrfs_end_transaction(trans, root);
		if (!err)
			err = ret;
	}
	if (err) {
		free_extent_map(em);
		return ERR_PTR(err);
	}
	BUG_ON(!em); /* Error is always set */
	return em;
}

struct extent_map *btrfs_get_extent_fiemap(struct inode *inode, struct page *page,
					   size_t pg_offset, u64 start, u64 len,
					   int create)
{
	struct extent_map *em;
	struct extent_map *hole_em = NULL;
	u64 range_start = start;
	u64 end;
	u64 found;
	u64 found_end;
	int err = 0;

	em = btrfs_get_extent(inode, page, pg_offset, start, len, create);
	if (IS_ERR(em))
		return em;
	if (em) {
		/*
		 * if our em maps to a hole, there might
		 * actually be delalloc bytes behind it
		 */
		if (em->block_start != EXTENT_MAP_HOLE)
			return em;
		else
			hole_em = em;
	}

	/* check to see if we've wrapped (len == -1 or similar) */
	end = start + len;
	if (end < start)
		end = (u64)-1;
	else
		end -= 1;

	em = NULL;

	/* ok, we didn't find anything, lets look for delalloc */
	found = count_range_bits(&BTRFS_I(inode)->io_tree, &range_start,
				 end, len, EXTENT_DELALLOC, 1);
	found_end = range_start + found;
	if (found_end < range_start)
		found_end = (u64)-1;

	/*
	 * we didn't find anything useful, return
	 * the original results from get_extent()
	 */
	if (range_start > end || found_end <= start) {
		em = hole_em;
		hole_em = NULL;
		goto out;
	}

	/* adjust the range_start to make sure it doesn't
	 * go backwards from the start they passed in
	 */
	range_start = max(start,range_start);
	found = found_end - range_start;

	if (found > 0) {
		u64 hole_start = start;
		u64 hole_len = len;

		em = alloc_extent_map();
		if (!em) {
			err = -ENOMEM;
			goto out;
		}
		/*
		 * when btrfs_get_extent can't find anything it
		 * returns one huge hole
		 *
		 * make sure what it found really fits our range, and
		 * adjust to make sure it is based on the start from
		 * the caller
		 */
		if (hole_em) {
			u64 calc_end = extent_map_end(hole_em);

			if (calc_end <= start || (hole_em->start > end)) {
				free_extent_map(hole_em);
				hole_em = NULL;
			} else {
				hole_start = max(hole_em->start, start);
				hole_len = calc_end - hole_start;
			}
		}
		em->bdev = NULL;
		if (hole_em && range_start > hole_start) {
			/* our hole starts before our delalloc, so we
			 * have to return just the parts of the hole
			 * that go until  the delalloc starts
			 */
			em->len = min(hole_len,
				      range_start - hole_start);
			em->start = hole_start;
			em->orig_start = hole_start;
			/*
			 * don't adjust block start at all,
			 * it is fixed at EXTENT_MAP_HOLE
			 */
			em->block_start = hole_em->block_start;
			em->block_len = hole_len;
		} else {
			em->start = range_start;
			em->len = found;
			em->orig_start = range_start;
			em->block_start = EXTENT_MAP_DELALLOC;
			em->block_len = found;
		}
	} else if (hole_em) {
		return hole_em;
	}
out:

	free_extent_map(hole_em);
	if (err) {
		free_extent_map(em);
		return ERR_PTR(err);
	}
	return em;
}

static struct extent_map *btrfs_new_extent_direct(struct inode *inode,
						  struct extent_map *em,
						  u64 start, u64 len)
{
	struct btrfs_root *root = BTRFS_I(inode)->root;
	struct btrfs_trans_handle *trans;
	struct extent_map_tree *em_tree = &BTRFS_I(inode)->extent_tree;
	struct btrfs_key ins;
	u64 alloc_hint;
	int ret;
	bool insert = false;

	/*
	 * Ok if the extent map we looked up is a hole and is for the exact
	 * range we want, there is no reason to allocate a new one, however if
	 * it is not right then we need to free this one and drop the cache for
	 * our range.
	 */
	if (em->block_start != EXTENT_MAP_HOLE || em->start != start ||
	    em->len != len) {
		free_extent_map(em);
		em = NULL;
		insert = true;
		btrfs_drop_extent_cache(inode, start, start + len - 1, 0);
	}

	trans = btrfs_join_transaction(root);
	if (IS_ERR(trans))
		return ERR_CAST(trans);

	if (start <= BTRFS_I(inode)->disk_i_size && len < 64 * 1024)
		btrfs_add_inode_defrag(trans, inode);

	trans->block_rsv = &root->fs_info->delalloc_block_rsv;

	alloc_hint = get_extent_allocation_hint(inode, start, len);
	ret = btrfs_reserve_extent(trans, root, len, root->sectorsize, 0,
				   alloc_hint, &ins, 1);
	if (ret) {
		em = ERR_PTR(ret);
		goto out;
	}

	if (!em) {
		em = alloc_extent_map();
		if (!em) {
			em = ERR_PTR(-ENOMEM);
			goto out;
		}
	}

	em->start = start;
	em->orig_start = em->start;
	em->len = ins.offset;

	em->block_start = ins.objectid;
	em->block_len = ins.offset;
	em->bdev = root->fs_info->fs_devices->latest_bdev;

	/*
	 * We need to do this because if we're using the original em we searched
	 * for, we could have EXTENT_FLAG_VACANCY set, and we don't want that.
	 */
	em->flags = 0;
	set_bit(EXTENT_FLAG_PINNED, &em->flags);

	while (insert) {
		write_lock(&em_tree->lock);
		ret = add_extent_mapping(em_tree, em);
		write_unlock(&em_tree->lock);
		if (ret != -EEXIST)
			break;
		btrfs_drop_extent_cache(inode, start, start + em->len - 1, 0);
	}

	ret = btrfs_add_ordered_extent_dio(inode, start, ins.objectid,
					   ins.offset, ins.offset, 0);
	if (ret) {
		btrfs_free_reserved_extent(root, ins.objectid, ins.offset);
		em = ERR_PTR(ret);
	}
out:
	btrfs_end_transaction(trans, root);
	return em;
}

/*
 * returns 1 when the nocow is safe, < 1 on error, 0 if the
 * block must be cow'd
 */
static noinline int can_nocow_odirect(struct btrfs_trans_handle *trans,
				      struct inode *inode, u64 offset, u64 len)
{
	struct btrfs_path *path;
	int ret;
	struct extent_buffer *leaf;
	struct btrfs_root *root = BTRFS_I(inode)->root;
	struct btrfs_file_extent_item *fi;
	struct btrfs_key key;
	u64 disk_bytenr;
	u64 backref_offset;
	u64 extent_end;
	u64 num_bytes;
	int slot;
	int found_type;

	path = btrfs_alloc_path();
	if (!path)
		return -ENOMEM;

	ret = btrfs_lookup_file_extent(trans, root, path, btrfs_ino(inode),
				       offset, 0);
	if (ret < 0)
		goto out;

	slot = path->slots[0];
	if (ret == 1) {
		if (slot == 0) {
			/* can't find the item, must cow */
			ret = 0;
			goto out;
		}
		slot--;
	}
	ret = 0;
	leaf = path->nodes[0];
	btrfs_item_key_to_cpu(leaf, &key, slot);
	if (key.objectid != btrfs_ino(inode) ||
	    key.type != BTRFS_EXTENT_DATA_KEY) {
		/* not our file or wrong item type, must cow */
		goto out;
	}

	if (key.offset > offset) {
		/* Wrong offset, must cow */
		goto out;
	}

	fi = btrfs_item_ptr(leaf, slot, struct btrfs_file_extent_item);
	found_type = btrfs_file_extent_type(leaf, fi);
	if (found_type != BTRFS_FILE_EXTENT_REG &&
	    found_type != BTRFS_FILE_EXTENT_PREALLOC) {
		/* not a regular extent, must cow */
		goto out;
	}
	disk_bytenr = btrfs_file_extent_disk_bytenr(leaf, fi);
	backref_offset = btrfs_file_extent_offset(leaf, fi);

	extent_end = key.offset + btrfs_file_extent_num_bytes(leaf, fi);
	if (extent_end < offset + len) {
		/* extent doesn't include our full range, must cow */
		goto out;
	}

	if (btrfs_extent_readonly(root, disk_bytenr))
		goto out;

	/*
	 * look for other files referencing this extent, if we
	 * find any we must cow
	 */
	if (btrfs_cross_ref_exist(trans, root, btrfs_ino(inode),
				  key.offset - backref_offset, disk_bytenr))
		goto out;

	/*
	 * adjust disk_bytenr and num_bytes to cover just the bytes
	 * in this extent we are about to write.  If there
	 * are any csums in that range we have to cow in order
	 * to keep the csums correct
	 */
	disk_bytenr += backref_offset;
	disk_bytenr += offset - key.offset;
	num_bytes = min(offset + len, extent_end) - offset;
	if (csum_exist_in_range(root, disk_bytenr, num_bytes))
				goto out;
	/*
	 * all of the above have passed, it is safe to overwrite this extent
	 * without cow
	 */
	ret = 1;
out:
	btrfs_free_path(path);
	return ret;
}

static int lock_extent_direct(struct inode *inode, u64 lockstart, u64 lockend,
			      struct extent_state **cached_state, int writing)
{
	struct btrfs_ordered_extent *ordered;
	int ret = 0;

	while (1) {
		lock_extent_bits(&BTRFS_I(inode)->io_tree, lockstart, lockend,
				 0, cached_state);
		/*
		 * We're concerned with the entire range that we're going to be
		 * doing DIO to, so we need to make sure theres no ordered
		 * extents in this range.
		 */
		ordered = btrfs_lookup_ordered_range(inode, lockstart,
						     lockend - lockstart + 1);

		/*
		 * We need to make sure there are no buffered pages in this
		 * range either, we could have raced between the invalidate in
		 * generic_file_direct_write and locking the extent.  The
		 * invalidate needs to happen so that reads after a write do not
		 * get stale data.
		 */
		if (!ordered && (!writing ||
		    !test_range_bit(&BTRFS_I(inode)->io_tree,
				    lockstart, lockend, EXTENT_UPTODATE, 0,
				    *cached_state)))
			break;

		unlock_extent_cached(&BTRFS_I(inode)->io_tree, lockstart, lockend,
				     cached_state, GFP_NOFS);

		if (ordered) {
			btrfs_start_ordered_extent(inode, ordered, 1);
			btrfs_put_ordered_extent(ordered);
		} else {
			/* Screw you mmap */
			ret = filemap_write_and_wait_range(inode->i_mapping,
							   lockstart,
							   lockend);
			if (ret)
				break;

			/*
			 * If we found a page that couldn't be invalidated just
			 * fall back to buffered.
			 */
			ret = invalidate_inode_pages2_range(inode->i_mapping,
					lockstart >> PAGE_CACHE_SHIFT,
					lockend >> PAGE_CACHE_SHIFT);
			if (ret)
				break;
		}

		cond_resched();
	}

	return ret;
}

static int btrfs_get_blocks_direct(struct inode *inode, sector_t iblock,
				   struct buffer_head *bh_result, int create)
{
	struct extent_map *em;
	struct btrfs_root *root = BTRFS_I(inode)->root;
	struct extent_state *cached_state = NULL;
	u64 start = iblock << inode->i_blkbits;
	u64 lockstart, lockend;
	u64 len = bh_result->b_size;
	struct btrfs_trans_handle *trans;
	int unlock_bits = EXTENT_LOCKED;
	int ret;

	if (create) {
		ret = btrfs_delalloc_reserve_space(inode, len);
		if (ret)
			return ret;
		unlock_bits |= EXTENT_DELALLOC | EXTENT_DIRTY;
	} else {
		len = min_t(u64, len, root->sectorsize);
	}

	lockstart = start;
	lockend = start + len - 1;

	/*
	 * If this errors out it's because we couldn't invalidate pagecache for
	 * this range and we need to fallback to buffered.
	 */
	if (lock_extent_direct(inode, lockstart, lockend, &cached_state, create))
		return -ENOTBLK;

	if (create) {
		ret = set_extent_bit(&BTRFS_I(inode)->io_tree, lockstart,
				     lockend, EXTENT_DELALLOC, NULL,
				     &cached_state, GFP_NOFS);
		if (ret)
			goto unlock_err;
	}

	em = btrfs_get_extent(inode, NULL, 0, start, len, 0);
	if (IS_ERR(em)) {
		ret = PTR_ERR(em);
		goto unlock_err;
	}

	/*
	 * Ok for INLINE and COMPRESSED extents we need to fallback on buffered
	 * io.  INLINE is special, and we could probably kludge it in here, but
	 * it's still buffered so for safety lets just fall back to the generic
	 * buffered path.
	 *
	 * For COMPRESSED we _have_ to read the entire extent in so we can
	 * decompress it, so there will be buffering required no matter what we
	 * do, so go ahead and fallback to buffered.
	 *
	 * We return -ENOTBLK because thats what makes DIO go ahead and go back
	 * to buffered IO.  Don't blame me, this is the price we pay for using
	 * the generic code.
	 */
	if (test_bit(EXTENT_FLAG_COMPRESSED, &em->flags) ||
	    em->block_start == EXTENT_MAP_INLINE) {
		free_extent_map(em);
		ret = -ENOTBLK;
		goto unlock_err;
	}

	/* Just a good old fashioned hole, return */
	if (!create && (em->block_start == EXTENT_MAP_HOLE ||
			test_bit(EXTENT_FLAG_PREALLOC, &em->flags))) {
		free_extent_map(em);
		ret = 0;
		goto unlock_err;
	}

	/*
	 * We don't allocate a new extent in the following cases
	 *
	 * 1) The inode is marked as NODATACOW.  In this case we'll just use the
	 * existing extent.
	 * 2) The extent is marked as PREALLOC.  We're good to go here and can
	 * just use the extent.
	 *
	 */
	if (!create) {
		len = min(len, em->len - (start - em->start));
		lockstart = start + len;
		goto unlock;
	}

	if (test_bit(EXTENT_FLAG_PREALLOC, &em->flags) ||
	    ((BTRFS_I(inode)->flags & BTRFS_INODE_NODATACOW) &&
	     em->block_start != EXTENT_MAP_HOLE)) {
		int type;
		int ret;
		u64 block_start;

		if (test_bit(EXTENT_FLAG_PREALLOC, &em->flags))
			type = BTRFS_ORDERED_PREALLOC;
		else
			type = BTRFS_ORDERED_NOCOW;
		len = min(len, em->len - (start - em->start));
		block_start = em->block_start + (start - em->start);

		/*
		 * we're not going to log anything, but we do need
		 * to make sure the current transaction stays open
		 * while we look for nocow cross refs
		 */
		trans = btrfs_join_transaction(root);
		if (IS_ERR(trans))
			goto must_cow;

		if (can_nocow_odirect(trans, inode, start, len) == 1) {
			ret = btrfs_add_ordered_extent_dio(inode, start,
					   block_start, len, len, type);
			btrfs_end_transaction(trans, root);
			if (ret) {
				free_extent_map(em);
				goto unlock_err;
			}
			goto unlock;
		}
		btrfs_end_transaction(trans, root);
	}
must_cow:
	/*
	 * this will cow the extent, reset the len in case we changed
	 * it above
	 */
	len = bh_result->b_size;
	em = btrfs_new_extent_direct(inode, em, start, len);
	if (IS_ERR(em)) {
		ret = PTR_ERR(em);
		goto unlock_err;
	}
	len = min(len, em->len - (start - em->start));
unlock:
	bh_result->b_blocknr = (em->block_start + (start - em->start)) >>
		inode->i_blkbits;
	bh_result->b_size = len;
	bh_result->b_bdev = em->bdev;
	set_buffer_mapped(bh_result);
	if (create) {
		if (!test_bit(EXTENT_FLAG_PREALLOC, &em->flags))
			set_buffer_new(bh_result);

		/*
		 * Need to update the i_size under the extent lock so buffered
		 * readers will get the updated i_size when we unlock.
		 */
		if (start + len > i_size_read(inode))
			i_size_write(inode, start + len);
	}

	/*
	 * In the case of write we need to clear and unlock the entire range,
	 * in the case of read we need to unlock only the end area that we
	 * aren't using if there is any left over space.
	 */
	if (lockstart < lockend) {
		if (create && len < lockend - lockstart) {
			clear_extent_bit(&BTRFS_I(inode)->io_tree, lockstart,
					 lockstart + len - 1, unlock_bits, 1, 0,
					 &cached_state, GFP_NOFS);
			/*
			 * Beside unlock, we also need to cleanup reserved space
			 * for the left range by attaching EXTENT_DO_ACCOUNTING.
			 */
			clear_extent_bit(&BTRFS_I(inode)->io_tree,
					 lockstart + len, lockend,
					 unlock_bits | EXTENT_DO_ACCOUNTING,
					 1, 0, NULL, GFP_NOFS);
		} else {
			clear_extent_bit(&BTRFS_I(inode)->io_tree, lockstart,
					 lockend, unlock_bits, 1, 0,
					 &cached_state, GFP_NOFS);
		}
	} else {
		free_extent_state(cached_state);
	}

	free_extent_map(em);

	return 0;

unlock_err:
	if (create)
		unlock_bits |= EXTENT_DO_ACCOUNTING;

	clear_extent_bit(&BTRFS_I(inode)->io_tree, lockstart, lockend,
			 unlock_bits, 1, 0, &cached_state, GFP_NOFS);
	return ret;
}

struct btrfs_dio_private {
	struct inode *inode;
	u64 logical_offset;
	u64 disk_bytenr;
	u64 bytes;
	void *private;

	/* number of bios pending for this dio */
	atomic_t pending_bios;

	/* IO errors */
	int errors;

	struct bio *orig_bio;
};

static void btrfs_endio_direct_read(struct bio *bio, int err)
{
	struct btrfs_dio_private *dip = bio->bi_private;
	struct bio_vec *bvec_end = bio->bi_io_vec + bio->bi_vcnt - 1;
	struct bio_vec *bvec = bio->bi_io_vec;
	struct inode *inode = dip->inode;
	struct btrfs_root *root = BTRFS_I(inode)->root;
	u64 start;

	start = dip->logical_offset;
	do {
		if (!(BTRFS_I(inode)->flags & BTRFS_INODE_NODATASUM)) {
			struct page *page = bvec->bv_page;
			char *kaddr;
			u32 csum = ~(u32)0;
			u64 private = ~(u32)0;
			unsigned long flags;

			if (get_state_private(&BTRFS_I(inode)->io_tree,
					      start, &private))
				goto failed;
			local_irq_save(flags);
			kaddr = kmap_atomic(page);
			csum = btrfs_csum_data(root, kaddr + bvec->bv_offset,
					       csum, bvec->bv_len);
			btrfs_csum_final(csum, (char *)&csum);
			kunmap_atomic(kaddr);
			local_irq_restore(flags);

			flush_dcache_page(bvec->bv_page);
			if (csum != private) {
failed:
				printk(KERN_ERR "btrfs csum failed ino %llu off"
				      " %llu csum %u private %u\n",
				      (unsigned long long)btrfs_ino(inode),
				      (unsigned long long)start,
				      csum, (unsigned)private);
				err = -EIO;
			}
		}

		start += bvec->bv_len;
		bvec++;
	} while (bvec <= bvec_end);

	unlock_extent(&BTRFS_I(inode)->io_tree, dip->logical_offset,
		      dip->logical_offset + dip->bytes - 1);
	bio->bi_private = dip->private;

	kfree(dip);

	/* If we had a csum failure make sure to clear the uptodate flag */
	if (err)
		clear_bit(BIO_UPTODATE, &bio->bi_flags);
	dio_end_io(bio, err);
}

static void btrfs_endio_direct_write(struct bio *bio, int err)
{
	struct btrfs_dio_private *dip = bio->bi_private;
	struct inode *inode = dip->inode;
	struct btrfs_root *root = BTRFS_I(inode)->root;
	struct btrfs_ordered_extent *ordered = NULL;
	u64 ordered_offset = dip->logical_offset;
	u64 ordered_bytes = dip->bytes;
	int ret;

	if (err)
		goto out_done;
again:
	ret = btrfs_dec_test_first_ordered_pending(inode, &ordered,
						   &ordered_offset,
						   ordered_bytes, !err);
	if (!ret)
		goto out_test;

	ordered->work.func = finish_ordered_fn;
	ordered->work.flags = 0;
	btrfs_queue_worker(&root->fs_info->endio_write_workers,
			   &ordered->work);
out_test:
	/*
	 * our bio might span multiple ordered extents.  If we haven't
	 * completed the accounting for the whole dio, go back and try again
	 */
	if (ordered_offset < dip->logical_offset + dip->bytes) {
		ordered_bytes = dip->logical_offset + dip->bytes -
			ordered_offset;
		ordered = NULL;
		goto again;
	}
out_done:
	bio->bi_private = dip->private;

	kfree(dip);

	/* If we had an error make sure to clear the uptodate flag */
	if (err)
		clear_bit(BIO_UPTODATE, &bio->bi_flags);
	dio_end_io(bio, err);
}

static int __btrfs_submit_bio_start_direct_io(struct inode *inode, int rw,
				    struct bio *bio, int mirror_num,
				    unsigned long bio_flags, u64 offset)
{
	int ret;
	struct btrfs_root *root = BTRFS_I(inode)->root;
	ret = btrfs_csum_one_bio(root, inode, bio, offset, 1);
	BUG_ON(ret); /* -ENOMEM */
	return 0;
}

static void btrfs_end_dio_bio(struct bio *bio, int err)
{
	struct btrfs_dio_private *dip = bio->bi_private;

	if (err) {
		printk(KERN_ERR "btrfs direct IO failed ino %llu rw %lu "
		      "sector %#Lx len %u err no %d\n",
		      (unsigned long long)btrfs_ino(dip->inode), bio->bi_rw,
		      (unsigned long long)bio->bi_sector, bio->bi_size, err);
		dip->errors = 1;

		/*
		 * before atomic variable goto zero, we must make sure
		 * dip->errors is perceived to be set.
		 */
		smp_mb__before_atomic_dec();
	}

	/* if there are more bios still pending for this dio, just exit */
	if (!atomic_dec_and_test(&dip->pending_bios))
		goto out;

	if (dip->errors)
		bio_io_error(dip->orig_bio);
	else {
		set_bit(BIO_UPTODATE, &dip->orig_bio->bi_flags);
		bio_endio(dip->orig_bio, 0);
	}
out:
	bio_put(bio);
}

static struct bio *btrfs_dio_bio_alloc(struct block_device *bdev,
				       u64 first_sector, gfp_t gfp_flags)
{
	int nr_vecs = bio_get_nr_vecs(bdev);
	return btrfs_bio_alloc(bdev, first_sector, nr_vecs, gfp_flags);
}

static inline int __btrfs_submit_dio_bio(struct bio *bio, struct inode *inode,
					 int rw, u64 file_offset, int skip_sum,
					 int async_submit)
{
	int write = rw & REQ_WRITE;
	struct btrfs_root *root = BTRFS_I(inode)->root;
	int ret;

	bio_get(bio);

	if (!write) {
		ret = btrfs_bio_wq_end_io(root->fs_info, bio, 0);
		if (ret)
			goto err;
	}

	if (skip_sum)
		goto map;

	if (write && async_submit) {
		ret = btrfs_wq_submit_bio(root->fs_info,
				   inode, rw, bio, 0, 0,
				   file_offset,
				   __btrfs_submit_bio_start_direct_io,
				   __btrfs_submit_bio_done);
		goto err;
	} else if (write) {
		/*
		 * If we aren't doing async submit, calculate the csum of the
		 * bio now.
		 */
		ret = btrfs_csum_one_bio(root, inode, bio, file_offset, 1);
		if (ret)
			goto err;
	} else if (!skip_sum) {
		ret = btrfs_lookup_bio_sums_dio(root, inode, bio, file_offset);
		if (ret)
			goto err;
	}

map:
	ret = btrfs_map_bio(root, rw, bio, 0, async_submit);
err:
	bio_put(bio);
	return ret;
}

static int btrfs_submit_direct_hook(int rw, struct btrfs_dio_private *dip,
				    int skip_sum)
{
	struct inode *inode = dip->inode;
	struct btrfs_root *root = BTRFS_I(inode)->root;
	struct btrfs_mapping_tree *map_tree = &root->fs_info->mapping_tree;
	struct bio *bio;
	struct bio *orig_bio = dip->orig_bio;
	struct bio_vec *bvec = orig_bio->bi_io_vec;
	u64 start_sector = orig_bio->bi_sector;
	u64 file_offset = dip->logical_offset;
	u64 submit_len = 0;
	u64 map_length;
	int nr_pages = 0;
	int ret = 0;
	int async_submit = 0;

	map_length = orig_bio->bi_size;
	ret = btrfs_map_block(map_tree, READ, start_sector << 9,
			      &map_length, NULL, 0);
	if (ret) {
		bio_put(orig_bio);
		return -EIO;
	}

	if (map_length >= orig_bio->bi_size) {
		bio = orig_bio;
		goto submit;
	}

	async_submit = 1;
	bio = btrfs_dio_bio_alloc(orig_bio->bi_bdev, start_sector, GFP_NOFS);
	if (!bio)
		return -ENOMEM;
	bio->bi_private = dip;
	bio->bi_end_io = btrfs_end_dio_bio;
	atomic_inc(&dip->pending_bios);

	while (bvec <= (orig_bio->bi_io_vec + orig_bio->bi_vcnt - 1)) {
		if (unlikely(map_length < submit_len + bvec->bv_len ||
		    bio_add_page(bio, bvec->bv_page, bvec->bv_len,
				 bvec->bv_offset) < bvec->bv_len)) {
			/*
			 * inc the count before we submit the bio so
			 * we know the end IO handler won't happen before
			 * we inc the count. Otherwise, the dip might get freed
			 * before we're done setting it up
			 */
			atomic_inc(&dip->pending_bios);
			ret = __btrfs_submit_dio_bio(bio, inode, rw,
						     file_offset, skip_sum,
						     async_submit);
			if (ret) {
				bio_put(bio);
				atomic_dec(&dip->pending_bios);
				goto out_err;
			}

			start_sector += submit_len >> 9;
			file_offset += submit_len;

			submit_len = 0;
			nr_pages = 0;

			bio = btrfs_dio_bio_alloc(orig_bio->bi_bdev,
						  start_sector, GFP_NOFS);
			if (!bio)
				goto out_err;
			bio->bi_private = dip;
			bio->bi_end_io = btrfs_end_dio_bio;

			map_length = orig_bio->bi_size;
			ret = btrfs_map_block(map_tree, READ, start_sector << 9,
					      &map_length, NULL, 0);
			if (ret) {
				bio_put(bio);
				goto out_err;
			}
		} else {
			submit_len += bvec->bv_len;
			nr_pages ++;
			bvec++;
		}
	}

submit:
	ret = __btrfs_submit_dio_bio(bio, inode, rw, file_offset, skip_sum,
				     async_submit);
	if (!ret)
		return 0;

	bio_put(bio);
out_err:
	dip->errors = 1;
	/*
	 * before atomic variable goto zero, we must
	 * make sure dip->errors is perceived to be set.
	 */
	smp_mb__before_atomic_dec();
	if (atomic_dec_and_test(&dip->pending_bios))
		bio_io_error(dip->orig_bio);

	/* bio_end_io() will handle error, so we needn't return it */
	return 0;
}

static void btrfs_submit_direct(int rw, struct bio *bio, struct inode *inode,
				loff_t file_offset)
{
	struct btrfs_root *root = BTRFS_I(inode)->root;
	struct btrfs_dio_private *dip;
	struct bio_vec *bvec = bio->bi_io_vec;
	int skip_sum;
	int write = rw & REQ_WRITE;
	int ret = 0;

	skip_sum = BTRFS_I(inode)->flags & BTRFS_INODE_NODATASUM;

	dip = kmalloc(sizeof(*dip), GFP_NOFS);
	if (!dip) {
		ret = -ENOMEM;
		goto free_ordered;
	}

	dip->private = bio->bi_private;
	dip->inode = inode;
	dip->logical_offset = file_offset;

	dip->bytes = 0;
	do {
		dip->bytes += bvec->bv_len;
		bvec++;
	} while (bvec <= (bio->bi_io_vec + bio->bi_vcnt - 1));

	dip->disk_bytenr = (u64)bio->bi_sector << 9;
	bio->bi_private = dip;
	dip->errors = 0;
	dip->orig_bio = bio;
	atomic_set(&dip->pending_bios, 0);

	if (write)
		bio->bi_end_io = btrfs_endio_direct_write;
	else
		bio->bi_end_io = btrfs_endio_direct_read;

	ret = btrfs_submit_direct_hook(rw, dip, skip_sum);
	if (!ret)
		return;
free_ordered:
	/*
	 * If this is a write, we need to clean up the reserved space and kill
	 * the ordered extent.
	 */
	if (write) {
		struct btrfs_ordered_extent *ordered;
		ordered = btrfs_lookup_ordered_extent(inode, file_offset);
		if (!test_bit(BTRFS_ORDERED_PREALLOC, &ordered->flags) &&
		    !test_bit(BTRFS_ORDERED_NOCOW, &ordered->flags))
			btrfs_free_reserved_extent(root, ordered->start,
						   ordered->disk_len);
		btrfs_put_ordered_extent(ordered);
		btrfs_put_ordered_extent(ordered);
	}
	bio_endio(bio, ret);
}

static ssize_t check_direct_IO(struct btrfs_root *root, int rw, struct kiocb *iocb,
			const struct iovec *iov, loff_t offset,
			unsigned long nr_segs)
{
	int seg;
	int i;
	size_t size;
	unsigned long addr;
	unsigned blocksize_mask = root->sectorsize - 1;
	ssize_t retval = -EINVAL;
	loff_t end = offset;

	if (offset & blocksize_mask)
		goto out;

	/* Check the memory alignment.  Blocks cannot straddle pages */
	for (seg = 0; seg < nr_segs; seg++) {
		addr = (unsigned long)iov[seg].iov_base;
		size = iov[seg].iov_len;
		end += size;
		if ((addr & blocksize_mask) || (size & blocksize_mask))
			goto out;

		/* If this is a write we don't need to check anymore */
		if (rw & WRITE)
			continue;

		/*
		 * Check to make sure we don't have duplicate iov_base's in this
		 * iovec, if so return EINVAL, otherwise we'll get csum errors
		 * when reading back.
		 */
		for (i = seg + 1; i < nr_segs; i++) {
			if (iov[seg].iov_base == iov[i].iov_base)
				goto out;
		}
	}
	retval = 0;
out:
	return retval;
}

static ssize_t btrfs_direct_IO(int rw, struct kiocb *iocb,
			const struct iovec *iov, loff_t offset,
			unsigned long nr_segs)
{
	struct file *file = iocb->ki_filp;
	struct inode *inode = file->f_mapping->host;

	if (check_direct_IO(BTRFS_I(inode)->root, rw, iocb, iov,
			    offset, nr_segs))
		return 0;

	return __blockdev_direct_IO(rw, iocb, inode,
		   BTRFS_I(inode)->root->fs_info->fs_devices->latest_bdev,
		   iov, offset, nr_segs, btrfs_get_blocks_direct, NULL,
		   btrfs_submit_direct, 0);
}

static int btrfs_fiemap(struct inode *inode, struct fiemap_extent_info *fieinfo,
		__u64 start, __u64 len)
{
	return extent_fiemap(inode, fieinfo, start, len, btrfs_get_extent_fiemap);
}

int btrfs_readpage(struct file *file, struct page *page)
{
	struct extent_io_tree *tree;
	tree = &BTRFS_I(page->mapping->host)->io_tree;
	return extent_read_full_page(tree, page, btrfs_get_extent, 0);
}

static int btrfs_writepage(struct page *page, struct writeback_control *wbc)
{
	struct extent_io_tree *tree;


	if (current->flags & PF_MEMALLOC) {
		redirty_page_for_writepage(wbc, page);
		unlock_page(page);
		return 0;
	}
	tree = &BTRFS_I(page->mapping->host)->io_tree;
	return extent_write_full_page(tree, page, btrfs_get_extent, wbc);
}

int btrfs_writepages(struct address_space *mapping,
		     struct writeback_control *wbc)
{
	struct extent_io_tree *tree;

	tree = &BTRFS_I(mapping->host)->io_tree;
	return extent_writepages(tree, mapping, btrfs_get_extent, wbc);
}

static int
btrfs_readpages(struct file *file, struct address_space *mapping,
		struct list_head *pages, unsigned nr_pages)
{
	struct extent_io_tree *tree;
	tree = &BTRFS_I(mapping->host)->io_tree;
	return extent_readpages(tree, mapping, pages, nr_pages,
				btrfs_get_extent);
}
static int __btrfs_releasepage(struct page *page, gfp_t gfp_flags)
{
	struct extent_io_tree *tree;
	struct extent_map_tree *map;
	int ret;

	tree = &BTRFS_I(page->mapping->host)->io_tree;
	map = &BTRFS_I(page->mapping->host)->extent_tree;
	ret = try_release_extent_mapping(map, tree, page, gfp_flags);
	if (ret == 1) {
		ClearPagePrivate(page);
		set_page_private(page, 0);
		page_cache_release(page);
	}
	return ret;
}

static int btrfs_releasepage(struct page *page, gfp_t gfp_flags)
{
	if (PageWriteback(page) || PageDirty(page))
		return 0;
	return __btrfs_releasepage(page, gfp_flags & GFP_NOFS);
}

static void btrfs_invalidatepage(struct page *page, unsigned long offset)
{
	struct inode *inode = page->mapping->host;
	struct extent_io_tree *tree;
	struct btrfs_ordered_extent *ordered;
	struct extent_state *cached_state = NULL;
	u64 page_start = page_offset(page);
	u64 page_end = page_start + PAGE_CACHE_SIZE - 1;

	/*
	 * we have the page locked, so new writeback can't start,
	 * and the dirty bit won't be cleared while we are here.
	 *
	 * Wait for IO on this page so that we can safely clear
	 * the PagePrivate2 bit and do ordered accounting
	 */
	wait_on_page_writeback(page);

	tree = &BTRFS_I(inode)->io_tree;
	if (offset) {
		btrfs_releasepage(page, GFP_NOFS);
		return;
	}
	lock_extent_bits(tree, page_start, page_end, 0, &cached_state);
	ordered = btrfs_lookup_ordered_extent(inode,
					   page_offset(page));
	if (ordered) {
		/*
		 * IO on this page will never be started, so we need
		 * to account for any ordered extents now
		 */
		clear_extent_bit(tree, page_start, page_end,
				 EXTENT_DIRTY | EXTENT_DELALLOC |
				 EXTENT_LOCKED | EXTENT_DO_ACCOUNTING, 1, 0,
				 &cached_state, GFP_NOFS);
		/*
		 * whoever cleared the private bit is responsible
		 * for the finish_ordered_io
		 */
		if (TestClearPagePrivate2(page) &&
		    btrfs_dec_test_ordered_pending(inode, &ordered, page_start,
						   PAGE_CACHE_SIZE, 1)) {
			btrfs_finish_ordered_io(ordered);
		}
		btrfs_put_ordered_extent(ordered);
		cached_state = NULL;
		lock_extent_bits(tree, page_start, page_end, 0, &cached_state);
	}
	clear_extent_bit(tree, page_start, page_end,
		 EXTENT_LOCKED | EXTENT_DIRTY | EXTENT_DELALLOC |
		 EXTENT_DO_ACCOUNTING, 1, 1, &cached_state, GFP_NOFS);
	__btrfs_releasepage(page, GFP_NOFS);

	ClearPageChecked(page);
	if (PagePrivate(page)) {
		ClearPagePrivate(page);
		set_page_private(page, 0);
		page_cache_release(page);
	}
}

/*
 * btrfs_page_mkwrite() is not allowed to change the file size as it gets
 * called from a page fault handler when a page is first dirtied. Hence we must
 * be careful to check for EOF conditions here. We set the page up correctly
 * for a written page which means we get ENOSPC checking when writing into
 * holes and correct delalloc and unwritten extent mapping on filesystems that
 * support these features.
 *
 * We are not allowed to take the i_mutex here so we have to play games to
 * protect against truncate races as the page could now be beyond EOF.  Because
 * vmtruncate() writes the inode size before removing pages, once we have the
 * page lock we can determine safely if the page is beyond EOF. If it is not
 * beyond EOF, then the page is guaranteed safe against truncation until we
 * unlock the page.
 */
int btrfs_page_mkwrite(struct vm_area_struct *vma, struct vm_fault *vmf)
{
	struct page *page = vmf->page;
	struct inode *inode = fdentry(vma->vm_file)->d_inode;
	struct btrfs_root *root = BTRFS_I(inode)->root;
	struct extent_io_tree *io_tree = &BTRFS_I(inode)->io_tree;
	struct btrfs_ordered_extent *ordered;
	struct extent_state *cached_state = NULL;
	char *kaddr;
	unsigned long zero_start;
	loff_t size;
	int ret;
	int reserved = 0;
	u64 page_start;
	u64 page_end;

	sb_start_pagefault(inode->i_sb);
	ret  = btrfs_delalloc_reserve_space(inode, PAGE_CACHE_SIZE);
	if (!ret) {
		ret = file_update_time(vma->vm_file);
		reserved = 1;
	}
	if (ret) {
		if (ret == -ENOMEM)
			ret = VM_FAULT_OOM;
		else /* -ENOSPC, -EIO, etc */
			ret = VM_FAULT_SIGBUS;
		if (reserved)
			goto out;
		goto out_noreserve;
	}

	ret = VM_FAULT_NOPAGE; /* make the VM retry the fault */
again:
	lock_page(page);
	size = i_size_read(inode);
	page_start = page_offset(page);
	page_end = page_start + PAGE_CACHE_SIZE - 1;

	if ((page->mapping != inode->i_mapping) ||
	    (page_start >= size)) {
		/* page got truncated out from underneath us */
		goto out_unlock;
	}
	wait_on_page_writeback(page);

	lock_extent_bits(io_tree, page_start, page_end, 0, &cached_state);
	set_page_extent_mapped(page);

	/*
	 * we can't set the delalloc bits if there are pending ordered
	 * extents.  Drop our locks and wait for them to finish
	 */
	ordered = btrfs_lookup_ordered_extent(inode, page_start);
	if (ordered) {
		unlock_extent_cached(io_tree, page_start, page_end,
				     &cached_state, GFP_NOFS);
		unlock_page(page);
		btrfs_start_ordered_extent(inode, ordered, 1);
		btrfs_put_ordered_extent(ordered);
		goto again;
	}

	/*
	 * XXX - page_mkwrite gets called every time the page is dirtied, even
	 * if it was already dirty, so for space accounting reasons we need to
	 * clear any delalloc bits for the range we are fixing to save.  There
	 * is probably a better way to do this, but for now keep consistent with
	 * prepare_pages in the normal write path.
	 */
	clear_extent_bit(&BTRFS_I(inode)->io_tree, page_start, page_end,
			  EXTENT_DIRTY | EXTENT_DELALLOC | EXTENT_DO_ACCOUNTING,
			  0, 0, &cached_state, GFP_NOFS);

	ret = btrfs_set_extent_delalloc(inode, page_start, page_end,
					&cached_state);
	if (ret) {
		unlock_extent_cached(io_tree, page_start, page_end,
				     &cached_state, GFP_NOFS);
		ret = VM_FAULT_SIGBUS;
		goto out_unlock;
	}
	ret = 0;

	/* page is wholly or partially inside EOF */
	if (page_start + PAGE_CACHE_SIZE > size)
		zero_start = size & ~PAGE_CACHE_MASK;
	else
		zero_start = PAGE_CACHE_SIZE;

	if (zero_start != PAGE_CACHE_SIZE) {
		kaddr = kmap(page);
		memset(kaddr + zero_start, 0, PAGE_CACHE_SIZE - zero_start);
		flush_dcache_page(page);
		kunmap(page);
	}
	ClearPageChecked(page);
	set_page_dirty(page);
	SetPageUptodate(page);

	BTRFS_I(inode)->last_trans = root->fs_info->generation;
	BTRFS_I(inode)->last_sub_trans = BTRFS_I(inode)->root->log_transid;

	unlock_extent_cached(io_tree, page_start, page_end, &cached_state, GFP_NOFS);

out_unlock:
	if (!ret) {
		sb_end_pagefault(inode->i_sb);
		return VM_FAULT_LOCKED;
	}
	unlock_page(page);
out:
	btrfs_delalloc_release_space(inode, PAGE_CACHE_SIZE);
out_noreserve:
	sb_end_pagefault(inode->i_sb);
	return ret;
}

static int btrfs_truncate(struct inode *inode)
{
	struct btrfs_root *root = BTRFS_I(inode)->root;
	struct btrfs_block_rsv *rsv;
	int ret;
	int err = 0;
	struct btrfs_trans_handle *trans;
	unsigned long nr;
	u64 mask = root->sectorsize - 1;
	u64 min_size = btrfs_calc_trunc_metadata_size(root, 1);

	ret = btrfs_truncate_page(inode->i_mapping, inode->i_size);
	if (ret)
		return ret;

	btrfs_wait_ordered_range(inode, inode->i_size & (~mask), (u64)-1);
	btrfs_ordered_update_i_size(inode, inode->i_size, NULL);

	/*
	 * Yes ladies and gentelment, this is indeed ugly.  The fact is we have
	 * 3 things going on here
	 *
	 * 1) We need to reserve space for our orphan item and the space to
	 * delete our orphan item.  Lord knows we don't want to have a dangling
	 * orphan item because we didn't reserve space to remove it.
	 *
	 * 2) We need to reserve space to update our inode.
	 *
	 * 3) We need to have something to cache all the space that is going to
	 * be free'd up by the truncate operation, but also have some slack
	 * space reserved in case it uses space during the truncate (thank you
	 * very much snapshotting).
	 *
	 * And we need these to all be seperate.  The fact is we can use alot of
	 * space doing the truncate, and we have no earthly idea how much space
	 * we will use, so we need the truncate reservation to be seperate so it
	 * doesn't end up using space reserved for updating the inode or
	 * removing the orphan item.  We also need to be able to stop the
	 * transaction and start a new one, which means we need to be able to
	 * update the inode several times, and we have no idea of knowing how
	 * many times that will be, so we can't just reserve 1 item for the
	 * entirety of the opration, so that has to be done seperately as well.
	 * Then there is the orphan item, which does indeed need to be held on
	 * to for the whole operation, and we need nobody to touch this reserved
	 * space except the orphan code.
	 *
	 * So that leaves us with
	 *
	 * 1) root->orphan_block_rsv - for the orphan deletion.
	 * 2) rsv - for the truncate reservation, which we will steal from the
	 * transaction reservation.
	 * 3) fs_info->trans_block_rsv - this will have 1 items worth left for
	 * updating the inode.
	 */
	rsv = btrfs_alloc_block_rsv(root);
	if (!rsv)
		return -ENOMEM;
	rsv->size = min_size;

	/*
	 * 1 for the truncate slack space
	 * 1 for the orphan item we're going to add
	 * 1 for the orphan item deletion
	 * 1 for updating the inode.
	 */
	trans = btrfs_start_transaction(root, 4);
	if (IS_ERR(trans)) {
		err = PTR_ERR(trans);
		goto out;
	}

	/* Migrate the slack space for the truncate to our reserve */
	ret = btrfs_block_rsv_migrate(&root->fs_info->trans_block_rsv, rsv,
				      min_size);
	BUG_ON(ret);

	ret = btrfs_orphan_add(trans, inode);
	if (ret) {
		btrfs_end_transaction(trans, root);
		goto out;
	}

	/*
	 * setattr is responsible for setting the ordered_data_close flag,
	 * but that is only tested during the last file release.  That
	 * could happen well after the next commit, leaving a great big
	 * window where new writes may get lost if someone chooses to write
	 * to this file after truncating to zero
	 *
	 * The inode doesn't have any dirty data here, and so if we commit
	 * this is a noop.  If someone immediately starts writing to the inode
	 * it is very likely we'll catch some of their writes in this
	 * transaction, and the commit will find this file on the ordered
	 * data list with good things to send down.
	 *
	 * This is a best effort solution, there is still a window where
	 * using truncate to replace the contents of the file will
	 * end up with a zero length file after a crash.
	 */
	if (inode->i_size == 0 && test_bit(BTRFS_INODE_ORDERED_DATA_CLOSE,
					   &BTRFS_I(inode)->runtime_flags))
		btrfs_add_ordered_operation(trans, root, inode);

	while (1) {
		ret = btrfs_block_rsv_refill(root, rsv, min_size);
		if (ret) {
			/*
			 * This can only happen with the original transaction we
			 * started above, every other time we shouldn't have a
			 * transaction started yet.
			 */
			if (ret == -EAGAIN)
				goto end_trans;
			err = ret;
			break;
		}

		if (!trans) {
			/* Just need the 1 for updating the inode */
			trans = btrfs_start_transaction(root, 1);
			if (IS_ERR(trans)) {
				ret = err = PTR_ERR(trans);
				trans = NULL;
				break;
			}
		}

		trans->block_rsv = rsv;

		ret = btrfs_truncate_inode_items(trans, root, inode,
						 inode->i_size,
						 BTRFS_EXTENT_DATA_KEY);
		if (ret != -EAGAIN) {
			err = ret;
			break;
		}

		trans->block_rsv = &root->fs_info->trans_block_rsv;
		ret = btrfs_update_inode(trans, root, inode);
		if (ret) {
			err = ret;
			break;
		}
end_trans:
		nr = trans->blocks_used;
		btrfs_end_transaction(trans, root);
		trans = NULL;
		btrfs_btree_balance_dirty(root, nr);
	}

	if (ret == 0 && inode->i_nlink > 0) {
		trans->block_rsv = root->orphan_block_rsv;
		ret = btrfs_orphan_del(trans, inode);
		if (ret)
			err = ret;
	} else if (ret && inode->i_nlink > 0) {
		/*
		 * Failed to do the truncate, remove us from the in memory
		 * orphan list.
		 */
		ret = btrfs_orphan_del(NULL, inode);
	}

	if (trans) {
		trans->block_rsv = &root->fs_info->trans_block_rsv;
		ret = btrfs_update_inode(trans, root, inode);
		if (ret && !err)
			err = ret;

		nr = trans->blocks_used;
		ret = btrfs_end_transaction(trans, root);
		btrfs_btree_balance_dirty(root, nr);
	}

out:
	btrfs_free_block_rsv(root, rsv);

	if (ret && !err)
		err = ret;

	return err;
}

/*
 * create a new subvolume directory/inode (helper for the ioctl).
 */
int btrfs_create_subvol_root(struct btrfs_trans_handle *trans,
			     struct btrfs_root *new_root, u64 new_dirid)
{
	struct inode *inode;
	int err;
	u64 index = 0;

	inode = btrfs_new_inode(trans, new_root, NULL, "..", 2,
				new_dirid, new_dirid,
				S_IFDIR | (~current_umask() & S_IRWXUGO),
				&index);
	if (IS_ERR(inode))
		return PTR_ERR(inode);
	inode->i_op = &btrfs_dir_inode_operations;
	inode->i_fop = &btrfs_dir_file_operations;

	set_nlink(inode, 1);
	btrfs_i_size_write(inode, 0);

	err = btrfs_update_inode(trans, new_root, inode);

	iput(inode);
	return err;
}

struct inode *btrfs_alloc_inode(struct super_block *sb)
{
	struct btrfs_inode *ei;
	struct inode *inode;

	ei = kmem_cache_alloc(btrfs_inode_cachep, GFP_NOFS);
	if (!ei)
		return NULL;

	ei->root = NULL;
	ei->generation = 0;
	ei->last_trans = 0;
	ei->last_sub_trans = 0;
	ei->logged_trans = 0;
	ei->delalloc_bytes = 0;
	ei->disk_i_size = 0;
	ei->flags = 0;
	ei->csum_bytes = 0;
	ei->index_cnt = (u64)-1;
	ei->last_unlink_trans = 0;

	spin_lock_init(&ei->lock);
	ei->outstanding_extents = 0;
	ei->reserved_extents = 0;

	ei->runtime_flags = 0;
	ei->force_compress = BTRFS_COMPRESS_NONE;

	ei->delayed_node = NULL;

	inode = &ei->vfs_inode;
	extent_map_tree_init(&ei->extent_tree);
	extent_io_tree_init(&ei->io_tree, &inode->i_data);
	extent_io_tree_init(&ei->io_failure_tree, &inode->i_data);
	ei->io_tree.track_uptodate = 1;
	ei->io_failure_tree.track_uptodate = 1;
	mutex_init(&ei->log_mutex);
	mutex_init(&ei->delalloc_mutex);
	btrfs_ordered_inode_tree_init(&ei->ordered_tree);
	INIT_LIST_HEAD(&ei->delalloc_inodes);
	INIT_LIST_HEAD(&ei->ordered_operations);
	RB_CLEAR_NODE(&ei->rb_node);

	return inode;
}

static void btrfs_i_callback(struct rcu_head *head)
{
	struct inode *inode = container_of(head, struct inode, i_rcu);
	kmem_cache_free(btrfs_inode_cachep, BTRFS_I(inode));
}

void btrfs_destroy_inode(struct inode *inode)
{
	struct btrfs_ordered_extent *ordered;
	struct btrfs_root *root = BTRFS_I(inode)->root;

	WARN_ON(!hlist_empty(&inode->i_dentry));
	WARN_ON(inode->i_data.nrpages);
	WARN_ON(BTRFS_I(inode)->outstanding_extents);
	WARN_ON(BTRFS_I(inode)->reserved_extents);
	WARN_ON(BTRFS_I(inode)->delalloc_bytes);
	WARN_ON(BTRFS_I(inode)->csum_bytes);

	/*
	 * This can happen where we create an inode, but somebody else also
	 * created the same inode and we need to destroy the one we already
	 * created.
	 */
	if (!root)
		goto free;

	/*
	 * Make sure we're properly removed from the ordered operation
	 * lists.
	 */
	smp_mb();
	if (!list_empty(&BTRFS_I(inode)->ordered_operations)) {
		spin_lock(&root->fs_info->ordered_extent_lock);
		list_del_init(&BTRFS_I(inode)->ordered_operations);
		spin_unlock(&root->fs_info->ordered_extent_lock);
	}

	if (test_bit(BTRFS_INODE_HAS_ORPHAN_ITEM,
		     &BTRFS_I(inode)->runtime_flags)) {
		printk(KERN_INFO "BTRFS: inode %llu still on the orphan list\n",
		       (unsigned long long)btrfs_ino(inode));
		atomic_dec(&root->orphan_inodes);
	}

	while (1) {
		ordered = btrfs_lookup_first_ordered_extent(inode, (u64)-1);
		if (!ordered)
			break;
		else {
			printk(KERN_ERR "btrfs found ordered "
			       "extent %llu %llu on inode cleanup\n",
			       (unsigned long long)ordered->file_offset,
			       (unsigned long long)ordered->len);
			btrfs_remove_ordered_extent(inode, ordered);
			btrfs_put_ordered_extent(ordered);
			btrfs_put_ordered_extent(ordered);
		}
	}
	inode_tree_del(inode);
	btrfs_drop_extent_cache(inode, 0, (u64)-1, 0);
free:
	btrfs_remove_delayed_node(inode);
	call_rcu(&inode->i_rcu, btrfs_i_callback);
}

int btrfs_drop_inode(struct inode *inode)
{
	struct btrfs_root *root = BTRFS_I(inode)->root;

	if (btrfs_root_refs(&root->root_item) == 0 &&
	    !btrfs_is_free_space_inode(inode))
		return 1;
	else
		return generic_drop_inode(inode);
}

static void init_once(void *foo)
{
	struct btrfs_inode *ei = (struct btrfs_inode *) foo;

	inode_init_once(&ei->vfs_inode);
}

void btrfs_destroy_cachep(void)
{
	if (btrfs_inode_cachep)
		kmem_cache_destroy(btrfs_inode_cachep);
	if (btrfs_trans_handle_cachep)
		kmem_cache_destroy(btrfs_trans_handle_cachep);
	if (btrfs_transaction_cachep)
		kmem_cache_destroy(btrfs_transaction_cachep);
	if (btrfs_path_cachep)
		kmem_cache_destroy(btrfs_path_cachep);
	if (btrfs_free_space_cachep)
		kmem_cache_destroy(btrfs_free_space_cachep);
}

int btrfs_init_cachep(void)
{
	btrfs_inode_cachep = kmem_cache_create("btrfs_inode_cache",
			sizeof(struct btrfs_inode), 0,
			SLAB_RECLAIM_ACCOUNT | SLAB_MEM_SPREAD, init_once);
	if (!btrfs_inode_cachep)
		goto fail;

	btrfs_trans_handle_cachep = kmem_cache_create("btrfs_trans_handle_cache",
			sizeof(struct btrfs_trans_handle), 0,
			SLAB_RECLAIM_ACCOUNT | SLAB_MEM_SPREAD, NULL);
	if (!btrfs_trans_handle_cachep)
		goto fail;

	btrfs_transaction_cachep = kmem_cache_create("btrfs_transaction_cache",
			sizeof(struct btrfs_transaction), 0,
			SLAB_RECLAIM_ACCOUNT | SLAB_MEM_SPREAD, NULL);
	if (!btrfs_transaction_cachep)
		goto fail;

	btrfs_path_cachep = kmem_cache_create("btrfs_path_cache",
			sizeof(struct btrfs_path), 0,
			SLAB_RECLAIM_ACCOUNT | SLAB_MEM_SPREAD, NULL);
	if (!btrfs_path_cachep)
		goto fail;

	btrfs_free_space_cachep = kmem_cache_create("btrfs_free_space_cache",
			sizeof(struct btrfs_free_space), 0,
			SLAB_RECLAIM_ACCOUNT | SLAB_MEM_SPREAD, NULL);
	if (!btrfs_free_space_cachep)
		goto fail;

	return 0;
fail:
	btrfs_destroy_cachep();
	return -ENOMEM;
}

static int btrfs_getattr(struct vfsmount *mnt,
			 struct dentry *dentry, struct kstat *stat)
{
	struct inode *inode = dentry->d_inode;
	u32 blocksize = inode->i_sb->s_blocksize;

	generic_fillattr(inode, stat);
	stat->dev = BTRFS_I(inode)->root->anon_dev;
	stat->blksize = PAGE_CACHE_SIZE;
	stat->blocks = (ALIGN(inode_get_bytes(inode), blocksize) +
		ALIGN(BTRFS_I(inode)->delalloc_bytes, blocksize)) >> 9;
	return 0;
}

/*
 * If a file is moved, it will inherit the cow and compression flags of the new
 * directory.
 */
static void fixup_inode_flags(struct inode *dir, struct inode *inode)
{
	struct btrfs_inode *b_dir = BTRFS_I(dir);
	struct btrfs_inode *b_inode = BTRFS_I(inode);

	if (b_dir->flags & BTRFS_INODE_NODATACOW)
		b_inode->flags |= BTRFS_INODE_NODATACOW;
	else
		b_inode->flags &= ~BTRFS_INODE_NODATACOW;

	if (b_dir->flags & BTRFS_INODE_COMPRESS) {
		b_inode->flags |= BTRFS_INODE_COMPRESS;
		b_inode->flags &= ~BTRFS_INODE_NOCOMPRESS;
	} else {
		b_inode->flags &= ~(BTRFS_INODE_COMPRESS |
				    BTRFS_INODE_NOCOMPRESS);
	}
}

static int btrfs_rename(struct inode *old_dir, struct dentry *old_dentry,
			   struct inode *new_dir, struct dentry *new_dentry)
{
	struct btrfs_trans_handle *trans;
	struct btrfs_root *root = BTRFS_I(old_dir)->root;
	struct btrfs_root *dest = BTRFS_I(new_dir)->root;
	struct inode *new_inode = new_dentry->d_inode;
	struct inode *old_inode = old_dentry->d_inode;
	struct timespec ctime = CURRENT_TIME;
	u64 index = 0;
	u64 root_objectid;
	int ret;
	u64 old_ino = btrfs_ino(old_inode);

	if (btrfs_ino(new_dir) == BTRFS_EMPTY_SUBVOL_DIR_OBJECTID)
		return -EPERM;

	/* we only allow rename subvolume link between subvolumes */
	if (old_ino != BTRFS_FIRST_FREE_OBJECTID && root != dest)
		return -EXDEV;

	if (old_ino == BTRFS_EMPTY_SUBVOL_DIR_OBJECTID ||
	    (new_inode && btrfs_ino(new_inode) == BTRFS_FIRST_FREE_OBJECTID))
		return -ENOTEMPTY;

	if (S_ISDIR(old_inode->i_mode) && new_inode &&
	    new_inode->i_size > BTRFS_EMPTY_DIR_SIZE)
		return -ENOTEMPTY;
	/*
	 * we're using rename to replace one file with another.
	 * and the replacement file is large.  Start IO on it now so
	 * we don't add too much work to the end of the transaction
	 */
	if (new_inode && S_ISREG(old_inode->i_mode) && new_inode->i_size &&
	    old_inode->i_size > BTRFS_ORDERED_OPERATIONS_FLUSH_LIMIT)
		filemap_flush(old_inode->i_mapping);

	/* close the racy window with snapshot create/destroy ioctl */
	if (old_ino == BTRFS_FIRST_FREE_OBJECTID)
		down_read(&root->fs_info->subvol_sem);
	/*
	 * We want to reserve the absolute worst case amount of items.  So if
	 * both inodes are subvols and we need to unlink them then that would
	 * require 4 item modifications, but if they are both normal inodes it
	 * would require 5 item modifications, so we'll assume their normal
	 * inodes.  So 5 * 2 is 10, plus 1 for the new link, so 11 total items
	 * should cover the worst case number of items we'll modify.
	 */
	trans = btrfs_start_transaction(root, 20);
	if (IS_ERR(trans)) {
                ret = PTR_ERR(trans);
                goto out_notrans;
        }

	if (dest != root)
		btrfs_record_root_in_trans(trans, dest);

	ret = btrfs_set_inode_index(new_dir, &index);
	if (ret)
		goto out_fail;

	if (unlikely(old_ino == BTRFS_FIRST_FREE_OBJECTID)) {
		/* force full log commit if subvolume involved. */
		root->fs_info->last_trans_log_full_commit = trans->transid;
	} else {
		ret = btrfs_insert_inode_ref(trans, dest,
					     new_dentry->d_name.name,
					     new_dentry->d_name.len,
					     old_ino,
					     btrfs_ino(new_dir), index);
		if (ret)
			goto out_fail;
		/*
		 * this is an ugly little race, but the rename is required
		 * to make sure that if we crash, the inode is either at the
		 * old name or the new one.  pinning the log transaction lets
		 * us make sure we don't allow a log commit to come in after
		 * we unlink the name but before we add the new name back in.
		 */
		btrfs_pin_log_trans(root);
	}
	/*
	 * make sure the inode gets flushed if it is replacing
	 * something.
	 */
	if (new_inode && new_inode->i_size && S_ISREG(old_inode->i_mode))
		btrfs_add_ordered_operation(trans, root, old_inode);

	inode_inc_iversion(old_dir);
	inode_inc_iversion(new_dir);
	inode_inc_iversion(old_inode);
	old_dir->i_ctime = old_dir->i_mtime = ctime;
	new_dir->i_ctime = new_dir->i_mtime = ctime;
	old_inode->i_ctime = ctime;

	if (old_dentry->d_parent != new_dentry->d_parent)
		btrfs_record_unlink_dir(trans, old_dir, old_inode, 1);

	if (unlikely(old_ino == BTRFS_FIRST_FREE_OBJECTID)) {
		root_objectid = BTRFS_I(old_inode)->root->root_key.objectid;
		ret = btrfs_unlink_subvol(trans, root, old_dir, root_objectid,
					old_dentry->d_name.name,
					old_dentry->d_name.len);
	} else {
		ret = __btrfs_unlink_inode(trans, root, old_dir,
					old_dentry->d_inode,
					old_dentry->d_name.name,
					old_dentry->d_name.len);
		if (!ret)
			ret = btrfs_update_inode(trans, root, old_inode);
	}
	if (ret) {
		btrfs_abort_transaction(trans, root, ret);
		goto out_fail;
	}

	if (new_inode) {
		inode_inc_iversion(new_inode);
		new_inode->i_ctime = CURRENT_TIME;
		if (unlikely(btrfs_ino(new_inode) ==
			     BTRFS_EMPTY_SUBVOL_DIR_OBJECTID)) {
			root_objectid = BTRFS_I(new_inode)->location.objectid;
			ret = btrfs_unlink_subvol(trans, dest, new_dir,
						root_objectid,
						new_dentry->d_name.name,
						new_dentry->d_name.len);
			BUG_ON(new_inode->i_nlink == 0);
		} else {
			ret = btrfs_unlink_inode(trans, dest, new_dir,
						 new_dentry->d_inode,
						 new_dentry->d_name.name,
						 new_dentry->d_name.len);
		}
		if (!ret && new_inode->i_nlink == 0) {
			ret = btrfs_orphan_add(trans, new_dentry->d_inode);
			BUG_ON(ret);
		}
		if (ret) {
			btrfs_abort_transaction(trans, root, ret);
			goto out_fail;
		}
	}

	fixup_inode_flags(new_dir, old_inode);

	ret = btrfs_add_link(trans, new_dir, old_inode,
			     new_dentry->d_name.name,
			     new_dentry->d_name.len, 0, index);
	if (ret) {
		btrfs_abort_transaction(trans, root, ret);
		goto out_fail;
	}

	if (old_ino != BTRFS_FIRST_FREE_OBJECTID) {
		struct dentry *parent = new_dentry->d_parent;
		btrfs_log_new_name(trans, old_inode, old_dir, parent);
		btrfs_end_log_trans(root);
	}
out_fail:
	btrfs_end_transaction(trans, root);
out_notrans:
	if (old_ino == BTRFS_FIRST_FREE_OBJECTID)
		up_read(&root->fs_info->subvol_sem);

	return ret;
}

/*
 * some fairly slow code that needs optimization. This walks the list
 * of all the inodes with pending delalloc and forces them to disk.
 */
int btrfs_start_delalloc_inodes(struct btrfs_root *root, int delay_iput)
{
	struct list_head *head = &root->fs_info->delalloc_inodes;
	struct btrfs_inode *binode;
	struct inode *inode;

	if (root->fs_info->sb->s_flags & MS_RDONLY)
		return -EROFS;

	spin_lock(&root->fs_info->delalloc_lock);
	while (!list_empty(head)) {
		binode = list_entry(head->next, struct btrfs_inode,
				    delalloc_inodes);
		inode = igrab(&binode->vfs_inode);
		if (!inode)
			list_del_init(&binode->delalloc_inodes);
		spin_unlock(&root->fs_info->delalloc_lock);
		if (inode) {
			filemap_flush(inode->i_mapping);
			if (delay_iput)
				btrfs_add_delayed_iput(inode);
			else
				iput(inode);
		}
		cond_resched();
		spin_lock(&root->fs_info->delalloc_lock);
	}
	spin_unlock(&root->fs_info->delalloc_lock);

	/* the filemap_flush will queue IO into the worker threads, but
	 * we have to make sure the IO is actually started and that
	 * ordered extents get created before we return
	 */
	atomic_inc(&root->fs_info->async_submit_draining);
	while (atomic_read(&root->fs_info->nr_async_submits) ||
	      atomic_read(&root->fs_info->async_delalloc_pages)) {
		wait_event(root->fs_info->async_submit_wait,
		   (atomic_read(&root->fs_info->nr_async_submits) == 0 &&
		    atomic_read(&root->fs_info->async_delalloc_pages) == 0));
	}
	atomic_dec(&root->fs_info->async_submit_draining);
	return 0;
}

static int btrfs_symlink(struct inode *dir, struct dentry *dentry,
			 const char *symname)
{
	struct btrfs_trans_handle *trans;
	struct btrfs_root *root = BTRFS_I(dir)->root;
	struct btrfs_path *path;
	struct btrfs_key key;
	struct inode *inode = NULL;
	int err;
	int drop_inode = 0;
	u64 objectid;
	u64 index = 0 ;
	int name_len;
	int datasize;
	unsigned long ptr;
	struct btrfs_file_extent_item *ei;
	struct extent_buffer *leaf;
	unsigned long nr = 0;

	name_len = strlen(symname) + 1;
	if (name_len > BTRFS_MAX_INLINE_DATA_SIZE(root))
		return -ENAMETOOLONG;

	/*
	 * 2 items for inode item and ref
	 * 2 items for dir items
	 * 1 item for xattr if selinux is on
	 */
	trans = btrfs_start_transaction(root, 5);
	if (IS_ERR(trans))
		return PTR_ERR(trans);

	err = btrfs_find_free_ino(root, &objectid);
	if (err)
		goto out_unlock;

	inode = btrfs_new_inode(trans, root, dir, dentry->d_name.name,
				dentry->d_name.len, btrfs_ino(dir), objectid,
				S_IFLNK|S_IRWXUGO, &index);
	if (IS_ERR(inode)) {
		err = PTR_ERR(inode);
		goto out_unlock;
	}

	err = btrfs_init_inode_security(trans, inode, dir, &dentry->d_name);
	if (err) {
		drop_inode = 1;
		goto out_unlock;
	}

	/*
	* If the active LSM wants to access the inode during
	* d_instantiate it needs these. Smack checks to see
	* if the filesystem supports xattrs by looking at the
	* ops vector.
	*/
	inode->i_fop = &btrfs_file_operations;
	inode->i_op = &btrfs_file_inode_operations;

	err = btrfs_add_nondir(trans, dir, dentry, inode, 0, index);
	if (err)
		drop_inode = 1;
	else {
		inode->i_mapping->a_ops = &btrfs_aops;
		inode->i_mapping->backing_dev_info = &root->fs_info->bdi;
		BTRFS_I(inode)->io_tree.ops = &btrfs_extent_io_ops;
	}
	if (drop_inode)
		goto out_unlock;

	path = btrfs_alloc_path();
	if (!path) {
		err = -ENOMEM;
		drop_inode = 1;
		goto out_unlock;
	}
	key.objectid = btrfs_ino(inode);
	key.offset = 0;
	btrfs_set_key_type(&key, BTRFS_EXTENT_DATA_KEY);
	datasize = btrfs_file_extent_calc_inline_size(name_len);
	err = btrfs_insert_empty_item(trans, root, path, &key,
				      datasize);
	if (err) {
		drop_inode = 1;
		btrfs_free_path(path);
		goto out_unlock;
	}
	leaf = path->nodes[0];
	ei = btrfs_item_ptr(leaf, path->slots[0],
			    struct btrfs_file_extent_item);
	btrfs_set_file_extent_generation(leaf, ei, trans->transid);
	btrfs_set_file_extent_type(leaf, ei,
				   BTRFS_FILE_EXTENT_INLINE);
	btrfs_set_file_extent_encryption(leaf, ei, 0);
	btrfs_set_file_extent_compression(leaf, ei, 0);
	btrfs_set_file_extent_other_encoding(leaf, ei, 0);
	btrfs_set_file_extent_ram_bytes(leaf, ei, name_len);

	ptr = btrfs_file_extent_inline_start(ei);
	write_extent_buffer(leaf, symname, ptr, name_len);
	btrfs_mark_buffer_dirty(leaf);
	btrfs_free_path(path);

	inode->i_op = &btrfs_symlink_inode_operations;
	inode->i_mapping->a_ops = &btrfs_symlink_aops;
	inode->i_mapping->backing_dev_info = &root->fs_info->bdi;
	inode_set_bytes(inode, name_len);
	btrfs_i_size_write(inode, name_len - 1);
	err = btrfs_update_inode(trans, root, inode);
	if (err)
		drop_inode = 1;

out_unlock:
	if (!err)
		d_instantiate(dentry, inode);
	nr = trans->blocks_used;
	btrfs_end_transaction(trans, root);
	if (drop_inode) {
		inode_dec_link_count(inode);
		iput(inode);
	}
	btrfs_btree_balance_dirty(root, nr);
	return err;
}

static int __btrfs_prealloc_file_range(struct inode *inode, int mode,
				       u64 start, u64 num_bytes, u64 min_size,
				       loff_t actual_len, u64 *alloc_hint,
				       struct btrfs_trans_handle *trans)
{
	struct btrfs_root *root = BTRFS_I(inode)->root;
	struct btrfs_key ins;
	u64 cur_offset = start;
	u64 i_size;
	int ret = 0;
	bool own_trans = true;

	if (trans)
		own_trans = false;
	while (num_bytes > 0) {
		if (own_trans) {
			trans = btrfs_start_transaction(root, 3);
			if (IS_ERR(trans)) {
				ret = PTR_ERR(trans);
				break;
			}
		}

		ret = btrfs_reserve_extent(trans, root, num_bytes, min_size,
					   0, *alloc_hint, &ins, 1);
		if (ret) {
			if (own_trans)
				btrfs_end_transaction(trans, root);
			break;
		}

		ret = insert_reserved_file_extent(trans, inode,
						  cur_offset, ins.objectid,
						  ins.offset, ins.offset,
						  ins.offset, 0, 0, 0,
						  BTRFS_FILE_EXTENT_PREALLOC);
		if (ret) {
			btrfs_abort_transaction(trans, root, ret);
			if (own_trans)
				btrfs_end_transaction(trans, root);
			break;
		}
		btrfs_drop_extent_cache(inode, cur_offset,
					cur_offset + ins.offset -1, 0);

		num_bytes -= ins.offset;
		cur_offset += ins.offset;
		*alloc_hint = ins.objectid + ins.offset;

		inode_inc_iversion(inode);
		inode->i_ctime = CURRENT_TIME;
		BTRFS_I(inode)->flags |= BTRFS_INODE_PREALLOC;
		if (!(mode & FALLOC_FL_KEEP_SIZE) &&
		    (actual_len > inode->i_size) &&
		    (cur_offset > inode->i_size)) {
			if (cur_offset > actual_len)
				i_size = actual_len;
			else
				i_size = cur_offset;
			i_size_write(inode, i_size);
			btrfs_ordered_update_i_size(inode, i_size, NULL);
		}

		ret = btrfs_update_inode(trans, root, inode);

		if (ret) {
			btrfs_abort_transaction(trans, root, ret);
			if (own_trans)
				btrfs_end_transaction(trans, root);
			break;
		}

		if (own_trans)
			btrfs_end_transaction(trans, root);
	}
	return ret;
}

int btrfs_prealloc_file_range(struct inode *inode, int mode,
			      u64 start, u64 num_bytes, u64 min_size,
			      loff_t actual_len, u64 *alloc_hint)
{
	return __btrfs_prealloc_file_range(inode, mode, start, num_bytes,
					   min_size, actual_len, alloc_hint,
					   NULL);
}

int btrfs_prealloc_file_range_trans(struct inode *inode,
				    struct btrfs_trans_handle *trans, int mode,
				    u64 start, u64 num_bytes, u64 min_size,
				    loff_t actual_len, u64 *alloc_hint)
{
	return __btrfs_prealloc_file_range(inode, mode, start, num_bytes,
					   min_size, actual_len, alloc_hint, trans);
}

static int btrfs_set_page_dirty(struct page *page)
{
	return __set_page_dirty_nobuffers(page);
}

static int btrfs_permission(struct inode *inode, int mask)
{
	struct btrfs_root *root = BTRFS_I(inode)->root;
	umode_t mode = inode->i_mode;

	if (mask & MAY_WRITE &&
	    (S_ISREG(mode) || S_ISDIR(mode) || S_ISLNK(mode))) {
		if (btrfs_root_readonly(root))
			return -EROFS;
		if (BTRFS_I(inode)->flags & BTRFS_INODE_READONLY)
			return -EACCES;
	}
	return generic_permission(inode, mask);
}

static const struct inode_operations btrfs_dir_inode_operations = {
	.getattr	= btrfs_getattr,
	.lookup		= btrfs_lookup,
	.create		= btrfs_create,
	.unlink		= btrfs_unlink,
	.link		= btrfs_link,
	.mkdir		= btrfs_mkdir,
	.rmdir		= btrfs_rmdir,
	.rename		= btrfs_rename,
	.symlink	= btrfs_symlink,
	.setattr	= btrfs_setattr,
	.mknod		= btrfs_mknod,
	.setxattr	= btrfs_setxattr,
	.getxattr	= btrfs_getxattr,
	.listxattr	= btrfs_listxattr,
	.removexattr	= btrfs_removexattr,
	.permission	= btrfs_permission,
	.get_acl	= btrfs_get_acl,
};
static const struct inode_operations btrfs_dir_ro_inode_operations = {
	.lookup		= btrfs_lookup,
	.permission	= btrfs_permission,
	.get_acl	= btrfs_get_acl,
};

static const struct file_operations btrfs_dir_file_operations = {
	.llseek		= generic_file_llseek,
	.read		= generic_read_dir,
	.readdir	= btrfs_real_readdir,
	.unlocked_ioctl	= btrfs_ioctl,
#ifdef CONFIG_COMPAT
	.compat_ioctl	= btrfs_ioctl,
#endif
	.release        = btrfs_release_file,
	.fsync		= btrfs_sync_file,
};

static struct extent_io_ops btrfs_extent_io_ops = {
	.fill_delalloc = run_delalloc_range,
	.submit_bio_hook = btrfs_submit_bio_hook,
	.merge_bio_hook = btrfs_merge_bio_hook,
	.readpage_end_io_hook = btrfs_readpage_end_io_hook,
	.writepage_end_io_hook = btrfs_writepage_end_io_hook,
	.writepage_start_hook = btrfs_writepage_start_hook,
	.set_bit_hook = btrfs_set_bit_hook,
	.clear_bit_hook = btrfs_clear_bit_hook,
	.merge_extent_hook = btrfs_merge_extent_hook,
	.split_extent_hook = btrfs_split_extent_hook,
};

/*
 * btrfs doesn't support the bmap operation because swapfiles
 * use bmap to make a mapping of extents in the file.  They assume
 * these extents won't change over the life of the file and they
 * use the bmap result to do IO directly to the drive.
 *
 * the btrfs bmap call would return logical addresses that aren't
 * suitable for IO and they also will change frequently as COW
 * operations happen.  So, swapfile + btrfs == corruption.
 *
 * For now we're avoiding this by dropping bmap.
 */
static const struct address_space_operations btrfs_aops = {
	.readpage	= btrfs_readpage,
	.writepage	= btrfs_writepage,
	.writepages	= btrfs_writepages,
	.readpages	= btrfs_readpages,
	.direct_IO	= btrfs_direct_IO,
	.invalidatepage = btrfs_invalidatepage,
	.releasepage	= btrfs_releasepage,
	.set_page_dirty	= btrfs_set_page_dirty,
	.error_remove_page = generic_error_remove_page,
};

static const struct address_space_operations btrfs_symlink_aops = {
	.readpage	= btrfs_readpage,
	.writepage	= btrfs_writepage,
	.invalidatepage = btrfs_invalidatepage,
	.releasepage	= btrfs_releasepage,
};

static const struct inode_operations btrfs_file_inode_operations = {
	.getattr	= btrfs_getattr,
	.setattr	= btrfs_setattr,
	.setxattr	= btrfs_setxattr,
	.getxattr	= btrfs_getxattr,
	.listxattr      = btrfs_listxattr,
	.removexattr	= btrfs_removexattr,
	.permission	= btrfs_permission,
	.fiemap		= btrfs_fiemap,
	.get_acl	= btrfs_get_acl,
	.update_time	= btrfs_update_time,
};
static const struct inode_operations btrfs_special_inode_operations = {
	.getattr	= btrfs_getattr,
	.setattr	= btrfs_setattr,
	.permission	= btrfs_permission,
	.setxattr	= btrfs_setxattr,
	.getxattr	= btrfs_getxattr,
	.listxattr	= btrfs_listxattr,
	.removexattr	= btrfs_removexattr,
	.get_acl	= btrfs_get_acl,
	.update_time	= btrfs_update_time,
};
static const struct inode_operations btrfs_symlink_inode_operations = {
	.readlink	= generic_readlink,
	.follow_link	= page_follow_link_light,
	.put_link	= page_put_link,
	.getattr	= btrfs_getattr,
	.setattr	= btrfs_setattr,
	.permission	= btrfs_permission,
	.setxattr	= btrfs_setxattr,
	.getxattr	= btrfs_getxattr,
	.listxattr	= btrfs_listxattr,
	.removexattr	= btrfs_removexattr,
	.get_acl	= btrfs_get_acl,
	.update_time	= btrfs_update_time,
};

const struct dentry_operations btrfs_dentry_operations = {
	.d_delete	= btrfs_dentry_delete,
	.d_release	= btrfs_dentry_release,
};<|MERGE_RESOLUTION|>--- conflicted
+++ resolved
@@ -1008,13 +1008,7 @@
 	nr_pages = (async_cow->end - async_cow->start + PAGE_CACHE_SIZE) >>
 		PAGE_CACHE_SHIFT;
 
-<<<<<<< HEAD
-	atomic_sub(nr_pages, &root->fs_info->async_delalloc_pages);
-
-	if (atomic_read(&root->fs_info->async_delalloc_pages) <
-=======
 	if (atomic_sub_return(nr_pages, &root->fs_info->async_delalloc_pages) <
->>>>>>> 9450d57e
 	    5 * 1024 * 1024 &&
 	    waitqueue_active(&root->fs_info->async_submit_wait))
 		wake_up(&root->fs_info->async_submit_wait);
