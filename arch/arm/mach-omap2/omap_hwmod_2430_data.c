/*
 * omap_hwmod_2430_data.c - hardware modules present on the OMAP2430 chips
 *
 * Copyright (C) 2009-2010 Nokia Corporation
 * Paul Walmsley
 *
 * This program is free software; you can redistribute it and/or modify
 * it under the terms of the GNU General Public License version 2 as
 * published by the Free Software Foundation.
 *
 * XXX handle crossbar/shared link difference for L3?
 * XXX these should be marked initdata for multi-OMAP kernels
 */
#include <plat/omap_hwmod.h>
#include <mach/irqs.h>
#include <plat/cpu.h>
#include <plat/dma.h>
#include <plat/serial.h>
#include <plat/i2c.h>
#include <plat/gpio.h>
#include <plat/mcbsp.h>
#include <plat/mcspi.h>
#include <plat/dmtimer.h>
#include <plat/mmc.h>
#include <plat/l3_2xxx.h>

#include "omap_hwmod_common_data.h"

#include "prm-regbits-24xx.h"
#include "cm-regbits-24xx.h"
#include "wd_timer.h"

/*
 * OMAP2430 hardware module integration data
 *
 * ALl of the data in this section should be autogeneratable from the
 * TI hardware database or other technical documentation.  Data that
 * is driver-specific or driver-kernel integration-specific belongs
 * elsewhere.
 */

static struct omap_hwmod omap2430_mpu_hwmod;
static struct omap_hwmod omap2430_iva_hwmod;
static struct omap_hwmod omap2430_l3_main_hwmod;
static struct omap_hwmod omap2430_l4_core_hwmod;
static struct omap_hwmod omap2430_dss_core_hwmod;
static struct omap_hwmod omap2430_dss_dispc_hwmod;
static struct omap_hwmod omap2430_dss_rfbi_hwmod;
static struct omap_hwmod omap2430_dss_venc_hwmod;
static struct omap_hwmod omap2430_wd_timer2_hwmod;
static struct omap_hwmod omap2430_gpio1_hwmod;
static struct omap_hwmod omap2430_gpio2_hwmod;
static struct omap_hwmod omap2430_gpio3_hwmod;
static struct omap_hwmod omap2430_gpio4_hwmod;
static struct omap_hwmod omap2430_gpio5_hwmod;
static struct omap_hwmod omap2430_dma_system_hwmod;
static struct omap_hwmod omap2430_mcbsp1_hwmod;
static struct omap_hwmod omap2430_mcbsp2_hwmod;
static struct omap_hwmod omap2430_mcbsp3_hwmod;
static struct omap_hwmod omap2430_mcbsp4_hwmod;
static struct omap_hwmod omap2430_mcbsp5_hwmod;
static struct omap_hwmod omap2430_mcspi1_hwmod;
static struct omap_hwmod omap2430_mcspi2_hwmod;
static struct omap_hwmod omap2430_mcspi3_hwmod;
static struct omap_hwmod omap2430_mmc1_hwmod;
static struct omap_hwmod omap2430_mmc2_hwmod;

/* L3 -> L4_CORE interface */
static struct omap_hwmod_ocp_if omap2430_l3_main__l4_core = {
	.master	= &omap2430_l3_main_hwmod,
	.slave	= &omap2430_l4_core_hwmod,
	.user	= OCP_USER_MPU | OCP_USER_SDMA,
};

/* MPU -> L3 interface */
static struct omap_hwmod_ocp_if omap2430_mpu__l3_main = {
	.master = &omap2430_mpu_hwmod,
	.slave	= &omap2430_l3_main_hwmod,
	.user	= OCP_USER_MPU,
};

/* Slave interfaces on the L3 interconnect */
static struct omap_hwmod_ocp_if *omap2430_l3_main_slaves[] = {
	&omap2430_mpu__l3_main,
};

/* DSS -> l3 */
static struct omap_hwmod_ocp_if omap2430_dss__l3 = {
	.master		= &omap2430_dss_core_hwmod,
	.slave		= &omap2430_l3_main_hwmod,
	.fw = {
		.omap2 = {
			.l3_perm_bit  = OMAP2_L3_CORE_FW_CONNID_DSS,
			.flags	= OMAP_FIREWALL_L3,
		}
	},
	.user		= OCP_USER_MPU | OCP_USER_SDMA,
};

/* Master interfaces on the L3 interconnect */
static struct omap_hwmod_ocp_if *omap2430_l3_main_masters[] = {
	&omap2430_l3_main__l4_core,
};

/* L3 */
static struct omap_hwmod omap2430_l3_main_hwmod = {
	.name		= "l3_main",
	.class		= &l3_hwmod_class,
	.masters	= omap2430_l3_main_masters,
	.masters_cnt	= ARRAY_SIZE(omap2430_l3_main_masters),
	.slaves		= omap2430_l3_main_slaves,
	.slaves_cnt	= ARRAY_SIZE(omap2430_l3_main_slaves),
	.omap_chip	= OMAP_CHIP_INIT(CHIP_IS_OMAP2430),
	.flags		= HWMOD_NO_IDLEST,
};

static struct omap_hwmod omap2430_l4_wkup_hwmod;
static struct omap_hwmod omap2430_uart1_hwmod;
static struct omap_hwmod omap2430_uart2_hwmod;
static struct omap_hwmod omap2430_uart3_hwmod;
static struct omap_hwmod omap2430_i2c1_hwmod;
static struct omap_hwmod omap2430_i2c2_hwmod;

static struct omap_hwmod omap2430_usbhsotg_hwmod;

/* l3_core -> usbhsotg  interface */
static struct omap_hwmod_ocp_if omap2430_usbhsotg__l3 = {
	.master		= &omap2430_usbhsotg_hwmod,
	.slave		= &omap2430_l3_main_hwmod,
	.clk		= "core_l3_ck",
	.user		= OCP_USER_MPU,
};

/* I2C IP block address space length (in bytes) */
#define OMAP2_I2C_AS_LEN		128

/* L4 CORE -> I2C1 interface */
static struct omap_hwmod_addr_space omap2430_i2c1_addr_space[] = {
	{
		.pa_start	= 0x48070000,
		.pa_end		= 0x48070000 + OMAP2_I2C_AS_LEN - 1,
		.flags		= ADDR_TYPE_RT,
	},
};

static struct omap_hwmod_ocp_if omap2430_l4_core__i2c1 = {
	.master		= &omap2430_l4_core_hwmod,
	.slave		= &omap2430_i2c1_hwmod,
	.clk		= "i2c1_ick",
	.addr		= omap2430_i2c1_addr_space,
	.addr_cnt	= ARRAY_SIZE(omap2430_i2c1_addr_space),
	.user		= OCP_USER_MPU | OCP_USER_SDMA,
};

/* L4 CORE -> I2C2 interface */
static struct omap_hwmod_addr_space omap2430_i2c2_addr_space[] = {
	{
		.pa_start	= 0x48072000,
		.pa_end		= 0x48072000 + OMAP2_I2C_AS_LEN - 1,
		.flags		= ADDR_TYPE_RT,
	},
};

static struct omap_hwmod_ocp_if omap2430_l4_core__i2c2 = {
	.master		= &omap2430_l4_core_hwmod,
	.slave		= &omap2430_i2c2_hwmod,
	.clk		= "i2c2_ick",
	.addr		= omap2430_i2c2_addr_space,
	.addr_cnt	= ARRAY_SIZE(omap2430_i2c2_addr_space),
	.user		= OCP_USER_MPU | OCP_USER_SDMA,
};

/* L4_CORE -> L4_WKUP interface */
static struct omap_hwmod_ocp_if omap2430_l4_core__l4_wkup = {
	.master	= &omap2430_l4_core_hwmod,
	.slave	= &omap2430_l4_wkup_hwmod,
	.user	= OCP_USER_MPU | OCP_USER_SDMA,
};

/* L4 CORE -> UART1 interface */
static struct omap_hwmod_addr_space omap2430_uart1_addr_space[] = {
	{
		.pa_start	= OMAP2_UART1_BASE,
		.pa_end		= OMAP2_UART1_BASE + SZ_8K - 1,
		.flags		= ADDR_MAP_ON_INIT | ADDR_TYPE_RT,
	},
};

static struct omap_hwmod_ocp_if omap2_l4_core__uart1 = {
	.master		= &omap2430_l4_core_hwmod,
	.slave		= &omap2430_uart1_hwmod,
	.clk		= "uart1_ick",
	.addr		= omap2430_uart1_addr_space,
	.addr_cnt	= ARRAY_SIZE(omap2430_uart1_addr_space),
	.user		= OCP_USER_MPU | OCP_USER_SDMA,
};

/* L4 CORE -> UART2 interface */
static struct omap_hwmod_addr_space omap2430_uart2_addr_space[] = {
	{
		.pa_start	= OMAP2_UART2_BASE,
		.pa_end		= OMAP2_UART2_BASE + SZ_1K - 1,
		.flags		= ADDR_MAP_ON_INIT | ADDR_TYPE_RT,
	},
};

static struct omap_hwmod_ocp_if omap2_l4_core__uart2 = {
	.master		= &omap2430_l4_core_hwmod,
	.slave		= &omap2430_uart2_hwmod,
	.clk		= "uart2_ick",
	.addr		= omap2430_uart2_addr_space,
	.addr_cnt	= ARRAY_SIZE(omap2430_uart2_addr_space),
	.user		= OCP_USER_MPU | OCP_USER_SDMA,
};

/* L4 PER -> UART3 interface */
static struct omap_hwmod_addr_space omap2430_uart3_addr_space[] = {
	{
		.pa_start	= OMAP2_UART3_BASE,
		.pa_end		= OMAP2_UART3_BASE + SZ_1K - 1,
		.flags		= ADDR_MAP_ON_INIT | ADDR_TYPE_RT,
	},
};

static struct omap_hwmod_ocp_if omap2_l4_core__uart3 = {
	.master		= &omap2430_l4_core_hwmod,
	.slave		= &omap2430_uart3_hwmod,
	.clk		= "uart3_ick",
	.addr		= omap2430_uart3_addr_space,
	.addr_cnt	= ARRAY_SIZE(omap2430_uart3_addr_space),
	.user		= OCP_USER_MPU | OCP_USER_SDMA,
};

/*
* usbhsotg interface data
*/
static struct omap_hwmod_addr_space omap2430_usbhsotg_addrs[] = {
	{
		.pa_start	= OMAP243X_HS_BASE,
		.pa_end		= OMAP243X_HS_BASE + SZ_4K - 1,
		.flags		= ADDR_TYPE_RT
	},
};

/*  l4_core ->usbhsotg  interface */
static struct omap_hwmod_ocp_if omap2430_l4_core__usbhsotg = {
	.master		= &omap2430_l4_core_hwmod,
	.slave		= &omap2430_usbhsotg_hwmod,
	.clk		= "usb_l4_ick",
	.addr		= omap2430_usbhsotg_addrs,
	.addr_cnt	= ARRAY_SIZE(omap2430_usbhsotg_addrs),
	.user		= OCP_USER_MPU,
};

static struct omap_hwmod_ocp_if *omap2430_usbhsotg_masters[] = {
	&omap2430_usbhsotg__l3,
};

static struct omap_hwmod_ocp_if *omap2430_usbhsotg_slaves[] = {
	&omap2430_l4_core__usbhsotg,
};

/* L4 CORE -> MMC1 interface */
static struct omap_hwmod_addr_space omap2430_mmc1_addr_space[] = {
	{
		.pa_start	= 0x4809c000,
		.pa_end		= 0x4809c1ff,
		.flags		= ADDR_TYPE_RT,
	},
};

static struct omap_hwmod_ocp_if omap2430_l4_core__mmc1 = {
	.master		= &omap2430_l4_core_hwmod,
	.slave		= &omap2430_mmc1_hwmod,
	.clk		= "mmchs1_ick",
	.addr		= omap2430_mmc1_addr_space,
	.addr_cnt	= ARRAY_SIZE(omap2430_mmc1_addr_space),
	.user		= OCP_USER_MPU | OCP_USER_SDMA,
};

/* L4 CORE -> MMC2 interface */
static struct omap_hwmod_addr_space omap2430_mmc2_addr_space[] = {
	{
		.pa_start	= 0x480b4000,
		.pa_end		= 0x480b41ff,
		.flags		= ADDR_TYPE_RT,
	},
};

static struct omap_hwmod_ocp_if omap2430_l4_core__mmc2 = {
	.master		= &omap2430_l4_core_hwmod,
	.slave		= &omap2430_mmc2_hwmod,
	.addr		= omap2430_mmc2_addr_space,
	.clk		= "mmchs2_ick",
	.addr_cnt	= ARRAY_SIZE(omap2430_mmc2_addr_space),
	.user		= OCP_USER_MPU | OCP_USER_SDMA,
};

/* Slave interfaces on the L4_CORE interconnect */
static struct omap_hwmod_ocp_if *omap2430_l4_core_slaves[] = {
	&omap2430_l3_main__l4_core,
};

/* Master interfaces on the L4_CORE interconnect */
static struct omap_hwmod_ocp_if *omap2430_l4_core_masters[] = {
	&omap2430_l4_core__l4_wkup,
	&omap2430_l4_core__mmc1,
	&omap2430_l4_core__mmc2,
};

/* L4 CORE */
static struct omap_hwmod omap2430_l4_core_hwmod = {
	.name		= "l4_core",
	.class		= &l4_hwmod_class,
	.masters	= omap2430_l4_core_masters,
	.masters_cnt	= ARRAY_SIZE(omap2430_l4_core_masters),
	.slaves		= omap2430_l4_core_slaves,
	.slaves_cnt	= ARRAY_SIZE(omap2430_l4_core_slaves),
	.omap_chip	= OMAP_CHIP_INIT(CHIP_IS_OMAP2430),
	.flags		= HWMOD_NO_IDLEST,
};

/* Slave interfaces on the L4_WKUP interconnect */
static struct omap_hwmod_ocp_if *omap2430_l4_wkup_slaves[] = {
	&omap2430_l4_core__l4_wkup,
	&omap2_l4_core__uart1,
	&omap2_l4_core__uart2,
	&omap2_l4_core__uart3,
};

/* Master interfaces on the L4_WKUP interconnect */
static struct omap_hwmod_ocp_if *omap2430_l4_wkup_masters[] = {
};

/* l4 core -> mcspi1 interface */
static struct omap_hwmod_addr_space omap2430_mcspi1_addr_space[] = {
	{
		.pa_start	= 0x48098000,
		.pa_end		= 0x480980ff,
		.flags		= ADDR_TYPE_RT,
	},
};

static struct omap_hwmod_ocp_if omap2430_l4_core__mcspi1 = {
	.master		= &omap2430_l4_core_hwmod,
	.slave		= &omap2430_mcspi1_hwmod,
	.clk		= "mcspi1_ick",
	.addr		= omap2430_mcspi1_addr_space,
	.addr_cnt	= ARRAY_SIZE(omap2430_mcspi1_addr_space),
	.user		= OCP_USER_MPU | OCP_USER_SDMA,
};

/* l4 core -> mcspi2 interface */
static struct omap_hwmod_addr_space omap2430_mcspi2_addr_space[] = {
	{
		.pa_start	= 0x4809a000,
		.pa_end		= 0x4809a0ff,
		.flags		= ADDR_TYPE_RT,
	},
};

static struct omap_hwmod_ocp_if omap2430_l4_core__mcspi2 = {
	.master		= &omap2430_l4_core_hwmod,
	.slave		= &omap2430_mcspi2_hwmod,
	.clk		= "mcspi2_ick",
	.addr		= omap2430_mcspi2_addr_space,
	.addr_cnt	= ARRAY_SIZE(omap2430_mcspi2_addr_space),
	.user		= OCP_USER_MPU | OCP_USER_SDMA,
};

/* l4 core -> mcspi3 interface */
static struct omap_hwmod_addr_space omap2430_mcspi3_addr_space[] = {
	{
		.pa_start	= 0x480b8000,
		.pa_end		= 0x480b80ff,
		.flags		= ADDR_TYPE_RT,
	},
};

static struct omap_hwmod_ocp_if omap2430_l4_core__mcspi3 = {
	.master		= &omap2430_l4_core_hwmod,
	.slave		= &omap2430_mcspi3_hwmod,
	.clk		= "mcspi3_ick",
	.addr		= omap2430_mcspi3_addr_space,
	.addr_cnt	= ARRAY_SIZE(omap2430_mcspi3_addr_space),
	.user		= OCP_USER_MPU | OCP_USER_SDMA,
};

/* L4 WKUP */
static struct omap_hwmod omap2430_l4_wkup_hwmod = {
	.name		= "l4_wkup",
	.class		= &l4_hwmod_class,
	.masters	= omap2430_l4_wkup_masters,
	.masters_cnt	= ARRAY_SIZE(omap2430_l4_wkup_masters),
	.slaves		= omap2430_l4_wkup_slaves,
	.slaves_cnt	= ARRAY_SIZE(omap2430_l4_wkup_slaves),
	.omap_chip	= OMAP_CHIP_INIT(CHIP_IS_OMAP2430),
	.flags		= HWMOD_NO_IDLEST,
};

/* Master interfaces on the MPU device */
static struct omap_hwmod_ocp_if *omap2430_mpu_masters[] = {
	&omap2430_mpu__l3_main,
};

/* MPU */
static struct omap_hwmod omap2430_mpu_hwmod = {
	.name		= "mpu",
	.class		= &mpu_hwmod_class,
	.main_clk	= "mpu_ck",
	.masters	= omap2430_mpu_masters,
	.masters_cnt	= ARRAY_SIZE(omap2430_mpu_masters),
	.omap_chip	= OMAP_CHIP_INIT(CHIP_IS_OMAP2430),
};

/*
 * IVA2_1 interface data
 */

/* IVA2 <- L3 interface */
static struct omap_hwmod_ocp_if omap2430_l3__iva = {
	.master		= &omap2430_l3_main_hwmod,
	.slave		= &omap2430_iva_hwmod,
	.clk		= "dsp_fck",
	.user		= OCP_USER_MPU | OCP_USER_SDMA,
};

static struct omap_hwmod_ocp_if *omap2430_iva_masters[] = {
	&omap2430_l3__iva,
};

/*
 * IVA2 (IVA2)
 */

static struct omap_hwmod omap2430_iva_hwmod = {
	.name		= "iva",
	.class		= &iva_hwmod_class,
	.masters	= omap2430_iva_masters,
	.masters_cnt	= ARRAY_SIZE(omap2430_iva_masters),
	.omap_chip	= OMAP_CHIP_INIT(CHIP_IS_OMAP2430)
};

/* Timer Common */
static struct omap_hwmod_class_sysconfig omap2430_timer_sysc = {
	.rev_offs	= 0x0000,
	.sysc_offs	= 0x0010,
	.syss_offs	= 0x0014,
	.sysc_flags	= (SYSC_HAS_SIDLEMODE | SYSC_HAS_CLOCKACTIVITY |
			   SYSC_HAS_ENAWAKEUP | SYSC_HAS_SOFTRESET |
			   SYSC_HAS_AUTOIDLE),
	.idlemodes	= (SIDLE_FORCE | SIDLE_NO | SIDLE_SMART),
	.sysc_fields    = &omap_hwmod_sysc_type1,
};

static struct omap_hwmod_class omap2430_timer_hwmod_class = {
	.name = "timer",
	.sysc = &omap2430_timer_sysc,
	.rev = OMAP_TIMER_IP_VERSION_1,
};

/* timer1 */
static struct omap_hwmod omap2430_timer1_hwmod;
static struct omap_hwmod_irq_info omap2430_timer1_mpu_irqs[] = {
	{ .irq = 37, },
};

static struct omap_hwmod_addr_space omap2430_timer1_addrs[] = {
	{
		.pa_start	= 0x49018000,
		.pa_end		= 0x49018000 + SZ_1K - 1,
		.flags		= ADDR_TYPE_RT
	},
};

/* l4_wkup -> timer1 */
static struct omap_hwmod_ocp_if omap2430_l4_wkup__timer1 = {
	.master		= &omap2430_l4_wkup_hwmod,
	.slave		= &omap2430_timer1_hwmod,
	.clk		= "gpt1_ick",
	.addr		= omap2430_timer1_addrs,
	.addr_cnt	= ARRAY_SIZE(omap2430_timer1_addrs),
	.user		= OCP_USER_MPU | OCP_USER_SDMA,
};

/* timer1 slave port */
static struct omap_hwmod_ocp_if *omap2430_timer1_slaves[] = {
	&omap2430_l4_wkup__timer1,
};

/* timer1 hwmod */
static struct omap_hwmod omap2430_timer1_hwmod = {
	.name		= "timer1",
	.mpu_irqs	= omap2430_timer1_mpu_irqs,
	.mpu_irqs_cnt	= ARRAY_SIZE(omap2430_timer1_mpu_irqs),
	.main_clk	= "gpt1_fck",
	.prcm		= {
		.omap2 = {
			.prcm_reg_id = 1,
			.module_bit = OMAP24XX_EN_GPT1_SHIFT,
			.module_offs = WKUP_MOD,
			.idlest_reg_id = 1,
			.idlest_idle_bit = OMAP24XX_ST_GPT1_SHIFT,
		},
	},
	.slaves		= omap2430_timer1_slaves,
	.slaves_cnt	= ARRAY_SIZE(omap2430_timer1_slaves),
	.class		= &omap2430_timer_hwmod_class,
	.omap_chip	= OMAP_CHIP_INIT(CHIP_IS_OMAP2430)
};

/* timer2 */
static struct omap_hwmod omap2430_timer2_hwmod;
static struct omap_hwmod_irq_info omap2430_timer2_mpu_irqs[] = {
	{ .irq = 38, },
};

static struct omap_hwmod_addr_space omap2430_timer2_addrs[] = {
	{
		.pa_start	= 0x4802a000,
		.pa_end		= 0x4802a000 + SZ_1K - 1,
		.flags		= ADDR_TYPE_RT
	},
};

/* l4_core -> timer2 */
static struct omap_hwmod_ocp_if omap2430_l4_core__timer2 = {
	.master		= &omap2430_l4_core_hwmod,
	.slave		= &omap2430_timer2_hwmod,
	.clk		= "gpt2_ick",
	.addr		= omap2430_timer2_addrs,
	.addr_cnt	= ARRAY_SIZE(omap2430_timer2_addrs),
	.user		= OCP_USER_MPU | OCP_USER_SDMA,
};

/* timer2 slave port */
static struct omap_hwmod_ocp_if *omap2430_timer2_slaves[] = {
	&omap2430_l4_core__timer2,
};

/* timer2 hwmod */
static struct omap_hwmod omap2430_timer2_hwmod = {
	.name		= "timer2",
	.mpu_irqs	= omap2430_timer2_mpu_irqs,
	.mpu_irqs_cnt	= ARRAY_SIZE(omap2430_timer2_mpu_irqs),
	.main_clk	= "gpt2_fck",
	.prcm		= {
		.omap2 = {
			.prcm_reg_id = 1,
			.module_bit = OMAP24XX_EN_GPT2_SHIFT,
			.module_offs = CORE_MOD,
			.idlest_reg_id = 1,
			.idlest_idle_bit = OMAP24XX_ST_GPT2_SHIFT,
		},
	},
	.slaves		= omap2430_timer2_slaves,
	.slaves_cnt	= ARRAY_SIZE(omap2430_timer2_slaves),
	.class		= &omap2430_timer_hwmod_class,
	.omap_chip	= OMAP_CHIP_INIT(CHIP_IS_OMAP2430)
};

/* timer3 */
static struct omap_hwmod omap2430_timer3_hwmod;
static struct omap_hwmod_irq_info omap2430_timer3_mpu_irqs[] = {
	{ .irq = 39, },
};

static struct omap_hwmod_addr_space omap2430_timer3_addrs[] = {
	{
		.pa_start	= 0x48078000,
		.pa_end		= 0x48078000 + SZ_1K - 1,
		.flags		= ADDR_TYPE_RT
	},
};

/* l4_core -> timer3 */
static struct omap_hwmod_ocp_if omap2430_l4_core__timer3 = {
	.master		= &omap2430_l4_core_hwmod,
	.slave		= &omap2430_timer3_hwmod,
	.clk		= "gpt3_ick",
	.addr		= omap2430_timer3_addrs,
	.addr_cnt	= ARRAY_SIZE(omap2430_timer3_addrs),
	.user		= OCP_USER_MPU | OCP_USER_SDMA,
};

/* timer3 slave port */
static struct omap_hwmod_ocp_if *omap2430_timer3_slaves[] = {
	&omap2430_l4_core__timer3,
};

/* timer3 hwmod */
static struct omap_hwmod omap2430_timer3_hwmod = {
	.name		= "timer3",
	.mpu_irqs	= omap2430_timer3_mpu_irqs,
	.mpu_irqs_cnt	= ARRAY_SIZE(omap2430_timer3_mpu_irqs),
	.main_clk	= "gpt3_fck",
	.prcm		= {
		.omap2 = {
			.prcm_reg_id = 1,
			.module_bit = OMAP24XX_EN_GPT3_SHIFT,
			.module_offs = CORE_MOD,
			.idlest_reg_id = 1,
			.idlest_idle_bit = OMAP24XX_ST_GPT3_SHIFT,
		},
	},
	.slaves		= omap2430_timer3_slaves,
	.slaves_cnt	= ARRAY_SIZE(omap2430_timer3_slaves),
	.class		= &omap2430_timer_hwmod_class,
	.omap_chip	= OMAP_CHIP_INIT(CHIP_IS_OMAP2430)
};

/* timer4 */
static struct omap_hwmod omap2430_timer4_hwmod;
static struct omap_hwmod_irq_info omap2430_timer4_mpu_irqs[] = {
	{ .irq = 40, },
};

static struct omap_hwmod_addr_space omap2430_timer4_addrs[] = {
	{
		.pa_start	= 0x4807a000,
		.pa_end		= 0x4807a000 + SZ_1K - 1,
		.flags		= ADDR_TYPE_RT
	},
};

/* l4_core -> timer4 */
static struct omap_hwmod_ocp_if omap2430_l4_core__timer4 = {
	.master		= &omap2430_l4_core_hwmod,
	.slave		= &omap2430_timer4_hwmod,
	.clk		= "gpt4_ick",
	.addr		= omap2430_timer4_addrs,
	.addr_cnt	= ARRAY_SIZE(omap2430_timer4_addrs),
	.user		= OCP_USER_MPU | OCP_USER_SDMA,
};

/* timer4 slave port */
static struct omap_hwmod_ocp_if *omap2430_timer4_slaves[] = {
	&omap2430_l4_core__timer4,
};

/* timer4 hwmod */
static struct omap_hwmod omap2430_timer4_hwmod = {
	.name		= "timer4",
	.mpu_irqs	= omap2430_timer4_mpu_irqs,
	.mpu_irqs_cnt	= ARRAY_SIZE(omap2430_timer4_mpu_irqs),
	.main_clk	= "gpt4_fck",
	.prcm		= {
		.omap2 = {
			.prcm_reg_id = 1,
			.module_bit = OMAP24XX_EN_GPT4_SHIFT,
			.module_offs = CORE_MOD,
			.idlest_reg_id = 1,
			.idlest_idle_bit = OMAP24XX_ST_GPT4_SHIFT,
		},
	},
	.slaves		= omap2430_timer4_slaves,
	.slaves_cnt	= ARRAY_SIZE(omap2430_timer4_slaves),
	.class		= &omap2430_timer_hwmod_class,
	.omap_chip	= OMAP_CHIP_INIT(CHIP_IS_OMAP2430)
};

/* timer5 */
static struct omap_hwmod omap2430_timer5_hwmod;
static struct omap_hwmod_irq_info omap2430_timer5_mpu_irqs[] = {
	{ .irq = 41, },
};

static struct omap_hwmod_addr_space omap2430_timer5_addrs[] = {
	{
		.pa_start	= 0x4807c000,
		.pa_end		= 0x4807c000 + SZ_1K - 1,
		.flags		= ADDR_TYPE_RT
	},
};

/* l4_core -> timer5 */
static struct omap_hwmod_ocp_if omap2430_l4_core__timer5 = {
	.master		= &omap2430_l4_core_hwmod,
	.slave		= &omap2430_timer5_hwmod,
	.clk		= "gpt5_ick",
	.addr		= omap2430_timer5_addrs,
	.addr_cnt	= ARRAY_SIZE(omap2430_timer5_addrs),
	.user		= OCP_USER_MPU | OCP_USER_SDMA,
};

/* timer5 slave port */
static struct omap_hwmod_ocp_if *omap2430_timer5_slaves[] = {
	&omap2430_l4_core__timer5,
};

/* timer5 hwmod */
static struct omap_hwmod omap2430_timer5_hwmod = {
	.name		= "timer5",
	.mpu_irqs	= omap2430_timer5_mpu_irqs,
	.mpu_irqs_cnt	= ARRAY_SIZE(omap2430_timer5_mpu_irqs),
	.main_clk	= "gpt5_fck",
	.prcm		= {
		.omap2 = {
			.prcm_reg_id = 1,
			.module_bit = OMAP24XX_EN_GPT5_SHIFT,
			.module_offs = CORE_MOD,
			.idlest_reg_id = 1,
			.idlest_idle_bit = OMAP24XX_ST_GPT5_SHIFT,
		},
	},
	.slaves		= omap2430_timer5_slaves,
	.slaves_cnt	= ARRAY_SIZE(omap2430_timer5_slaves),
	.class		= &omap2430_timer_hwmod_class,
	.omap_chip	= OMAP_CHIP_INIT(CHIP_IS_OMAP2430)
};

/* timer6 */
static struct omap_hwmod omap2430_timer6_hwmod;
static struct omap_hwmod_irq_info omap2430_timer6_mpu_irqs[] = {
	{ .irq = 42, },
};

static struct omap_hwmod_addr_space omap2430_timer6_addrs[] = {
	{
		.pa_start	= 0x4807e000,
		.pa_end		= 0x4807e000 + SZ_1K - 1,
		.flags		= ADDR_TYPE_RT
	},
};

/* l4_core -> timer6 */
static struct omap_hwmod_ocp_if omap2430_l4_core__timer6 = {
	.master		= &omap2430_l4_core_hwmod,
	.slave		= &omap2430_timer6_hwmod,
	.clk		= "gpt6_ick",
	.addr		= omap2430_timer6_addrs,
	.addr_cnt	= ARRAY_SIZE(omap2430_timer6_addrs),
	.user		= OCP_USER_MPU | OCP_USER_SDMA,
};

/* timer6 slave port */
static struct omap_hwmod_ocp_if *omap2430_timer6_slaves[] = {
	&omap2430_l4_core__timer6,
};

/* timer6 hwmod */
static struct omap_hwmod omap2430_timer6_hwmod = {
	.name		= "timer6",
	.mpu_irqs	= omap2430_timer6_mpu_irqs,
	.mpu_irqs_cnt	= ARRAY_SIZE(omap2430_timer6_mpu_irqs),
	.main_clk	= "gpt6_fck",
	.prcm		= {
		.omap2 = {
			.prcm_reg_id = 1,
			.module_bit = OMAP24XX_EN_GPT6_SHIFT,
			.module_offs = CORE_MOD,
			.idlest_reg_id = 1,
			.idlest_idle_bit = OMAP24XX_ST_GPT6_SHIFT,
		},
	},
	.slaves		= omap2430_timer6_slaves,
	.slaves_cnt	= ARRAY_SIZE(omap2430_timer6_slaves),
	.class		= &omap2430_timer_hwmod_class,
	.omap_chip	= OMAP_CHIP_INIT(CHIP_IS_OMAP2430)
};

/* timer7 */
static struct omap_hwmod omap2430_timer7_hwmod;
static struct omap_hwmod_irq_info omap2430_timer7_mpu_irqs[] = {
	{ .irq = 43, },
};

static struct omap_hwmod_addr_space omap2430_timer7_addrs[] = {
	{
		.pa_start	= 0x48080000,
		.pa_end		= 0x48080000 + SZ_1K - 1,
		.flags		= ADDR_TYPE_RT
	},
};

/* l4_core -> timer7 */
static struct omap_hwmod_ocp_if omap2430_l4_core__timer7 = {
	.master		= &omap2430_l4_core_hwmod,
	.slave		= &omap2430_timer7_hwmod,
	.clk		= "gpt7_ick",
	.addr		= omap2430_timer7_addrs,
	.addr_cnt	= ARRAY_SIZE(omap2430_timer7_addrs),
	.user		= OCP_USER_MPU | OCP_USER_SDMA,
};

/* timer7 slave port */
static struct omap_hwmod_ocp_if *omap2430_timer7_slaves[] = {
	&omap2430_l4_core__timer7,
};

/* timer7 hwmod */
static struct omap_hwmod omap2430_timer7_hwmod = {
	.name		= "timer7",
	.mpu_irqs	= omap2430_timer7_mpu_irqs,
	.mpu_irqs_cnt	= ARRAY_SIZE(omap2430_timer7_mpu_irqs),
	.main_clk	= "gpt7_fck",
	.prcm		= {
		.omap2 = {
			.prcm_reg_id = 1,
			.module_bit = OMAP24XX_EN_GPT7_SHIFT,
			.module_offs = CORE_MOD,
			.idlest_reg_id = 1,
			.idlest_idle_bit = OMAP24XX_ST_GPT7_SHIFT,
		},
	},
	.slaves		= omap2430_timer7_slaves,
	.slaves_cnt	= ARRAY_SIZE(omap2430_timer7_slaves),
	.class		= &omap2430_timer_hwmod_class,
	.omap_chip	= OMAP_CHIP_INIT(CHIP_IS_OMAP2430)
};

/* timer8 */
static struct omap_hwmod omap2430_timer8_hwmod;
static struct omap_hwmod_irq_info omap2430_timer8_mpu_irqs[] = {
	{ .irq = 44, },
};

static struct omap_hwmod_addr_space omap2430_timer8_addrs[] = {
	{
		.pa_start	= 0x48082000,
		.pa_end		= 0x48082000 + SZ_1K - 1,
		.flags		= ADDR_TYPE_RT
	},
};

/* l4_core -> timer8 */
static struct omap_hwmod_ocp_if omap2430_l4_core__timer8 = {
	.master		= &omap2430_l4_core_hwmod,
	.slave		= &omap2430_timer8_hwmod,
	.clk		= "gpt8_ick",
	.addr		= omap2430_timer8_addrs,
	.addr_cnt	= ARRAY_SIZE(omap2430_timer8_addrs),
	.user		= OCP_USER_MPU | OCP_USER_SDMA,
};

/* timer8 slave port */
static struct omap_hwmod_ocp_if *omap2430_timer8_slaves[] = {
	&omap2430_l4_core__timer8,
};

/* timer8 hwmod */
static struct omap_hwmod omap2430_timer8_hwmod = {
	.name		= "timer8",
	.mpu_irqs	= omap2430_timer8_mpu_irqs,
	.mpu_irqs_cnt	= ARRAY_SIZE(omap2430_timer8_mpu_irqs),
	.main_clk	= "gpt8_fck",
	.prcm		= {
		.omap2 = {
			.prcm_reg_id = 1,
			.module_bit = OMAP24XX_EN_GPT8_SHIFT,
			.module_offs = CORE_MOD,
			.idlest_reg_id = 1,
			.idlest_idle_bit = OMAP24XX_ST_GPT8_SHIFT,
		},
	},
	.slaves		= omap2430_timer8_slaves,
	.slaves_cnt	= ARRAY_SIZE(omap2430_timer8_slaves),
	.class		= &omap2430_timer_hwmod_class,
	.omap_chip	= OMAP_CHIP_INIT(CHIP_IS_OMAP2430)
};

/* timer9 */
static struct omap_hwmod omap2430_timer9_hwmod;
static struct omap_hwmod_irq_info omap2430_timer9_mpu_irqs[] = {
	{ .irq = 45, },
};

static struct omap_hwmod_addr_space omap2430_timer9_addrs[] = {
	{
		.pa_start	= 0x48084000,
		.pa_end		= 0x48084000 + SZ_1K - 1,
		.flags		= ADDR_TYPE_RT
	},
};

/* l4_core -> timer9 */
static struct omap_hwmod_ocp_if omap2430_l4_core__timer9 = {
	.master		= &omap2430_l4_core_hwmod,
	.slave		= &omap2430_timer9_hwmod,
	.clk		= "gpt9_ick",
	.addr		= omap2430_timer9_addrs,
	.addr_cnt	= ARRAY_SIZE(omap2430_timer9_addrs),
	.user		= OCP_USER_MPU | OCP_USER_SDMA,
};

/* timer9 slave port */
static struct omap_hwmod_ocp_if *omap2430_timer9_slaves[] = {
	&omap2430_l4_core__timer9,
};

/* timer9 hwmod */
static struct omap_hwmod omap2430_timer9_hwmod = {
	.name		= "timer9",
	.mpu_irqs	= omap2430_timer9_mpu_irqs,
	.mpu_irqs_cnt	= ARRAY_SIZE(omap2430_timer9_mpu_irqs),
	.main_clk	= "gpt9_fck",
	.prcm		= {
		.omap2 = {
			.prcm_reg_id = 1,
			.module_bit = OMAP24XX_EN_GPT9_SHIFT,
			.module_offs = CORE_MOD,
			.idlest_reg_id = 1,
			.idlest_idle_bit = OMAP24XX_ST_GPT9_SHIFT,
		},
	},
	.slaves		= omap2430_timer9_slaves,
	.slaves_cnt	= ARRAY_SIZE(omap2430_timer9_slaves),
	.class		= &omap2430_timer_hwmod_class,
	.omap_chip	= OMAP_CHIP_INIT(CHIP_IS_OMAP2430)
};

/* timer10 */
static struct omap_hwmod omap2430_timer10_hwmod;
static struct omap_hwmod_irq_info omap2430_timer10_mpu_irqs[] = {
	{ .irq = 46, },
};

static struct omap_hwmod_addr_space omap2430_timer10_addrs[] = {
	{
		.pa_start	= 0x48086000,
		.pa_end		= 0x48086000 + SZ_1K - 1,
		.flags		= ADDR_TYPE_RT
	},
};

/* l4_core -> timer10 */
static struct omap_hwmod_ocp_if omap2430_l4_core__timer10 = {
	.master		= &omap2430_l4_core_hwmod,
	.slave		= &omap2430_timer10_hwmod,
	.clk		= "gpt10_ick",
	.addr		= omap2430_timer10_addrs,
	.addr_cnt	= ARRAY_SIZE(omap2430_timer10_addrs),
	.user		= OCP_USER_MPU | OCP_USER_SDMA,
};

/* timer10 slave port */
static struct omap_hwmod_ocp_if *omap2430_timer10_slaves[] = {
	&omap2430_l4_core__timer10,
};

/* timer10 hwmod */
static struct omap_hwmod omap2430_timer10_hwmod = {
	.name		= "timer10",
	.mpu_irqs	= omap2430_timer10_mpu_irqs,
	.mpu_irqs_cnt	= ARRAY_SIZE(omap2430_timer10_mpu_irqs),
	.main_clk	= "gpt10_fck",
	.prcm		= {
		.omap2 = {
			.prcm_reg_id = 1,
			.module_bit = OMAP24XX_EN_GPT10_SHIFT,
			.module_offs = CORE_MOD,
			.idlest_reg_id = 1,
			.idlest_idle_bit = OMAP24XX_ST_GPT10_SHIFT,
		},
	},
	.slaves		= omap2430_timer10_slaves,
	.slaves_cnt	= ARRAY_SIZE(omap2430_timer10_slaves),
	.class		= &omap2430_timer_hwmod_class,
	.omap_chip	= OMAP_CHIP_INIT(CHIP_IS_OMAP2430)
};

/* timer11 */
static struct omap_hwmod omap2430_timer11_hwmod;
static struct omap_hwmod_irq_info omap2430_timer11_mpu_irqs[] = {
	{ .irq = 47, },
};

static struct omap_hwmod_addr_space omap2430_timer11_addrs[] = {
	{
		.pa_start	= 0x48088000,
		.pa_end		= 0x48088000 + SZ_1K - 1,
		.flags		= ADDR_TYPE_RT
	},
};

/* l4_core -> timer11 */
static struct omap_hwmod_ocp_if omap2430_l4_core__timer11 = {
	.master		= &omap2430_l4_core_hwmod,
	.slave		= &omap2430_timer11_hwmod,
	.clk		= "gpt11_ick",
	.addr		= omap2430_timer11_addrs,
	.addr_cnt	= ARRAY_SIZE(omap2430_timer11_addrs),
	.user		= OCP_USER_MPU | OCP_USER_SDMA,
};

/* timer11 slave port */
static struct omap_hwmod_ocp_if *omap2430_timer11_slaves[] = {
	&omap2430_l4_core__timer11,
};

/* timer11 hwmod */
static struct omap_hwmod omap2430_timer11_hwmod = {
	.name		= "timer11",
	.mpu_irqs	= omap2430_timer11_mpu_irqs,
	.mpu_irqs_cnt	= ARRAY_SIZE(omap2430_timer11_mpu_irqs),
	.main_clk	= "gpt11_fck",
	.prcm		= {
		.omap2 = {
			.prcm_reg_id = 1,
			.module_bit = OMAP24XX_EN_GPT11_SHIFT,
			.module_offs = CORE_MOD,
			.idlest_reg_id = 1,
			.idlest_idle_bit = OMAP24XX_ST_GPT11_SHIFT,
		},
	},
	.slaves		= omap2430_timer11_slaves,
	.slaves_cnt	= ARRAY_SIZE(omap2430_timer11_slaves),
	.class		= &omap2430_timer_hwmod_class,
	.omap_chip	= OMAP_CHIP_INIT(CHIP_IS_OMAP2430)
};

/* timer12 */
static struct omap_hwmod omap2430_timer12_hwmod;
static struct omap_hwmod_irq_info omap2430_timer12_mpu_irqs[] = {
	{ .irq = 48, },
};

static struct omap_hwmod_addr_space omap2430_timer12_addrs[] = {
	{
		.pa_start	= 0x4808a000,
		.pa_end		= 0x4808a000 + SZ_1K - 1,
		.flags		= ADDR_TYPE_RT
	},
};

/* l4_core -> timer12 */
static struct omap_hwmod_ocp_if omap2430_l4_core__timer12 = {
	.master		= &omap2430_l4_core_hwmod,
	.slave		= &omap2430_timer12_hwmod,
	.clk		= "gpt12_ick",
	.addr		= omap2430_timer12_addrs,
	.addr_cnt	= ARRAY_SIZE(omap2430_timer12_addrs),
	.user		= OCP_USER_MPU | OCP_USER_SDMA,
};

/* timer12 slave port */
static struct omap_hwmod_ocp_if *omap2430_timer12_slaves[] = {
	&omap2430_l4_core__timer12,
};

/* timer12 hwmod */
static struct omap_hwmod omap2430_timer12_hwmod = {
	.name		= "timer12",
	.mpu_irqs	= omap2430_timer12_mpu_irqs,
	.mpu_irqs_cnt	= ARRAY_SIZE(omap2430_timer12_mpu_irqs),
	.main_clk	= "gpt12_fck",
	.prcm		= {
		.omap2 = {
			.prcm_reg_id = 1,
			.module_bit = OMAP24XX_EN_GPT12_SHIFT,
			.module_offs = CORE_MOD,
			.idlest_reg_id = 1,
			.idlest_idle_bit = OMAP24XX_ST_GPT12_SHIFT,
		},
	},
	.slaves		= omap2430_timer12_slaves,
	.slaves_cnt	= ARRAY_SIZE(omap2430_timer12_slaves),
	.class		= &omap2430_timer_hwmod_class,
	.omap_chip	= OMAP_CHIP_INIT(CHIP_IS_OMAP2430)
};

/* l4_wkup -> wd_timer2 */
static struct omap_hwmod_addr_space omap2430_wd_timer2_addrs[] = {
	{
		.pa_start	= 0x49016000,
		.pa_end		= 0x4901607f,
		.flags		= ADDR_TYPE_RT
	},
};

static struct omap_hwmod_ocp_if omap2430_l4_wkup__wd_timer2 = {
	.master		= &omap2430_l4_wkup_hwmod,
	.slave		= &omap2430_wd_timer2_hwmod,
	.clk		= "mpu_wdt_ick",
	.addr		= omap2430_wd_timer2_addrs,
	.addr_cnt	= ARRAY_SIZE(omap2430_wd_timer2_addrs),
	.user		= OCP_USER_MPU | OCP_USER_SDMA,
};

/*
 * 'wd_timer' class
 * 32-bit watchdog upward counter that generates a pulse on the reset pin on
 * overflow condition
 */

static struct omap_hwmod_class_sysconfig omap2430_wd_timer_sysc = {
	.rev_offs	= 0x0,
	.sysc_offs	= 0x0010,
	.syss_offs	= 0x0014,
	.sysc_flags	= (SYSC_HAS_EMUFREE | SYSC_HAS_SOFTRESET |
			   SYSC_HAS_AUTOIDLE | SYSS_HAS_RESET_STATUS),
	.sysc_fields    = &omap_hwmod_sysc_type1,
};

static struct omap_hwmod_class omap2430_wd_timer_hwmod_class = {
	.name		= "wd_timer",
	.sysc		= &omap2430_wd_timer_sysc,
	.pre_shutdown	= &omap2_wd_timer_disable
};

/* wd_timer2 */
static struct omap_hwmod_ocp_if *omap2430_wd_timer2_slaves[] = {
	&omap2430_l4_wkup__wd_timer2,
};

static struct omap_hwmod omap2430_wd_timer2_hwmod = {
	.name		= "wd_timer2",
	.class		= &omap2430_wd_timer_hwmod_class,
	.main_clk	= "mpu_wdt_fck",
	.prcm		= {
		.omap2 = {
			.prcm_reg_id = 1,
			.module_bit = OMAP24XX_EN_MPU_WDT_SHIFT,
			.module_offs = WKUP_MOD,
			.idlest_reg_id = 1,
			.idlest_idle_bit = OMAP24XX_ST_MPU_WDT_SHIFT,
		},
	},
	.slaves		= omap2430_wd_timer2_slaves,
	.slaves_cnt	= ARRAY_SIZE(omap2430_wd_timer2_slaves),
	.omap_chip	= OMAP_CHIP_INIT(CHIP_IS_OMAP2430),
};

/* UART */

static struct omap_hwmod_class_sysconfig uart_sysc = {
	.rev_offs	= 0x50,
	.sysc_offs	= 0x54,
	.syss_offs	= 0x58,
	.sysc_flags	= (SYSC_HAS_SIDLEMODE |
			   SYSC_HAS_ENAWAKEUP | SYSC_HAS_SOFTRESET |
			   SYSC_HAS_AUTOIDLE | SYSS_HAS_RESET_STATUS),
	.idlemodes	= (SIDLE_FORCE | SIDLE_NO | SIDLE_SMART),
	.sysc_fields    = &omap_hwmod_sysc_type1,
};

static struct omap_hwmod_class uart_class = {
	.name = "uart",
	.sysc = &uart_sysc,
};

/* UART1 */

static struct omap_hwmod_irq_info uart1_mpu_irqs[] = {
	{ .irq = INT_24XX_UART1_IRQ, },
};

static struct omap_hwmod_dma_info uart1_sdma_reqs[] = {
	{ .name = "rx",	.dma_req = OMAP24XX_DMA_UART1_RX, },
	{ .name = "tx",	.dma_req = OMAP24XX_DMA_UART1_TX, },
};

static struct omap_hwmod_ocp_if *omap2430_uart1_slaves[] = {
	&omap2_l4_core__uart1,
};

static struct omap_hwmod omap2430_uart1_hwmod = {
	.name		= "uart1",
	.mpu_irqs	= uart1_mpu_irqs,
	.mpu_irqs_cnt	= ARRAY_SIZE(uart1_mpu_irqs),
	.sdma_reqs	= uart1_sdma_reqs,
	.sdma_reqs_cnt	= ARRAY_SIZE(uart1_sdma_reqs),
	.main_clk	= "uart1_fck",
	.prcm		= {
		.omap2 = {
			.module_offs = CORE_MOD,
			.prcm_reg_id = 1,
			.module_bit = OMAP24XX_EN_UART1_SHIFT,
			.idlest_reg_id = 1,
			.idlest_idle_bit = OMAP24XX_EN_UART1_SHIFT,
		},
	},
	.slaves		= omap2430_uart1_slaves,
	.slaves_cnt	= ARRAY_SIZE(omap2430_uart1_slaves),
	.class		= &uart_class,
	.omap_chip	= OMAP_CHIP_INIT(CHIP_IS_OMAP2430),
};

/* UART2 */

static struct omap_hwmod_irq_info uart2_mpu_irqs[] = {
	{ .irq = INT_24XX_UART2_IRQ, },
};

static struct omap_hwmod_dma_info uart2_sdma_reqs[] = {
	{ .name = "rx",	.dma_req = OMAP24XX_DMA_UART2_RX, },
	{ .name = "tx",	.dma_req = OMAP24XX_DMA_UART2_TX, },
};

static struct omap_hwmod_ocp_if *omap2430_uart2_slaves[] = {
	&omap2_l4_core__uart2,
};

static struct omap_hwmod omap2430_uart2_hwmod = {
	.name		= "uart2",
	.mpu_irqs	= uart2_mpu_irqs,
	.mpu_irqs_cnt	= ARRAY_SIZE(uart2_mpu_irqs),
	.sdma_reqs	= uart2_sdma_reqs,
	.sdma_reqs_cnt	= ARRAY_SIZE(uart2_sdma_reqs),
	.main_clk	= "uart2_fck",
	.prcm		= {
		.omap2 = {
			.module_offs = CORE_MOD,
			.prcm_reg_id = 1,
			.module_bit = OMAP24XX_EN_UART2_SHIFT,
			.idlest_reg_id = 1,
			.idlest_idle_bit = OMAP24XX_EN_UART2_SHIFT,
		},
	},
	.slaves		= omap2430_uart2_slaves,
	.slaves_cnt	= ARRAY_SIZE(omap2430_uart2_slaves),
	.class		= &uart_class,
	.omap_chip	= OMAP_CHIP_INIT(CHIP_IS_OMAP2430),
};

/* UART3 */

static struct omap_hwmod_irq_info uart3_mpu_irqs[] = {
	{ .irq = INT_24XX_UART3_IRQ, },
};

static struct omap_hwmod_dma_info uart3_sdma_reqs[] = {
	{ .name = "rx",	.dma_req = OMAP24XX_DMA_UART3_RX, },
	{ .name = "tx",	.dma_req = OMAP24XX_DMA_UART3_TX, },
};

static struct omap_hwmod_ocp_if *omap2430_uart3_slaves[] = {
	&omap2_l4_core__uart3,
};

static struct omap_hwmod omap2430_uart3_hwmod = {
	.name		= "uart3",
	.mpu_irqs	= uart3_mpu_irqs,
	.mpu_irqs_cnt	= ARRAY_SIZE(uart3_mpu_irqs),
	.sdma_reqs	= uart3_sdma_reqs,
	.sdma_reqs_cnt	= ARRAY_SIZE(uart3_sdma_reqs),
	.main_clk	= "uart3_fck",
	.prcm		= {
		.omap2 = {
			.module_offs = CORE_MOD,
			.prcm_reg_id = 2,
			.module_bit = OMAP24XX_EN_UART3_SHIFT,
			.idlest_reg_id = 2,
			.idlest_idle_bit = OMAP24XX_EN_UART3_SHIFT,
		},
	},
	.slaves		= omap2430_uart3_slaves,
	.slaves_cnt	= ARRAY_SIZE(omap2430_uart3_slaves),
	.class		= &uart_class,
	.omap_chip	= OMAP_CHIP_INIT(CHIP_IS_OMAP2430),
};

/*
 * 'dss' class
 * display sub-system
 */

static struct omap_hwmod_class_sysconfig omap2430_dss_sysc = {
	.rev_offs	= 0x0000,
	.sysc_offs	= 0x0010,
	.syss_offs	= 0x0014,
	.sysc_flags	= (SYSC_HAS_SOFTRESET | SYSC_HAS_AUTOIDLE),
	.sysc_fields	= &omap_hwmod_sysc_type1,
};

static struct omap_hwmod_class omap2430_dss_hwmod_class = {
	.name = "dss",
	.sysc = &omap2430_dss_sysc,
};

static struct omap_hwmod_dma_info omap2430_dss_sdma_chs[] = {
	{ .name = "dispc", .dma_req = 5 },
};

/* dss */
/* dss master ports */
static struct omap_hwmod_ocp_if *omap2430_dss_masters[] = {
	&omap2430_dss__l3,
};

static struct omap_hwmod_addr_space omap2430_dss_addrs[] = {
	{
		.pa_start	= 0x48050000,
		.pa_end		= 0x480503FF,
		.flags		= ADDR_TYPE_RT
	},
};

/* l4_core -> dss */
static struct omap_hwmod_ocp_if omap2430_l4_core__dss = {
	.master		= &omap2430_l4_core_hwmod,
	.slave		= &omap2430_dss_core_hwmod,
	.clk		= "dss_ick",
	.addr		= omap2430_dss_addrs,
	.addr_cnt	= ARRAY_SIZE(omap2430_dss_addrs),
	.user		= OCP_USER_MPU | OCP_USER_SDMA,
};

/* dss slave ports */
static struct omap_hwmod_ocp_if *omap2430_dss_slaves[] = {
	&omap2430_l4_core__dss,
};

static struct omap_hwmod_opt_clk dss_opt_clks[] = {
	{ .role = "tv_clk", .clk = "dss_54m_fck" },
	{ .role = "sys_clk", .clk = "dss2_fck" },
};

static struct omap_hwmod omap2430_dss_core_hwmod = {
	.name		= "dss_core",
	.class		= &omap2430_dss_hwmod_class,
	.main_clk	= "dss1_fck", /* instead of dss_fck */
	.sdma_reqs	= omap2430_dss_sdma_chs,
	.sdma_reqs_cnt	= ARRAY_SIZE(omap2430_dss_sdma_chs),
	.prcm		= {
		.omap2 = {
			.prcm_reg_id = 1,
			.module_bit = OMAP24XX_EN_DSS1_SHIFT,
			.module_offs = CORE_MOD,
			.idlest_reg_id = 1,
			.idlest_stdby_bit = OMAP24XX_ST_DSS_SHIFT,
		},
	},
	.opt_clks	= dss_opt_clks,
	.opt_clks_cnt = ARRAY_SIZE(dss_opt_clks),
	.slaves		= omap2430_dss_slaves,
	.slaves_cnt	= ARRAY_SIZE(omap2430_dss_slaves),
	.masters	= omap2430_dss_masters,
	.masters_cnt	= ARRAY_SIZE(omap2430_dss_masters),
	.omap_chip	= OMAP_CHIP_INIT(CHIP_IS_OMAP2430),
	.flags		= HWMOD_NO_IDLEST,
};

/*
 * 'dispc' class
 * display controller
 */

static struct omap_hwmod_class_sysconfig omap2430_dispc_sysc = {
	.rev_offs	= 0x0000,
	.sysc_offs	= 0x0010,
	.syss_offs	= 0x0014,
	.sysc_flags	= (SYSC_HAS_SIDLEMODE | SYSC_HAS_MIDLEMODE |
			   SYSC_HAS_SOFTRESET | SYSC_HAS_AUTOIDLE),
	.idlemodes	= (SIDLE_FORCE | SIDLE_NO | SIDLE_SMART |
			   MSTANDBY_FORCE | MSTANDBY_NO | MSTANDBY_SMART),
	.sysc_fields	= &omap_hwmod_sysc_type1,
};

static struct omap_hwmod_class omap2430_dispc_hwmod_class = {
	.name = "dispc",
	.sysc = &omap2430_dispc_sysc,
};

static struct omap_hwmod_irq_info omap2430_dispc_irqs[] = {
	{ .irq = 25 },
};

static struct omap_hwmod_addr_space omap2430_dss_dispc_addrs[] = {
	{
		.pa_start	= 0x48050400,
		.pa_end		= 0x480507FF,
		.flags		= ADDR_TYPE_RT
	},
};

/* l4_core -> dss_dispc */
static struct omap_hwmod_ocp_if omap2430_l4_core__dss_dispc = {
	.master		= &omap2430_l4_core_hwmod,
	.slave		= &omap2430_dss_dispc_hwmod,
	.clk		= "dss_ick",
	.addr		= omap2430_dss_dispc_addrs,
	.addr_cnt	= ARRAY_SIZE(omap2430_dss_dispc_addrs),
	.user		= OCP_USER_MPU | OCP_USER_SDMA,
};

/* dss_dispc slave ports */
static struct omap_hwmod_ocp_if *omap2430_dss_dispc_slaves[] = {
	&omap2430_l4_core__dss_dispc,
};

static struct omap_hwmod omap2430_dss_dispc_hwmod = {
	.name		= "dss_dispc",
	.class		= &omap2430_dispc_hwmod_class,
	.mpu_irqs	= omap2430_dispc_irqs,
	.mpu_irqs_cnt	= ARRAY_SIZE(omap2430_dispc_irqs),
	.main_clk	= "dss1_fck",
	.prcm		= {
		.omap2 = {
			.prcm_reg_id = 1,
			.module_bit = OMAP24XX_EN_DSS1_SHIFT,
			.module_offs = CORE_MOD,
			.idlest_reg_id = 1,
			.idlest_stdby_bit = OMAP24XX_ST_DSS_SHIFT,
		},
	},
	.slaves		= omap2430_dss_dispc_slaves,
	.slaves_cnt	= ARRAY_SIZE(omap2430_dss_dispc_slaves),
	.omap_chip	= OMAP_CHIP_INIT(CHIP_IS_OMAP2430),
	.flags		= HWMOD_NO_IDLEST,
};

/*
 * 'rfbi' class
 * remote frame buffer interface
 */

static struct omap_hwmod_class_sysconfig omap2430_rfbi_sysc = {
	.rev_offs	= 0x0000,
	.sysc_offs	= 0x0010,
	.syss_offs	= 0x0014,
	.sysc_flags	= (SYSC_HAS_SIDLEMODE | SYSC_HAS_SOFTRESET |
			   SYSC_HAS_AUTOIDLE),
	.idlemodes	= (SIDLE_FORCE | SIDLE_NO | SIDLE_SMART),
	.sysc_fields	= &omap_hwmod_sysc_type1,
};

static struct omap_hwmod_class omap2430_rfbi_hwmod_class = {
	.name = "rfbi",
	.sysc = &omap2430_rfbi_sysc,
};

static struct omap_hwmod_addr_space omap2430_dss_rfbi_addrs[] = {
	{
		.pa_start	= 0x48050800,
		.pa_end		= 0x48050BFF,
		.flags		= ADDR_TYPE_RT
	},
};

/* l4_core -> dss_rfbi */
static struct omap_hwmod_ocp_if omap2430_l4_core__dss_rfbi = {
	.master		= &omap2430_l4_core_hwmod,
	.slave		= &omap2430_dss_rfbi_hwmod,
	.clk		= "dss_ick",
	.addr		= omap2430_dss_rfbi_addrs,
	.addr_cnt	= ARRAY_SIZE(omap2430_dss_rfbi_addrs),
	.user		= OCP_USER_MPU | OCP_USER_SDMA,
};

/* dss_rfbi slave ports */
static struct omap_hwmod_ocp_if *omap2430_dss_rfbi_slaves[] = {
	&omap2430_l4_core__dss_rfbi,
};

static struct omap_hwmod omap2430_dss_rfbi_hwmod = {
	.name		= "dss_rfbi",
	.class		= &omap2430_rfbi_hwmod_class,
	.main_clk	= "dss1_fck",
	.prcm		= {
		.omap2 = {
			.prcm_reg_id = 1,
			.module_bit = OMAP24XX_EN_DSS1_SHIFT,
			.module_offs = CORE_MOD,
		},
	},
	.slaves		= omap2430_dss_rfbi_slaves,
	.slaves_cnt	= ARRAY_SIZE(omap2430_dss_rfbi_slaves),
	.omap_chip	= OMAP_CHIP_INIT(CHIP_IS_OMAP2430),
	.flags		= HWMOD_NO_IDLEST,
};

/*
 * 'venc' class
 * video encoder
 */

static struct omap_hwmod_class omap2430_venc_hwmod_class = {
	.name = "venc",
};

/* dss_venc */
static struct omap_hwmod_addr_space omap2430_dss_venc_addrs[] = {
	{
		.pa_start	= 0x48050C00,
		.pa_end		= 0x48050FFF,
		.flags		= ADDR_TYPE_RT
	},
};

/* l4_core -> dss_venc */
static struct omap_hwmod_ocp_if omap2430_l4_core__dss_venc = {
	.master		= &omap2430_l4_core_hwmod,
	.slave		= &omap2430_dss_venc_hwmod,
	.clk		= "dss_54m_fck",
	.addr		= omap2430_dss_venc_addrs,
	.addr_cnt	= ARRAY_SIZE(omap2430_dss_venc_addrs),
	.flags		= OCPIF_SWSUP_IDLE,
	.user		= OCP_USER_MPU | OCP_USER_SDMA,
};

/* dss_venc slave ports */
static struct omap_hwmod_ocp_if *omap2430_dss_venc_slaves[] = {
	&omap2430_l4_core__dss_venc,
};

static struct omap_hwmod omap2430_dss_venc_hwmod = {
	.name		= "dss_venc",
	.class		= &omap2430_venc_hwmod_class,
	.main_clk	= "dss1_fck",
	.prcm		= {
		.omap2 = {
			.prcm_reg_id = 1,
			.module_bit = OMAP24XX_EN_DSS1_SHIFT,
			.module_offs = CORE_MOD,
		},
	},
	.slaves		= omap2430_dss_venc_slaves,
	.slaves_cnt	= ARRAY_SIZE(omap2430_dss_venc_slaves),
	.omap_chip	= OMAP_CHIP_INIT(CHIP_IS_OMAP2430),
	.flags		= HWMOD_NO_IDLEST,
};

/* I2C common */
static struct omap_hwmod_class_sysconfig i2c_sysc = {
	.rev_offs	= 0x00,
	.sysc_offs	= 0x20,
	.syss_offs	= 0x10,
	.sysc_flags	= (SYSC_HAS_SOFTRESET | SYSC_HAS_AUTOIDLE |
			   SYSS_HAS_RESET_STATUS),
	.sysc_fields	= &omap_hwmod_sysc_type1,
};

static struct omap_hwmod_class i2c_class = {
	.name		= "i2c",
	.sysc		= &i2c_sysc,
};

static struct omap_i2c_dev_attr i2c_dev_attr = {
	.fifo_depth	= 8, /* bytes */
};

/* I2C1 */

static struct omap_hwmod_irq_info i2c1_mpu_irqs[] = {
	{ .irq = INT_24XX_I2C1_IRQ, },
};

static struct omap_hwmod_dma_info i2c1_sdma_reqs[] = {
	{ .name = "tx", .dma_req = OMAP24XX_DMA_I2C1_TX },
	{ .name = "rx", .dma_req = OMAP24XX_DMA_I2C1_RX },
};

static struct omap_hwmod_ocp_if *omap2430_i2c1_slaves[] = {
	&omap2430_l4_core__i2c1,
};

static struct omap_hwmod omap2430_i2c1_hwmod = {
	.name		= "i2c1",
	.mpu_irqs	= i2c1_mpu_irqs,
	.mpu_irqs_cnt	= ARRAY_SIZE(i2c1_mpu_irqs),
	.sdma_reqs	= i2c1_sdma_reqs,
	.sdma_reqs_cnt	= ARRAY_SIZE(i2c1_sdma_reqs),
	.main_clk	= "i2chs1_fck",
	.prcm		= {
		.omap2 = {
			/*
			 * NOTE: The CM_FCLKEN* and CM_ICLKEN* for
			 * I2CHS IP's do not follow the usual pattern.
			 * prcm_reg_id alone cannot be used to program
			 * the iclk and fclk. Needs to be handled using
			 * additional flags when clk handling is moved
			 * to hwmod framework.
			 */
			.module_offs = CORE_MOD,
			.prcm_reg_id = 1,
			.module_bit = OMAP2430_EN_I2CHS1_SHIFT,
			.idlest_reg_id = 1,
			.idlest_idle_bit = OMAP2430_ST_I2CHS1_SHIFT,
		},
	},
	.slaves		= omap2430_i2c1_slaves,
	.slaves_cnt	= ARRAY_SIZE(omap2430_i2c1_slaves),
	.class		= &i2c_class,
	.dev_attr	= &i2c_dev_attr,
	.omap_chip	= OMAP_CHIP_INIT(CHIP_IS_OMAP2430),
};

/* I2C2 */

static struct omap_hwmod_irq_info i2c2_mpu_irqs[] = {
	{ .irq = INT_24XX_I2C2_IRQ, },
};

static struct omap_hwmod_dma_info i2c2_sdma_reqs[] = {
	{ .name = "tx", .dma_req = OMAP24XX_DMA_I2C2_TX },
	{ .name = "rx", .dma_req = OMAP24XX_DMA_I2C2_RX },
};

static struct omap_hwmod_ocp_if *omap2430_i2c2_slaves[] = {
	&omap2430_l4_core__i2c2,
};

static struct omap_hwmod omap2430_i2c2_hwmod = {
	.name		= "i2c2",
	.mpu_irqs	= i2c2_mpu_irqs,
	.mpu_irqs_cnt	= ARRAY_SIZE(i2c2_mpu_irqs),
	.sdma_reqs	= i2c2_sdma_reqs,
	.sdma_reqs_cnt	= ARRAY_SIZE(i2c2_sdma_reqs),
	.main_clk	= "i2chs2_fck",
	.prcm		= {
		.omap2 = {
			.module_offs = CORE_MOD,
			.prcm_reg_id = 1,
			.module_bit = OMAP2430_EN_I2CHS2_SHIFT,
			.idlest_reg_id = 1,
			.idlest_idle_bit = OMAP2430_ST_I2CHS2_SHIFT,
		},
	},
	.slaves		= omap2430_i2c2_slaves,
	.slaves_cnt	= ARRAY_SIZE(omap2430_i2c2_slaves),
	.class		= &i2c_class,
	.dev_attr	= &i2c_dev_attr,
	.omap_chip	= OMAP_CHIP_INIT(CHIP_IS_OMAP2430),
};

/* l4_wkup -> gpio1 */
static struct omap_hwmod_addr_space omap2430_gpio1_addr_space[] = {
	{
		.pa_start	= 0x4900C000,
		.pa_end		= 0x4900C1ff,
		.flags		= ADDR_TYPE_RT
	},
};

static struct omap_hwmod_ocp_if omap2430_l4_wkup__gpio1 = {
	.master		= &omap2430_l4_wkup_hwmod,
	.slave		= &omap2430_gpio1_hwmod,
	.clk		= "gpios_ick",
	.addr		= omap2430_gpio1_addr_space,
	.addr_cnt	= ARRAY_SIZE(omap2430_gpio1_addr_space),
	.user		= OCP_USER_MPU | OCP_USER_SDMA,
};

/* l4_wkup -> gpio2 */
static struct omap_hwmod_addr_space omap2430_gpio2_addr_space[] = {
	{
		.pa_start	= 0x4900E000,
		.pa_end		= 0x4900E1ff,
		.flags		= ADDR_TYPE_RT
	},
};

static struct omap_hwmod_ocp_if omap2430_l4_wkup__gpio2 = {
	.master		= &omap2430_l4_wkup_hwmod,
	.slave		= &omap2430_gpio2_hwmod,
	.clk		= "gpios_ick",
	.addr		= omap2430_gpio2_addr_space,
	.addr_cnt	= ARRAY_SIZE(omap2430_gpio2_addr_space),
	.user		= OCP_USER_MPU | OCP_USER_SDMA,
};

/* l4_wkup -> gpio3 */
static struct omap_hwmod_addr_space omap2430_gpio3_addr_space[] = {
	{
		.pa_start	= 0x49010000,
		.pa_end		= 0x490101ff,
		.flags		= ADDR_TYPE_RT
	},
};

static struct omap_hwmod_ocp_if omap2430_l4_wkup__gpio3 = {
	.master		= &omap2430_l4_wkup_hwmod,
	.slave		= &omap2430_gpio3_hwmod,
	.clk		= "gpios_ick",
	.addr		= omap2430_gpio3_addr_space,
	.addr_cnt	= ARRAY_SIZE(omap2430_gpio3_addr_space),
	.user		= OCP_USER_MPU | OCP_USER_SDMA,
};

/* l4_wkup -> gpio4 */
static struct omap_hwmod_addr_space omap2430_gpio4_addr_space[] = {
	{
		.pa_start	= 0x49012000,
		.pa_end		= 0x490121ff,
		.flags		= ADDR_TYPE_RT
	},
};

static struct omap_hwmod_ocp_if omap2430_l4_wkup__gpio4 = {
	.master		= &omap2430_l4_wkup_hwmod,
	.slave		= &omap2430_gpio4_hwmod,
	.clk		= "gpios_ick",
	.addr		= omap2430_gpio4_addr_space,
	.addr_cnt	= ARRAY_SIZE(omap2430_gpio4_addr_space),
	.user		= OCP_USER_MPU | OCP_USER_SDMA,
};

/* l4_core -> gpio5 */
static struct omap_hwmod_addr_space omap2430_gpio5_addr_space[] = {
	{
		.pa_start	= 0x480B6000,
		.pa_end		= 0x480B61ff,
		.flags		= ADDR_TYPE_RT
	},
};

static struct omap_hwmod_ocp_if omap2430_l4_core__gpio5 = {
	.master		= &omap2430_l4_core_hwmod,
	.slave		= &omap2430_gpio5_hwmod,
	.clk		= "gpio5_ick",
	.addr		= omap2430_gpio5_addr_space,
	.addr_cnt	= ARRAY_SIZE(omap2430_gpio5_addr_space),
	.user		= OCP_USER_MPU | OCP_USER_SDMA,
};

/* gpio dev_attr */
static struct omap_gpio_dev_attr gpio_dev_attr = {
	.bank_width = 32,
	.dbck_flag = false,
};

static struct omap_hwmod_class_sysconfig omap243x_gpio_sysc = {
	.rev_offs	= 0x0000,
	.sysc_offs	= 0x0010,
	.syss_offs	= 0x0014,
	.sysc_flags	= (SYSC_HAS_ENAWAKEUP | SYSC_HAS_SIDLEMODE |
			   SYSC_HAS_SOFTRESET | SYSC_HAS_AUTOIDLE |
			   SYSS_HAS_RESET_STATUS),
	.idlemodes	= (SIDLE_FORCE | SIDLE_NO | SIDLE_SMART),
	.sysc_fields    = &omap_hwmod_sysc_type1,
};

/*
 * 'gpio' class
 * general purpose io module
 */
static struct omap_hwmod_class omap243x_gpio_hwmod_class = {
	.name = "gpio",
	.sysc = &omap243x_gpio_sysc,
	.rev = 0,
};

/* gpio1 */
static struct omap_hwmod_irq_info omap243x_gpio1_irqs[] = {
	{ .irq = 29 }, /* INT_24XX_GPIO_BANK1 */
};

static struct omap_hwmod_ocp_if *omap2430_gpio1_slaves[] = {
	&omap2430_l4_wkup__gpio1,
};

static struct omap_hwmod omap2430_gpio1_hwmod = {
	.name		= "gpio1",
<<<<<<< HEAD
=======
	.flags		= HWMOD_CONTROL_OPT_CLKS_IN_RESET,
>>>>>>> d762f438
	.mpu_irqs	= omap243x_gpio1_irqs,
	.mpu_irqs_cnt	= ARRAY_SIZE(omap243x_gpio1_irqs),
	.main_clk	= "gpios_fck",
	.prcm		= {
		.omap2 = {
			.prcm_reg_id = 1,
			.module_bit = OMAP24XX_EN_GPIOS_SHIFT,
			.module_offs = WKUP_MOD,
			.idlest_reg_id = 1,
			.idlest_idle_bit = OMAP24XX_EN_GPIOS_SHIFT,
		},
	},
	.slaves		= omap2430_gpio1_slaves,
	.slaves_cnt	= ARRAY_SIZE(omap2430_gpio1_slaves),
	.class		= &omap243x_gpio_hwmod_class,
	.dev_attr	= &gpio_dev_attr,
	.omap_chip	= OMAP_CHIP_INIT(CHIP_IS_OMAP2430),
};

/* gpio2 */
static struct omap_hwmod_irq_info omap243x_gpio2_irqs[] = {
	{ .irq = 30 }, /* INT_24XX_GPIO_BANK2 */
};

static struct omap_hwmod_ocp_if *omap2430_gpio2_slaves[] = {
	&omap2430_l4_wkup__gpio2,
};

static struct omap_hwmod omap2430_gpio2_hwmod = {
	.name		= "gpio2",
<<<<<<< HEAD
=======
	.flags		= HWMOD_CONTROL_OPT_CLKS_IN_RESET,
>>>>>>> d762f438
	.mpu_irqs	= omap243x_gpio2_irqs,
	.mpu_irqs_cnt	= ARRAY_SIZE(omap243x_gpio2_irqs),
	.main_clk	= "gpios_fck",
	.prcm		= {
		.omap2 = {
			.prcm_reg_id = 1,
			.module_bit = OMAP24XX_EN_GPIOS_SHIFT,
			.module_offs = WKUP_MOD,
			.idlest_reg_id = 1,
			.idlest_idle_bit = OMAP24XX_ST_GPIOS_SHIFT,
		},
	},
	.slaves		= omap2430_gpio2_slaves,
	.slaves_cnt	= ARRAY_SIZE(omap2430_gpio2_slaves),
	.class		= &omap243x_gpio_hwmod_class,
	.dev_attr	= &gpio_dev_attr,
	.omap_chip	= OMAP_CHIP_INIT(CHIP_IS_OMAP2430),
};

/* gpio3 */
static struct omap_hwmod_irq_info omap243x_gpio3_irqs[] = {
	{ .irq = 31 }, /* INT_24XX_GPIO_BANK3 */
};

static struct omap_hwmod_ocp_if *omap2430_gpio3_slaves[] = {
	&omap2430_l4_wkup__gpio3,
};

static struct omap_hwmod omap2430_gpio3_hwmod = {
	.name		= "gpio3",
<<<<<<< HEAD
=======
	.flags		= HWMOD_CONTROL_OPT_CLKS_IN_RESET,
>>>>>>> d762f438
	.mpu_irqs	= omap243x_gpio3_irqs,
	.mpu_irqs_cnt	= ARRAY_SIZE(omap243x_gpio3_irqs),
	.main_clk	= "gpios_fck",
	.prcm		= {
		.omap2 = {
			.prcm_reg_id = 1,
			.module_bit = OMAP24XX_EN_GPIOS_SHIFT,
			.module_offs = WKUP_MOD,
			.idlest_reg_id = 1,
			.idlest_idle_bit = OMAP24XX_ST_GPIOS_SHIFT,
		},
	},
	.slaves		= omap2430_gpio3_slaves,
	.slaves_cnt	= ARRAY_SIZE(omap2430_gpio3_slaves),
	.class		= &omap243x_gpio_hwmod_class,
	.dev_attr	= &gpio_dev_attr,
	.omap_chip	= OMAP_CHIP_INIT(CHIP_IS_OMAP2430),
};

/* gpio4 */
static struct omap_hwmod_irq_info omap243x_gpio4_irqs[] = {
	{ .irq = 32 }, /* INT_24XX_GPIO_BANK4 */
};

static struct omap_hwmod_ocp_if *omap2430_gpio4_slaves[] = {
	&omap2430_l4_wkup__gpio4,
};

static struct omap_hwmod omap2430_gpio4_hwmod = {
	.name		= "gpio4",
<<<<<<< HEAD
=======
	.flags		= HWMOD_CONTROL_OPT_CLKS_IN_RESET,
>>>>>>> d762f438
	.mpu_irqs	= omap243x_gpio4_irqs,
	.mpu_irqs_cnt	= ARRAY_SIZE(omap243x_gpio4_irqs),
	.main_clk	= "gpios_fck",
	.prcm		= {
		.omap2 = {
			.prcm_reg_id = 1,
			.module_bit = OMAP24XX_EN_GPIOS_SHIFT,
			.module_offs = WKUP_MOD,
			.idlest_reg_id = 1,
			.idlest_idle_bit = OMAP24XX_ST_GPIOS_SHIFT,
		},
	},
	.slaves		= omap2430_gpio4_slaves,
	.slaves_cnt	= ARRAY_SIZE(omap2430_gpio4_slaves),
	.class		= &omap243x_gpio_hwmod_class,
	.dev_attr	= &gpio_dev_attr,
	.omap_chip	= OMAP_CHIP_INIT(CHIP_IS_OMAP2430),
};

/* gpio5 */
static struct omap_hwmod_irq_info omap243x_gpio5_irqs[] = {
	{ .irq = 33 }, /* INT_24XX_GPIO_BANK5 */
};

static struct omap_hwmod_ocp_if *omap2430_gpio5_slaves[] = {
	&omap2430_l4_core__gpio5,
};

static struct omap_hwmod omap2430_gpio5_hwmod = {
	.name		= "gpio5",
<<<<<<< HEAD
=======
	.flags		= HWMOD_CONTROL_OPT_CLKS_IN_RESET,
>>>>>>> d762f438
	.mpu_irqs	= omap243x_gpio5_irqs,
	.mpu_irqs_cnt	= ARRAY_SIZE(omap243x_gpio5_irqs),
	.main_clk	= "gpio5_fck",
	.prcm		= {
		.omap2 = {
			.prcm_reg_id = 2,
			.module_bit = OMAP2430_EN_GPIO5_SHIFT,
			.module_offs = CORE_MOD,
			.idlest_reg_id = 2,
			.idlest_idle_bit = OMAP2430_ST_GPIO5_SHIFT,
		},
	},
	.slaves		= omap2430_gpio5_slaves,
	.slaves_cnt	= ARRAY_SIZE(omap2430_gpio5_slaves),
	.class		= &omap243x_gpio_hwmod_class,
	.dev_attr	= &gpio_dev_attr,
	.omap_chip	= OMAP_CHIP_INIT(CHIP_IS_OMAP2430),
};

/* dma_system */
static struct omap_hwmod_class_sysconfig omap2430_dma_sysc = {
	.rev_offs	= 0x0000,
	.sysc_offs	= 0x002c,
	.syss_offs	= 0x0028,
	.sysc_flags	= (SYSC_HAS_SOFTRESET | SYSC_HAS_MIDLEMODE |
			   SYSC_HAS_CLOCKACTIVITY | SYSC_HAS_EMUFREE |
			   SYSC_HAS_AUTOIDLE | SYSS_HAS_RESET_STATUS),
	.idlemodes	= (MSTANDBY_FORCE | MSTANDBY_NO | MSTANDBY_SMART),
	.sysc_fields	= &omap_hwmod_sysc_type1,
};

static struct omap_hwmod_class omap2430_dma_hwmod_class = {
	.name = "dma",
	.sysc = &omap2430_dma_sysc,
};

/* dma attributes */
static struct omap_dma_dev_attr dma_dev_attr = {
	.dev_caps  = RESERVE_CHANNEL | DMA_LINKED_LCH | GLOBAL_PRIORITY |
				IS_CSSA_32 | IS_CDSA_32 | IS_RW_PRIORITY,
	.lch_count = 32,
};

static struct omap_hwmod_irq_info omap2430_dma_system_irqs[] = {
	{ .name = "0", .irq = 12 }, /* INT_24XX_SDMA_IRQ0 */
	{ .name = "1", .irq = 13 }, /* INT_24XX_SDMA_IRQ1 */
	{ .name = "2", .irq = 14 }, /* INT_24XX_SDMA_IRQ2 */
	{ .name = "3", .irq = 15 }, /* INT_24XX_SDMA_IRQ3 */
};

static struct omap_hwmod_addr_space omap2430_dma_system_addrs[] = {
	{
		.pa_start	= 0x48056000,
<<<<<<< HEAD
		.pa_end		= 0x4a0560ff,
=======
		.pa_end		= 0x48056fff,
>>>>>>> d762f438
		.flags		= ADDR_TYPE_RT
	},
};

/* dma_system -> L3 */
static struct omap_hwmod_ocp_if omap2430_dma_system__l3 = {
	.master		= &omap2430_dma_system_hwmod,
	.slave		= &omap2430_l3_main_hwmod,
	.clk		= "core_l3_ck",
	.user		= OCP_USER_MPU | OCP_USER_SDMA,
};

/* dma_system master ports */
static struct omap_hwmod_ocp_if *omap2430_dma_system_masters[] = {
	&omap2430_dma_system__l3,
};

/* l4_core -> dma_system */
static struct omap_hwmod_ocp_if omap2430_l4_core__dma_system = {
	.master		= &omap2430_l4_core_hwmod,
	.slave		= &omap2430_dma_system_hwmod,
	.clk		= "sdma_ick",
	.addr		= omap2430_dma_system_addrs,
	.addr_cnt	= ARRAY_SIZE(omap2430_dma_system_addrs),
	.user		= OCP_USER_MPU | OCP_USER_SDMA,
};

/* dma_system slave ports */
static struct omap_hwmod_ocp_if *omap2430_dma_system_slaves[] = {
	&omap2430_l4_core__dma_system,
};

static struct omap_hwmod omap2430_dma_system_hwmod = {
	.name		= "dma",
	.class		= &omap2430_dma_hwmod_class,
	.mpu_irqs	= omap2430_dma_system_irqs,
	.mpu_irqs_cnt	= ARRAY_SIZE(omap2430_dma_system_irqs),
	.main_clk	= "core_l3_ck",
	.slaves		= omap2430_dma_system_slaves,
	.slaves_cnt	= ARRAY_SIZE(omap2430_dma_system_slaves),
	.masters	= omap2430_dma_system_masters,
	.masters_cnt	= ARRAY_SIZE(omap2430_dma_system_masters),
	.dev_attr	= &dma_dev_attr,
	.omap_chip	= OMAP_CHIP_INIT(CHIP_IS_OMAP2430),
	.flags		= HWMOD_NO_IDLEST,
};

/*
 * 'mailbox' class
 * mailbox module allowing communication between the on-chip processors
 * using a queued mailbox-interrupt mechanism.
 */

static struct omap_hwmod_class_sysconfig omap2430_mailbox_sysc = {
	.rev_offs	= 0x000,
	.sysc_offs	= 0x010,
	.syss_offs	= 0x014,
	.sysc_flags	= (SYSC_HAS_CLOCKACTIVITY | SYSC_HAS_SIDLEMODE |
				SYSC_HAS_SOFTRESET | SYSC_HAS_AUTOIDLE),
	.idlemodes	= (SIDLE_FORCE | SIDLE_NO | SIDLE_SMART),
	.sysc_fields	= &omap_hwmod_sysc_type1,
};

static struct omap_hwmod_class omap2430_mailbox_hwmod_class = {
	.name = "mailbox",
	.sysc = &omap2430_mailbox_sysc,
};

/* mailbox */
static struct omap_hwmod omap2430_mailbox_hwmod;
static struct omap_hwmod_irq_info omap2430_mailbox_irqs[] = {
	{ .irq = 26 },
};

static struct omap_hwmod_addr_space omap2430_mailbox_addrs[] = {
	{
		.pa_start	= 0x48094000,
		.pa_end		= 0x480941ff,
		.flags		= ADDR_TYPE_RT,
	},
};

/* l4_core -> mailbox */
static struct omap_hwmod_ocp_if omap2430_l4_core__mailbox = {
	.master		= &omap2430_l4_core_hwmod,
	.slave		= &omap2430_mailbox_hwmod,
	.addr		= omap2430_mailbox_addrs,
	.addr_cnt	= ARRAY_SIZE(omap2430_mailbox_addrs),
	.user		= OCP_USER_MPU | OCP_USER_SDMA,
};

/* mailbox slave ports */
static struct omap_hwmod_ocp_if *omap2430_mailbox_slaves[] = {
	&omap2430_l4_core__mailbox,
};

static struct omap_hwmod omap2430_mailbox_hwmod = {
	.name		= "mailbox",
	.class		= &omap2430_mailbox_hwmod_class,
	.mpu_irqs	= omap2430_mailbox_irqs,
	.mpu_irqs_cnt	= ARRAY_SIZE(omap2430_mailbox_irqs),
	.main_clk	= "mailboxes_ick",
	.prcm		= {
		.omap2 = {
			.prcm_reg_id = 1,
			.module_bit = OMAP24XX_EN_MAILBOXES_SHIFT,
			.module_offs = CORE_MOD,
			.idlest_reg_id = 1,
			.idlest_idle_bit = OMAP24XX_ST_MAILBOXES_SHIFT,
		},
	},
	.slaves		= omap2430_mailbox_slaves,
	.slaves_cnt	= ARRAY_SIZE(omap2430_mailbox_slaves),
	.omap_chip	= OMAP_CHIP_INIT(CHIP_IS_OMAP2430),
};

/*
 * 'mcspi' class
 * multichannel serial port interface (mcspi) / master/slave synchronous serial
 * bus
 */

static struct omap_hwmod_class_sysconfig omap2430_mcspi_sysc = {
	.rev_offs	= 0x0000,
	.sysc_offs	= 0x0010,
	.syss_offs	= 0x0014,
	.sysc_flags	= (SYSC_HAS_CLOCKACTIVITY | SYSC_HAS_SIDLEMODE |
				SYSC_HAS_ENAWAKEUP | SYSC_HAS_SOFTRESET |
				SYSC_HAS_AUTOIDLE | SYSS_HAS_RESET_STATUS),
	.idlemodes	= (SIDLE_FORCE | SIDLE_NO | SIDLE_SMART),
	.sysc_fields    = &omap_hwmod_sysc_type1,
};

static struct omap_hwmod_class omap2430_mcspi_class = {
	.name = "mcspi",
	.sysc = &omap2430_mcspi_sysc,
	.rev = OMAP2_MCSPI_REV,
};

/* mcspi1 */
static struct omap_hwmod_irq_info omap2430_mcspi1_mpu_irqs[] = {
	{ .irq = 65 },
};

static struct omap_hwmod_dma_info omap2430_mcspi1_sdma_reqs[] = {
	{ .name = "tx0", .dma_req = 35 }, /* DMA_SPI1_TX0 */
	{ .name = "rx0", .dma_req = 36 }, /* DMA_SPI1_RX0 */
	{ .name = "tx1", .dma_req = 37 }, /* DMA_SPI1_TX1 */
	{ .name = "rx1", .dma_req = 38 }, /* DMA_SPI1_RX1 */
	{ .name = "tx2", .dma_req = 39 }, /* DMA_SPI1_TX2 */
	{ .name = "rx2", .dma_req = 40 }, /* DMA_SPI1_RX2 */
	{ .name = "tx3", .dma_req = 41 }, /* DMA_SPI1_TX3 */
	{ .name = "rx3", .dma_req = 42 }, /* DMA_SPI1_RX3 */
};

static struct omap_hwmod_ocp_if *omap2430_mcspi1_slaves[] = {
	&omap2430_l4_core__mcspi1,
};

static struct omap2_mcspi_dev_attr omap_mcspi1_dev_attr = {
	.num_chipselect = 4,
};

static struct omap_hwmod omap2430_mcspi1_hwmod = {
	.name		= "mcspi1_hwmod",
	.mpu_irqs	= omap2430_mcspi1_mpu_irqs,
	.mpu_irqs_cnt	= ARRAY_SIZE(omap2430_mcspi1_mpu_irqs),
	.sdma_reqs	= omap2430_mcspi1_sdma_reqs,
	.sdma_reqs_cnt	= ARRAY_SIZE(omap2430_mcspi1_sdma_reqs),
	.main_clk	= "mcspi1_fck",
	.prcm		= {
		.omap2 = {
			.module_offs = CORE_MOD,
			.prcm_reg_id = 1,
			.module_bit = OMAP24XX_EN_MCSPI1_SHIFT,
			.idlest_reg_id = 1,
			.idlest_idle_bit = OMAP24XX_ST_MCSPI1_SHIFT,
		},
	},
	.slaves		= omap2430_mcspi1_slaves,
	.slaves_cnt	= ARRAY_SIZE(omap2430_mcspi1_slaves),
	.class		= &omap2430_mcspi_class,
	.dev_attr       = &omap_mcspi1_dev_attr,
	.omap_chip	= OMAP_CHIP_INIT(CHIP_IS_OMAP2430),
};

/* mcspi2 */
static struct omap_hwmod_irq_info omap2430_mcspi2_mpu_irqs[] = {
	{ .irq = 66 },
};

static struct omap_hwmod_dma_info omap2430_mcspi2_sdma_reqs[] = {
	{ .name = "tx0", .dma_req = 43 }, /* DMA_SPI2_TX0 */
	{ .name = "rx0", .dma_req = 44 }, /* DMA_SPI2_RX0 */
	{ .name = "tx1", .dma_req = 45 }, /* DMA_SPI2_TX1 */
	{ .name = "rx1", .dma_req = 46 }, /* DMA_SPI2_RX1 */
};

static struct omap_hwmod_ocp_if *omap2430_mcspi2_slaves[] = {
	&omap2430_l4_core__mcspi2,
};

static struct omap2_mcspi_dev_attr omap_mcspi2_dev_attr = {
	.num_chipselect = 2,
};

static struct omap_hwmod omap2430_mcspi2_hwmod = {
	.name		= "mcspi2_hwmod",
	.mpu_irqs	= omap2430_mcspi2_mpu_irqs,
	.mpu_irqs_cnt	= ARRAY_SIZE(omap2430_mcspi2_mpu_irqs),
	.sdma_reqs	= omap2430_mcspi2_sdma_reqs,
	.sdma_reqs_cnt	= ARRAY_SIZE(omap2430_mcspi2_sdma_reqs),
	.main_clk	= "mcspi2_fck",
	.prcm		= {
		.omap2 = {
			.module_offs = CORE_MOD,
			.prcm_reg_id = 1,
			.module_bit = OMAP24XX_EN_MCSPI2_SHIFT,
			.idlest_reg_id = 1,
			.idlest_idle_bit = OMAP24XX_ST_MCSPI2_SHIFT,
		},
	},
	.slaves		= omap2430_mcspi2_slaves,
	.slaves_cnt	= ARRAY_SIZE(omap2430_mcspi2_slaves),
	.class		= &omap2430_mcspi_class,
	.dev_attr       = &omap_mcspi2_dev_attr,
	.omap_chip	= OMAP_CHIP_INIT(CHIP_IS_OMAP2430),
};

/* mcspi3 */
static struct omap_hwmod_irq_info omap2430_mcspi3_mpu_irqs[] = {
	{ .irq = 91 },
};

static struct omap_hwmod_dma_info omap2430_mcspi3_sdma_reqs[] = {
	{ .name = "tx0", .dma_req = 15 }, /* DMA_SPI3_TX0 */
	{ .name = "rx0", .dma_req = 16 }, /* DMA_SPI3_RX0 */
	{ .name = "tx1", .dma_req = 23 }, /* DMA_SPI3_TX1 */
	{ .name = "rx1", .dma_req = 24 }, /* DMA_SPI3_RX1 */
};

static struct omap_hwmod_ocp_if *omap2430_mcspi3_slaves[] = {
	&omap2430_l4_core__mcspi3,
};

static struct omap2_mcspi_dev_attr omap_mcspi3_dev_attr = {
	.num_chipselect = 2,
};

static struct omap_hwmod omap2430_mcspi3_hwmod = {
	.name		= "mcspi3_hwmod",
	.mpu_irqs	= omap2430_mcspi3_mpu_irqs,
	.mpu_irqs_cnt	= ARRAY_SIZE(omap2430_mcspi3_mpu_irqs),
	.sdma_reqs	= omap2430_mcspi3_sdma_reqs,
	.sdma_reqs_cnt	= ARRAY_SIZE(omap2430_mcspi3_sdma_reqs),
	.main_clk	= "mcspi3_fck",
	.prcm		= {
		.omap2 = {
			.module_offs = CORE_MOD,
			.prcm_reg_id = 2,
			.module_bit = OMAP2430_EN_MCSPI3_SHIFT,
			.idlest_reg_id = 2,
			.idlest_idle_bit = OMAP2430_ST_MCSPI3_SHIFT,
		},
	},
	.slaves		= omap2430_mcspi3_slaves,
	.slaves_cnt	= ARRAY_SIZE(omap2430_mcspi3_slaves),
	.class		= &omap2430_mcspi_class,
	.dev_attr       = &omap_mcspi3_dev_attr,
	.omap_chip	= OMAP_CHIP_INIT(CHIP_IS_OMAP2430),
};

/*
 * usbhsotg
 */
static struct omap_hwmod_class_sysconfig omap2430_usbhsotg_sysc = {
	.rev_offs	= 0x0400,
	.sysc_offs	= 0x0404,
	.syss_offs	= 0x0408,
	.sysc_flags	= (SYSC_HAS_SIDLEMODE | SYSC_HAS_MIDLEMODE|
			  SYSC_HAS_ENAWAKEUP | SYSC_HAS_SOFTRESET |
			  SYSC_HAS_AUTOIDLE),
	.idlemodes	= (SIDLE_FORCE | SIDLE_NO | SIDLE_SMART |
			  MSTANDBY_FORCE | MSTANDBY_NO | MSTANDBY_SMART),
	.sysc_fields	= &omap_hwmod_sysc_type1,
};

static struct omap_hwmod_class usbotg_class = {
	.name = "usbotg",
	.sysc = &omap2430_usbhsotg_sysc,
};

/* usb_otg_hs */
static struct omap_hwmod_irq_info omap2430_usbhsotg_mpu_irqs[] = {

	{ .name = "mc", .irq = 92 },
	{ .name = "dma", .irq = 93 },
};

static struct omap_hwmod omap2430_usbhsotg_hwmod = {
	.name		= "usb_otg_hs",
	.mpu_irqs	= omap2430_usbhsotg_mpu_irqs,
	.mpu_irqs_cnt	= ARRAY_SIZE(omap2430_usbhsotg_mpu_irqs),
	.main_clk	= "usbhs_ick",
	.prcm		= {
		.omap2 = {
			.prcm_reg_id = 1,
			.module_bit = OMAP2430_EN_USBHS_MASK,
			.module_offs = CORE_MOD,
			.idlest_reg_id = 1,
			.idlest_idle_bit = OMAP2430_ST_USBHS_SHIFT,
		},
	},
	.masters	= omap2430_usbhsotg_masters,
	.masters_cnt	= ARRAY_SIZE(omap2430_usbhsotg_masters),
	.slaves		= omap2430_usbhsotg_slaves,
	.slaves_cnt	= ARRAY_SIZE(omap2430_usbhsotg_slaves),
	.class		= &usbotg_class,
	/*
	 * Erratum ID: i479  idle_req / idle_ack mechanism potentially
	 * broken when autoidle is enabled
	 * workaround is to disable the autoidle bit at module level.
	 */
	.flags		= HWMOD_NO_OCP_AUTOIDLE | HWMOD_SWSUP_SIDLE
				| HWMOD_SWSUP_MSTANDBY,
	.omap_chip	= OMAP_CHIP_INIT(CHIP_IS_OMAP2430)
};

/*
 * 'mcbsp' class
 * multi channel buffered serial port controller
 */

static struct omap_hwmod_class_sysconfig omap2430_mcbsp_sysc = {
	.rev_offs	= 0x007C,
	.sysc_offs	= 0x008C,
	.sysc_flags	= (SYSC_HAS_SOFTRESET),
	.sysc_fields    = &omap_hwmod_sysc_type1,
};

static struct omap_hwmod_class omap2430_mcbsp_hwmod_class = {
	.name = "mcbsp",
	.sysc = &omap2430_mcbsp_sysc,
	.rev  = MCBSP_CONFIG_TYPE2,
};

/* mcbsp1 */
static struct omap_hwmod_irq_info omap2430_mcbsp1_irqs[] = {
	{ .name = "tx",		.irq = 59 },
	{ .name = "rx",		.irq = 60 },
	{ .name = "ovr",	.irq = 61 },
	{ .name = "common",	.irq = 64 },
};

static struct omap_hwmod_dma_info omap2430_mcbsp1_sdma_chs[] = {
	{ .name = "rx", .dma_req = 32 },
	{ .name = "tx", .dma_req = 31 },
};

static struct omap_hwmod_addr_space omap2430_mcbsp1_addrs[] = {
	{
		.name		= "mpu",
		.pa_start	= 0x48074000,
		.pa_end		= 0x480740ff,
		.flags		= ADDR_TYPE_RT
	},
};

/* l4_core -> mcbsp1 */
static struct omap_hwmod_ocp_if omap2430_l4_core__mcbsp1 = {
	.master		= &omap2430_l4_core_hwmod,
	.slave		= &omap2430_mcbsp1_hwmod,
	.clk		= "mcbsp1_ick",
	.addr		= omap2430_mcbsp1_addrs,
	.addr_cnt	= ARRAY_SIZE(omap2430_mcbsp1_addrs),
	.user		= OCP_USER_MPU | OCP_USER_SDMA,
};

/* mcbsp1 slave ports */
static struct omap_hwmod_ocp_if *omap2430_mcbsp1_slaves[] = {
	&omap2430_l4_core__mcbsp1,
};

static struct omap_hwmod omap2430_mcbsp1_hwmod = {
	.name		= "mcbsp1",
	.class		= &omap2430_mcbsp_hwmod_class,
	.mpu_irqs	= omap2430_mcbsp1_irqs,
	.mpu_irqs_cnt	= ARRAY_SIZE(omap2430_mcbsp1_irqs),
	.sdma_reqs	= omap2430_mcbsp1_sdma_chs,
	.sdma_reqs_cnt	= ARRAY_SIZE(omap2430_mcbsp1_sdma_chs),
	.main_clk	= "mcbsp1_fck",
	.prcm		= {
		.omap2 = {
			.prcm_reg_id = 1,
			.module_bit = OMAP24XX_EN_MCBSP1_SHIFT,
			.module_offs = CORE_MOD,
			.idlest_reg_id = 1,
			.idlest_idle_bit = OMAP24XX_ST_MCBSP1_SHIFT,
		},
	},
	.slaves		= omap2430_mcbsp1_slaves,
	.slaves_cnt	= ARRAY_SIZE(omap2430_mcbsp1_slaves),
	.omap_chip	= OMAP_CHIP_INIT(CHIP_IS_OMAP2430),
};

/* mcbsp2 */
static struct omap_hwmod_irq_info omap2430_mcbsp2_irqs[] = {
	{ .name = "tx",		.irq = 62 },
	{ .name = "rx",		.irq = 63 },
	{ .name = "common",	.irq = 16 },
};

static struct omap_hwmod_dma_info omap2430_mcbsp2_sdma_chs[] = {
	{ .name = "rx", .dma_req = 34 },
	{ .name = "tx", .dma_req = 33 },
};

static struct omap_hwmod_addr_space omap2430_mcbsp2_addrs[] = {
	{
		.name		= "mpu",
		.pa_start	= 0x48076000,
		.pa_end		= 0x480760ff,
		.flags		= ADDR_TYPE_RT
	},
};

/* l4_core -> mcbsp2 */
static struct omap_hwmod_ocp_if omap2430_l4_core__mcbsp2 = {
	.master		= &omap2430_l4_core_hwmod,
	.slave		= &omap2430_mcbsp2_hwmod,
	.clk		= "mcbsp2_ick",
	.addr		= omap2430_mcbsp2_addrs,
	.addr_cnt	= ARRAY_SIZE(omap2430_mcbsp2_addrs),
	.user		= OCP_USER_MPU | OCP_USER_SDMA,
};

/* mcbsp2 slave ports */
static struct omap_hwmod_ocp_if *omap2430_mcbsp2_slaves[] = {
	&omap2430_l4_core__mcbsp2,
};

static struct omap_hwmod omap2430_mcbsp2_hwmod = {
	.name		= "mcbsp2",
	.class		= &omap2430_mcbsp_hwmod_class,
	.mpu_irqs	= omap2430_mcbsp2_irqs,
	.mpu_irqs_cnt	= ARRAY_SIZE(omap2430_mcbsp2_irqs),
	.sdma_reqs	= omap2430_mcbsp2_sdma_chs,
	.sdma_reqs_cnt	= ARRAY_SIZE(omap2430_mcbsp2_sdma_chs),
	.main_clk	= "mcbsp2_fck",
	.prcm		= {
		.omap2 = {
			.prcm_reg_id = 1,
			.module_bit = OMAP24XX_EN_MCBSP2_SHIFT,
			.module_offs = CORE_MOD,
			.idlest_reg_id = 1,
			.idlest_idle_bit = OMAP24XX_ST_MCBSP2_SHIFT,
		},
	},
	.slaves		= omap2430_mcbsp2_slaves,
	.slaves_cnt	= ARRAY_SIZE(omap2430_mcbsp2_slaves),
	.omap_chip	= OMAP_CHIP_INIT(CHIP_IS_OMAP2430),
};

/* mcbsp3 */
static struct omap_hwmod_irq_info omap2430_mcbsp3_irqs[] = {
	{ .name = "tx",		.irq = 89 },
	{ .name = "rx",		.irq = 90 },
	{ .name = "common",	.irq = 17 },
};

static struct omap_hwmod_dma_info omap2430_mcbsp3_sdma_chs[] = {
	{ .name = "rx", .dma_req = 18 },
	{ .name = "tx", .dma_req = 17 },
};

static struct omap_hwmod_addr_space omap2430_mcbsp3_addrs[] = {
	{
		.name		= "mpu",
		.pa_start	= 0x4808C000,
		.pa_end		= 0x4808C0ff,
		.flags		= ADDR_TYPE_RT
	},
};

/* l4_core -> mcbsp3 */
static struct omap_hwmod_ocp_if omap2430_l4_core__mcbsp3 = {
	.master		= &omap2430_l4_core_hwmod,
	.slave		= &omap2430_mcbsp3_hwmod,
	.clk		= "mcbsp3_ick",
	.addr		= omap2430_mcbsp3_addrs,
	.addr_cnt	= ARRAY_SIZE(omap2430_mcbsp3_addrs),
	.user		= OCP_USER_MPU | OCP_USER_SDMA,
};

/* mcbsp3 slave ports */
static struct omap_hwmod_ocp_if *omap2430_mcbsp3_slaves[] = {
	&omap2430_l4_core__mcbsp3,
};

static struct omap_hwmod omap2430_mcbsp3_hwmod = {
	.name		= "mcbsp3",
	.class		= &omap2430_mcbsp_hwmod_class,
	.mpu_irqs	= omap2430_mcbsp3_irqs,
	.mpu_irqs_cnt	= ARRAY_SIZE(omap2430_mcbsp3_irqs),
	.sdma_reqs	= omap2430_mcbsp3_sdma_chs,
	.sdma_reqs_cnt	= ARRAY_SIZE(omap2430_mcbsp3_sdma_chs),
	.main_clk	= "mcbsp3_fck",
	.prcm		= {
		.omap2 = {
			.prcm_reg_id = 1,
			.module_bit = OMAP2430_EN_MCBSP3_SHIFT,
			.module_offs = CORE_MOD,
			.idlest_reg_id = 2,
			.idlest_idle_bit = OMAP2430_ST_MCBSP3_SHIFT,
		},
	},
	.slaves		= omap2430_mcbsp3_slaves,
	.slaves_cnt	= ARRAY_SIZE(omap2430_mcbsp3_slaves),
	.omap_chip	= OMAP_CHIP_INIT(CHIP_IS_OMAP2430),
};

/* mcbsp4 */
static struct omap_hwmod_irq_info omap2430_mcbsp4_irqs[] = {
	{ .name = "tx",		.irq = 54 },
	{ .name = "rx",		.irq = 55 },
	{ .name = "common",	.irq = 18 },
};

static struct omap_hwmod_dma_info omap2430_mcbsp4_sdma_chs[] = {
	{ .name = "rx", .dma_req = 20 },
	{ .name = "tx", .dma_req = 19 },
};

static struct omap_hwmod_addr_space omap2430_mcbsp4_addrs[] = {
	{
		.name		= "mpu",
		.pa_start	= 0x4808E000,
		.pa_end		= 0x4808E0ff,
		.flags		= ADDR_TYPE_RT
	},
};

/* l4_core -> mcbsp4 */
static struct omap_hwmod_ocp_if omap2430_l4_core__mcbsp4 = {
	.master		= &omap2430_l4_core_hwmod,
	.slave		= &omap2430_mcbsp4_hwmod,
	.clk		= "mcbsp4_ick",
	.addr		= omap2430_mcbsp4_addrs,
	.addr_cnt	= ARRAY_SIZE(omap2430_mcbsp4_addrs),
	.user		= OCP_USER_MPU | OCP_USER_SDMA,
};

/* mcbsp4 slave ports */
static struct omap_hwmod_ocp_if *omap2430_mcbsp4_slaves[] = {
	&omap2430_l4_core__mcbsp4,
};

static struct omap_hwmod omap2430_mcbsp4_hwmod = {
	.name		= "mcbsp4",
	.class		= &omap2430_mcbsp_hwmod_class,
	.mpu_irqs	= omap2430_mcbsp4_irqs,
	.mpu_irqs_cnt	= ARRAY_SIZE(omap2430_mcbsp4_irqs),
	.sdma_reqs	= omap2430_mcbsp4_sdma_chs,
	.sdma_reqs_cnt	= ARRAY_SIZE(omap2430_mcbsp4_sdma_chs),
	.main_clk	= "mcbsp4_fck",
	.prcm		= {
		.omap2 = {
			.prcm_reg_id = 1,
			.module_bit = OMAP2430_EN_MCBSP4_SHIFT,
			.module_offs = CORE_MOD,
			.idlest_reg_id = 2,
			.idlest_idle_bit = OMAP2430_ST_MCBSP4_SHIFT,
		},
	},
	.slaves		= omap2430_mcbsp4_slaves,
	.slaves_cnt	= ARRAY_SIZE(omap2430_mcbsp4_slaves),
	.omap_chip	= OMAP_CHIP_INIT(CHIP_IS_OMAP2430),
};

/* mcbsp5 */
static struct omap_hwmod_irq_info omap2430_mcbsp5_irqs[] = {
	{ .name = "tx",		.irq = 81 },
	{ .name = "rx",		.irq = 82 },
	{ .name = "common",	.irq = 19 },
};

static struct omap_hwmod_dma_info omap2430_mcbsp5_sdma_chs[] = {
	{ .name = "rx", .dma_req = 22 },
	{ .name = "tx", .dma_req = 21 },
};

static struct omap_hwmod_addr_space omap2430_mcbsp5_addrs[] = {
	{
		.name		= "mpu",
		.pa_start	= 0x48096000,
		.pa_end		= 0x480960ff,
		.flags		= ADDR_TYPE_RT
	},
};

/* l4_core -> mcbsp5 */
static struct omap_hwmod_ocp_if omap2430_l4_core__mcbsp5 = {
	.master		= &omap2430_l4_core_hwmod,
	.slave		= &omap2430_mcbsp5_hwmod,
	.clk		= "mcbsp5_ick",
	.addr		= omap2430_mcbsp5_addrs,
	.addr_cnt	= ARRAY_SIZE(omap2430_mcbsp5_addrs),
	.user		= OCP_USER_MPU | OCP_USER_SDMA,
};

/* mcbsp5 slave ports */
static struct omap_hwmod_ocp_if *omap2430_mcbsp5_slaves[] = {
	&omap2430_l4_core__mcbsp5,
};

static struct omap_hwmod omap2430_mcbsp5_hwmod = {
	.name		= "mcbsp5",
	.class		= &omap2430_mcbsp_hwmod_class,
	.mpu_irqs	= omap2430_mcbsp5_irqs,
	.mpu_irqs_cnt	= ARRAY_SIZE(omap2430_mcbsp5_irqs),
	.sdma_reqs	= omap2430_mcbsp5_sdma_chs,
	.sdma_reqs_cnt	= ARRAY_SIZE(omap2430_mcbsp5_sdma_chs),
	.main_clk	= "mcbsp5_fck",
	.prcm		= {
		.omap2 = {
			.prcm_reg_id = 1,
			.module_bit = OMAP2430_EN_MCBSP5_SHIFT,
			.module_offs = CORE_MOD,
			.idlest_reg_id = 2,
			.idlest_idle_bit = OMAP2430_ST_MCBSP5_SHIFT,
		},
	},
	.slaves		= omap2430_mcbsp5_slaves,
	.slaves_cnt	= ARRAY_SIZE(omap2430_mcbsp5_slaves),
	.omap_chip	= OMAP_CHIP_INIT(CHIP_IS_OMAP2430),
};

/* MMC/SD/SDIO common */

static struct omap_hwmod_class_sysconfig omap2430_mmc_sysc = {
	.rev_offs	= 0x1fc,
	.sysc_offs	= 0x10,
	.syss_offs	= 0x14,
	.sysc_flags	= (SYSC_HAS_CLOCKACTIVITY | SYSC_HAS_SIDLEMODE |
			   SYSC_HAS_ENAWAKEUP | SYSC_HAS_SOFTRESET |
			   SYSC_HAS_AUTOIDLE | SYSS_HAS_RESET_STATUS),
	.idlemodes	= (SIDLE_FORCE | SIDLE_NO | SIDLE_SMART),
	.sysc_fields    = &omap_hwmod_sysc_type1,
};

static struct omap_hwmod_class omap2430_mmc_class = {
	.name = "mmc",
	.sysc = &omap2430_mmc_sysc,
};

/* MMC/SD/SDIO1 */

static struct omap_hwmod_irq_info omap2430_mmc1_mpu_irqs[] = {
	{ .irq = 83 },
};

static struct omap_hwmod_dma_info omap2430_mmc1_sdma_reqs[] = {
	{ .name = "tx",	.dma_req = 61 }, /* DMA_MMC1_TX */
	{ .name = "rx",	.dma_req = 62 }, /* DMA_MMC1_RX */
};

static struct omap_hwmod_opt_clk omap2430_mmc1_opt_clks[] = {
	{ .role = "dbck", .clk = "mmchsdb1_fck" },
};

static struct omap_hwmod_ocp_if *omap2430_mmc1_slaves[] = {
	&omap2430_l4_core__mmc1,
};

static struct omap_mmc_dev_attr mmc1_dev_attr = {
	.flags = OMAP_HSMMC_SUPPORTS_DUAL_VOLT,
};

static struct omap_hwmod omap2430_mmc1_hwmod = {
	.name		= "mmc1",
	.flags		= HWMOD_CONTROL_OPT_CLKS_IN_RESET,
	.mpu_irqs	= omap2430_mmc1_mpu_irqs,
	.mpu_irqs_cnt	= ARRAY_SIZE(omap2430_mmc1_mpu_irqs),
	.sdma_reqs	= omap2430_mmc1_sdma_reqs,
	.sdma_reqs_cnt	= ARRAY_SIZE(omap2430_mmc1_sdma_reqs),
	.opt_clks	= omap2430_mmc1_opt_clks,
	.opt_clks_cnt	= ARRAY_SIZE(omap2430_mmc1_opt_clks),
	.main_clk	= "mmchs1_fck",
	.prcm		= {
		.omap2 = {
			.module_offs = CORE_MOD,
			.prcm_reg_id = 2,
			.module_bit  = OMAP2430_EN_MMCHS1_SHIFT,
			.idlest_reg_id = 2,
			.idlest_idle_bit = OMAP2430_ST_MMCHS1_SHIFT,
		},
	},
	.dev_attr	= &mmc1_dev_attr,
	.slaves		= omap2430_mmc1_slaves,
	.slaves_cnt	= ARRAY_SIZE(omap2430_mmc1_slaves),
	.class		= &omap2430_mmc_class,
	.omap_chip	= OMAP_CHIP_INIT(CHIP_IS_OMAP2430),
};

/* MMC/SD/SDIO2 */

static struct omap_hwmod_irq_info omap2430_mmc2_mpu_irqs[] = {
	{ .irq = 86 },
};

static struct omap_hwmod_dma_info omap2430_mmc2_sdma_reqs[] = {
	{ .name = "tx",	.dma_req = 47 }, /* DMA_MMC2_TX */
	{ .name = "rx",	.dma_req = 48 }, /* DMA_MMC2_RX */
};

static struct omap_hwmod_opt_clk omap2430_mmc2_opt_clks[] = {
	{ .role = "dbck", .clk = "mmchsdb2_fck" },
};

static struct omap_hwmod_ocp_if *omap2430_mmc2_slaves[] = {
	&omap2430_l4_core__mmc2,
};

static struct omap_hwmod omap2430_mmc2_hwmod = {
	.name		= "mmc2",
	.flags		= HWMOD_CONTROL_OPT_CLKS_IN_RESET,
	.mpu_irqs	= omap2430_mmc2_mpu_irqs,
	.mpu_irqs_cnt	= ARRAY_SIZE(omap2430_mmc2_mpu_irqs),
	.sdma_reqs	= omap2430_mmc2_sdma_reqs,
	.sdma_reqs_cnt	= ARRAY_SIZE(omap2430_mmc2_sdma_reqs),
	.opt_clks	= omap2430_mmc2_opt_clks,
	.opt_clks_cnt	= ARRAY_SIZE(omap2430_mmc2_opt_clks),
	.main_clk	= "mmchs2_fck",
	.prcm		= {
		.omap2 = {
			.module_offs = CORE_MOD,
			.prcm_reg_id = 2,
			.module_bit  = OMAP2430_EN_MMCHS2_SHIFT,
			.idlest_reg_id = 2,
			.idlest_idle_bit = OMAP2430_ST_MMCHS2_SHIFT,
		},
	},
	.slaves		= omap2430_mmc2_slaves,
	.slaves_cnt	= ARRAY_SIZE(omap2430_mmc2_slaves),
	.class		= &omap2430_mmc_class,
	.omap_chip	= OMAP_CHIP_INIT(CHIP_IS_OMAP2430),
};

static __initdata struct omap_hwmod *omap2430_hwmods[] = {
	&omap2430_l3_main_hwmod,
	&omap2430_l4_core_hwmod,
	&omap2430_l4_wkup_hwmod,
	&omap2430_mpu_hwmod,
	&omap2430_iva_hwmod,

	&omap2430_timer1_hwmod,
	&omap2430_timer2_hwmod,
	&omap2430_timer3_hwmod,
	&omap2430_timer4_hwmod,
	&omap2430_timer5_hwmod,
	&omap2430_timer6_hwmod,
	&omap2430_timer7_hwmod,
	&omap2430_timer8_hwmod,
	&omap2430_timer9_hwmod,
	&omap2430_timer10_hwmod,
	&omap2430_timer11_hwmod,
	&omap2430_timer12_hwmod,

	&omap2430_wd_timer2_hwmod,
	&omap2430_uart1_hwmod,
	&omap2430_uart2_hwmod,
	&omap2430_uart3_hwmod,
	/* dss class */
	&omap2430_dss_core_hwmod,
	&omap2430_dss_dispc_hwmod,
	&omap2430_dss_rfbi_hwmod,
	&omap2430_dss_venc_hwmod,
	/* i2c class */
	&omap2430_i2c1_hwmod,
	&omap2430_i2c2_hwmod,
	&omap2430_mmc1_hwmod,
	&omap2430_mmc2_hwmod,

	/* gpio class */
	&omap2430_gpio1_hwmod,
	&omap2430_gpio2_hwmod,
	&omap2430_gpio3_hwmod,
	&omap2430_gpio4_hwmod,
	&omap2430_gpio5_hwmod,

	/* dma_system class*/
	&omap2430_dma_system_hwmod,

	/* mcbsp class */
	&omap2430_mcbsp1_hwmod,
	&omap2430_mcbsp2_hwmod,
	&omap2430_mcbsp3_hwmod,
	&omap2430_mcbsp4_hwmod,
	&omap2430_mcbsp5_hwmod,

	/* mailbox class */
	&omap2430_mailbox_hwmod,

	/* mcspi class */
	&omap2430_mcspi1_hwmod,
	&omap2430_mcspi2_hwmod,
	&omap2430_mcspi3_hwmod,

	/* usbotg class*/
	&omap2430_usbhsotg_hwmod,

	NULL,
};

int __init omap2430_hwmod_init(void)
{
	return omap_hwmod_register(omap2430_hwmods);
}<|MERGE_RESOLUTION|>--- conflicted
+++ resolved
@@ -1742,10 +1742,7 @@
 
 static struct omap_hwmod omap2430_gpio1_hwmod = {
 	.name		= "gpio1",
-<<<<<<< HEAD
-=======
 	.flags		= HWMOD_CONTROL_OPT_CLKS_IN_RESET,
->>>>>>> d762f438
 	.mpu_irqs	= omap243x_gpio1_irqs,
 	.mpu_irqs_cnt	= ARRAY_SIZE(omap243x_gpio1_irqs),
 	.main_clk	= "gpios_fck",
@@ -1776,10 +1773,7 @@
 
 static struct omap_hwmod omap2430_gpio2_hwmod = {
 	.name		= "gpio2",
-<<<<<<< HEAD
-=======
 	.flags		= HWMOD_CONTROL_OPT_CLKS_IN_RESET,
->>>>>>> d762f438
 	.mpu_irqs	= omap243x_gpio2_irqs,
 	.mpu_irqs_cnt	= ARRAY_SIZE(omap243x_gpio2_irqs),
 	.main_clk	= "gpios_fck",
@@ -1810,10 +1804,7 @@
 
 static struct omap_hwmod omap2430_gpio3_hwmod = {
 	.name		= "gpio3",
-<<<<<<< HEAD
-=======
 	.flags		= HWMOD_CONTROL_OPT_CLKS_IN_RESET,
->>>>>>> d762f438
 	.mpu_irqs	= omap243x_gpio3_irqs,
 	.mpu_irqs_cnt	= ARRAY_SIZE(omap243x_gpio3_irqs),
 	.main_clk	= "gpios_fck",
@@ -1844,10 +1835,7 @@
 
 static struct omap_hwmod omap2430_gpio4_hwmod = {
 	.name		= "gpio4",
-<<<<<<< HEAD
-=======
 	.flags		= HWMOD_CONTROL_OPT_CLKS_IN_RESET,
->>>>>>> d762f438
 	.mpu_irqs	= omap243x_gpio4_irqs,
 	.mpu_irqs_cnt	= ARRAY_SIZE(omap243x_gpio4_irqs),
 	.main_clk	= "gpios_fck",
@@ -1878,10 +1866,7 @@
 
 static struct omap_hwmod omap2430_gpio5_hwmod = {
 	.name		= "gpio5",
-<<<<<<< HEAD
-=======
 	.flags		= HWMOD_CONTROL_OPT_CLKS_IN_RESET,
->>>>>>> d762f438
 	.mpu_irqs	= omap243x_gpio5_irqs,
 	.mpu_irqs_cnt	= ARRAY_SIZE(omap243x_gpio5_irqs),
 	.main_clk	= "gpio5_fck",
@@ -1935,11 +1920,7 @@
 static struct omap_hwmod_addr_space omap2430_dma_system_addrs[] = {
 	{
 		.pa_start	= 0x48056000,
-<<<<<<< HEAD
-		.pa_end		= 0x4a0560ff,
-=======
 		.pa_end		= 0x48056fff,
->>>>>>> d762f438
 		.flags		= ADDR_TYPE_RT
 	},
 };
