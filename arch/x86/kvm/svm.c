--- conflicted
+++ resolved
@@ -1351,8 +1351,6 @@
 	kvm_mmu_set_mmio_spte_mask(mask, mask, PT_WRITABLE_MASK | PT_USER_MASK);
 }
 
-<<<<<<< HEAD
-=======
 static void svm_hardware_teardown(void)
 {
 	int cpu;
@@ -1371,7 +1369,6 @@
 	iopm_base = 0;
 }
 
->>>>>>> 2c523b34
 static __init int svm_hardware_setup(void)
 {
 	int cpu;
@@ -2269,10 +2266,7 @@
 	init_vmcb(svm);
 
 	svm_init_osvw(vcpu);
-<<<<<<< HEAD
-=======
 	vcpu->arch.microcode_version = 0x01000065;
->>>>>>> 2c523b34
 
 	return 0;
 
@@ -5239,12 +5233,9 @@
 	struct vmcb *vmcb = svm->vmcb;
 	bool activated = kvm_vcpu_apicv_active(vcpu);
 
-<<<<<<< HEAD
-=======
 	if (!avic)
 		return;
 
->>>>>>> 2c523b34
 	if (activated) {
 		/**
 		 * During AVIC temporary deactivation, guest could update
